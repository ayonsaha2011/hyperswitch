-- This file contains queries to drop columns no longer used by the v2 application.
-- It is safer to take a backup of the database before running these queries as they're destructive in nature.
-- These queries should only be run when we're sure that data inserted by the v1 application is no longer required.
ALTER TABLE ORGANIZATION DROP COLUMN org_id,
    DROP COLUMN org_name;

-- Note: This query should not be run on higher environments as this leads to data loss
-- The application will work fine even without these queries not being run
ALTER TABLE merchant_account DROP COLUMN merchant_id,
    DROP COLUMN return_url,
    DROP COLUMN enable_payment_response_hash,
    DROP COLUMN payment_response_hash_key,
    DROP COLUMN redirect_to_merchant_with_http_post,
    DROP COLUMN sub_merchants_enabled,
    DROP COLUMN parent_merchant_id,
    DROP COLUMN primary_business_details,
    DROP COLUMN locker_id,
    DROP COLUMN intent_fulfillment_time,
    DROP COLUMN default_profile,
    DROP COLUMN payment_link_config,
    DROP COLUMN pm_collect_link_config,
    DROP COLUMN is_recon_enabled,
    DROP COLUMN webhook_details,
    DROP COLUMN routing_algorithm,
    DROP COLUMN frm_routing_algorithm,
    DROP COLUMN payout_routing_algorithm;

-- Note: This query should not be run on higher environments as this leads to data loss.
-- The application will work fine even without these queries being run.
ALTER TABLE business_profile DROP COLUMN profile_id,
    DROP COLUMN routing_algorithm,
    DROP COLUMN intent_fulfillment_time,
    DROP COLUMN frm_routing_algorithm,
    DROP COLUMN payout_routing_algorithm;

-- This migration is to remove the business_country, business_label, business_sub_label, test_mode, merchant_connector_id and frm_configs columns from the merchant_connector_account table
ALTER TABLE merchant_connector_account DROP COLUMN IF EXISTS business_country,
    DROP COLUMN IF EXISTS business_label,
    DROP COLUMN IF EXISTS business_sub_label,
    DROP COLUMN IF EXISTS test_mode,
    DROP COLUMN IF EXISTS merchant_connector_id,
    DROP COLUMN IF EXISTS frm_configs;

-- Run this query only when V1 is deprecated
ALTER TABLE customers DROP COLUMN customer_id,
    DROP COLUMN address_id;

-- Run below queries only when V1 is deprecated
ALTER TABLE payment_intent DROP COLUMN payment_id,
    DROP COLUMN connector_id,
    DROP COLUMN shipping_address_id,
    DROP COLUMN billing_address_id,
    DROP COLUMN shipping_details,
    DROP COLUMN billing_details,
    DROP COLUMN statement_descriptor_suffix,
    DROP COLUMN business_country,
    DROP COLUMN business_label,
    DROP COLUMN incremental_authorization_allowed,
<<<<<<< HEAD
    DROP COLUMN merchant_decision,
    DROP COLUMN fingerprint_id;

-- Run below queries only when V1 is deprecated
ALTER TABLE payment_attempt DROP COLUMN attempt_id,
    DROP COLUMN amount,
    DROP COLUMN currency,
    DROP COLUMN save_to_locker,
    DROP COLUMN connector,
    DROP COLUMN offer_amount,
    DROP COLUMN payment_method,
    DROP COLUMN connector_transaction_id,
    DROP COLUMN capture_method,
    DROP COLUMN capture_on,
    DROP COLUMN amount_to_capture,
    DROP COLUMN mandate_id,
    DROP COLUMN payment_method_type,
    DROP COLUMN business_sub_label,
    DROP COLUMN mandate_details,
    DROP COLUMN mandate_data;
=======
    DROP COLUMN fingerprint_id,
    DROP COLUMN merchant_decision,
    DROP COLUMN statement_descriptor_name,
    DROP COLUMN amount_to_capture,
    DROP COLUMN off_session,
    DROP COLUMN payment_confirm_source,
    DROP COLUMN merchant_order_reference_id,
    DROP COLUMN is_payment_processor_token_flow,
    DROP COLUMN charges;
>>>>>>> c0cac8d9
<|MERGE_RESOLUTION|>--- conflicted
+++ resolved
@@ -56,9 +56,15 @@
     DROP COLUMN business_country,
     DROP COLUMN business_label,
     DROP COLUMN incremental_authorization_allowed,
-<<<<<<< HEAD
+    DROP COLUMN fingerprint_id,
     DROP COLUMN merchant_decision,
-    DROP COLUMN fingerprint_id;
+    DROP COLUMN statement_descriptor_name,
+    DROP COLUMN amount_to_capture,
+    DROP COLUMN off_session,
+    DROP COLUMN payment_confirm_source,
+    DROP COLUMN merchant_order_reference_id,
+    DROP COLUMN is_payment_processor_token_flow,
+    DROP COLUMN charges;
 
 -- Run below queries only when V1 is deprecated
 ALTER TABLE payment_attempt DROP COLUMN attempt_id,
@@ -76,15 +82,4 @@
     DROP COLUMN payment_method_type,
     DROP COLUMN business_sub_label,
     DROP COLUMN mandate_details,
-    DROP COLUMN mandate_data;
-=======
-    DROP COLUMN fingerprint_id,
-    DROP COLUMN merchant_decision,
-    DROP COLUMN statement_descriptor_name,
-    DROP COLUMN amount_to_capture,
-    DROP COLUMN off_session,
-    DROP COLUMN payment_confirm_source,
-    DROP COLUMN merchant_order_reference_id,
-    DROP COLUMN is_payment_processor_token_flow,
-    DROP COLUMN charges;
->>>>>>> c0cac8d9
+    DROP COLUMN mandate_data;