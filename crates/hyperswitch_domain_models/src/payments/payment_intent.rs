--- conflicted
+++ resolved
@@ -1481,11 +1481,8 @@
             routing_algorithm_id,
             payment_link_config,
             platform_merchant_id,
-<<<<<<< HEAD
+            split_payments,
             request_overcapture,
-=======
-            split_payments,
->>>>>>> db498c27
         } = self;
         Ok(DieselPaymentIntent {
             skip_external_tax_calculation: Some(amount_details.get_external_tax_action_as_bool()),
@@ -1558,12 +1555,8 @@
             psd2_sca_exemption_type: None,
             request_extended_authorization: None,
             platform_merchant_id,
-<<<<<<< HEAD
-            split_payments: None,
+            split_payments,
             request_overcapture,
-=======
-            split_payments,
->>>>>>> db498c27
         })
     }
     async fn convert_back(
@@ -1690,11 +1683,8 @@
                 payment_link_config: storage_model.payment_link_config,
                 routing_algorithm_id: storage_model.routing_algorithm_id,
                 platform_merchant_id: storage_model.platform_merchant_id,
-<<<<<<< HEAD
+                split_payments: storage_model.split_payments,
                 request_overcapture: storage_model.request_overcapture,
-=======
-                split_payments: storage_model.split_payments,
->>>>>>> db498c27
             })
         }
         .await
