--- conflicted
+++ resolved
@@ -2809,12 +2809,7 @@
                     }),
                 _ => None,
             };
-<<<<<<< HEAD
-
-            let charge_id = item
-=======
             let charges = item
->>>>>>> db498c27
                 .response
                 .latest_charge
                 .as_ref()
