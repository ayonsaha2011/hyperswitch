--- conflicted
+++ resolved
@@ -2181,13 +2181,8 @@
     /// This is a 3-digit ISO 3166-1 numeric country code that represents the country in which the merchant is registered or operates.
     /// Merchants typically receive this value based on their business registration information or during onboarding via payment processors or acquiring banks.
     /// It is used in payment processing, fraud detection, and regulatory compliance to determine regional rules and routing behavior.
-<<<<<<< HEAD
-    #[schema(value_type = Option<String>, example = "840")]
-    pub merchant_country_code: Option<String>,
-=======
     #[schema(value_type = Option<MerchantCountryCode>, example = "840")]
     pub merchant_country_code: Option<common_types::payments::MerchantCountryCode>,
->>>>>>> 4048aa16
 }
 
 #[nutype::nutype(
@@ -2339,13 +2334,8 @@
     /// This is a 3-digit ISO 3166-1 numeric country code that represents the country in which the merchant is registered or operates.
     /// Merchants typically receive this value based on their business registration information or during onboarding via payment processors or acquiring banks.
     /// It is used in payment processing, fraud detection, and regulatory compliance to determine regional rules and routing behavior.
-<<<<<<< HEAD
-    #[schema(value_type = Option<String>, example = "840")]
-    pub merchant_country_code: Option<String>,
-=======
     #[schema(value_type = Option<MerchantCountryCode>, example = "840")]
     pub merchant_country_code: Option<common_types::payments::MerchantCountryCode>,
->>>>>>> 4048aa16
 }
 
 #[cfg(feature = "v1")]
@@ -2526,13 +2516,8 @@
     /// This is a 3-digit ISO 3166-1 numeric country code that represents the country in which the merchant is registered or operates.
     /// Merchants typically receive this value based on their business registration information or during onboarding via payment processors or acquiring banks.
     /// It is used in payment processing, fraud detection, and regulatory compliance to determine regional rules and routing behavior.
-<<<<<<< HEAD
-    #[schema(value_type = Option<String>, example = "840")]
-    pub merchant_country_code: Option<String>,
-=======
     #[schema(value_type = Option<MerchantCountryCode>, example = "840")]
     pub merchant_country_code: Option<common_types::payments::MerchantCountryCode>,
->>>>>>> 4048aa16
 }
 
 #[cfg(feature = "v2")]
@@ -2692,13 +2677,8 @@
     /// This is a 3-digit ISO 3166-1 numeric country code that represents the country in which the merchant is registered or operates.
     /// Merchants typically receive this value based on their business registration information or during onboarding via payment processors or acquiring banks.
     /// It is used in payment processing, fraud detection, and regulatory compliance to determine regional rules and routing behavior.
-<<<<<<< HEAD
-    #[schema(value_type = Option<String>, example = "840")]
-    pub merchant_country_code: Option<String>,
-=======
     #[schema(value_type = Option<MerchantCountryCode>, example = "840")]
     pub merchant_country_code: Option<common_types::payments::MerchantCountryCode>,
->>>>>>> 4048aa16
 }
 
 #[cfg(feature = "v1")]
@@ -2864,13 +2844,8 @@
     /// This is a 3-digit ISO 3166-1 numeric country code that represents the country in which the merchant is registered or operates.
     /// Merchants typically receive this value based on their business registration information or during onboarding via payment processors or acquiring banks.
     /// It is used in payment processing, fraud detection, and regulatory compliance to determine regional rules and routing behavior.
-<<<<<<< HEAD
-    #[schema(value_type = Option<String>, example = "840")]
-    pub merchant_country_code: Option<String>,
-=======
     #[schema(value_type = Option<MerchantCountryCode>, example = "840")]
     pub merchant_country_code: Option<common_types::payments::MerchantCountryCode>,
->>>>>>> 4048aa16
 }
 
 #[cfg(feature = "v2")]
@@ -3012,13 +2987,8 @@
     /// This is a 3-digit ISO 3166-1 numeric country code that represents the country in which the merchant is registered or operates.
     /// Merchants typically receive this value based on their business registration information or during onboarding via payment processors or acquiring banks.
     /// It is used in payment processing, fraud detection, and regulatory compliance to determine regional rules and routing behavior.
-<<<<<<< HEAD
-    #[schema(value_type = Option<String>, example = "840")]
-    pub merchant_country_code: Option<String>,
-=======
     #[schema(value_type = Option<MerchantCountryCode>, example = "840")]
     pub merchant_country_code: Option<common_types::payments::MerchantCountryCode>,
->>>>>>> 4048aa16
 }
 
 #[derive(Clone, Debug, serde::Deserialize, serde::Serialize, ToSchema)]
