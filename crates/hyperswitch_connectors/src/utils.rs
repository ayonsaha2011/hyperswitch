use std::{
    collections::{HashMap, HashSet},
    marker::PhantomData,
    str::FromStr,
    sync::LazyLock,
};

use api_models::payments;
#[cfg(feature = "payouts")]
use api_models::payouts::PayoutVendorAccountDetails;
use base64::Engine;
use common_enums::{
    enums,
    enums::{
        AlbaniaStatesAbbreviation, AndorraStatesAbbreviation, AttemptStatus,
        AustriaStatesAbbreviation, BelarusStatesAbbreviation, BelgiumStatesAbbreviation,
        BosniaAndHerzegovinaStatesAbbreviation, BrazilStatesAbbreviation,
        BulgariaStatesAbbreviation, CanadaStatesAbbreviation, CroatiaStatesAbbreviation,
        CzechRepublicStatesAbbreviation, DenmarkStatesAbbreviation, FinlandStatesAbbreviation,
        FranceStatesAbbreviation, FutureUsage, GermanyStatesAbbreviation, GreeceStatesAbbreviation,
        HungaryStatesAbbreviation, IcelandStatesAbbreviation, IrelandStatesAbbreviation,
        ItalyStatesAbbreviation, LatviaStatesAbbreviation, LiechtensteinStatesAbbreviation,
        LithuaniaStatesAbbreviation, LuxembourgStatesAbbreviation, MaltaStatesAbbreviation,
        MoldovaStatesAbbreviation, MonacoStatesAbbreviation, MontenegroStatesAbbreviation,
        NetherlandsStatesAbbreviation, NorthMacedoniaStatesAbbreviation, NorwayStatesAbbreviation,
        PolandStatesAbbreviation, PortugalStatesAbbreviation, RomaniaStatesAbbreviation,
        RussiaStatesAbbreviation, SanMarinoStatesAbbreviation, SerbiaStatesAbbreviation,
        SlovakiaStatesAbbreviation, SloveniaStatesAbbreviation, SpainStatesAbbreviation,
        SwedenStatesAbbreviation, SwitzerlandStatesAbbreviation, UkraineStatesAbbreviation,
        UnitedKingdomStatesAbbreviation, UsStatesAbbreviation,
    },
};
use common_utils::{
    consts::BASE64_ENGINE,
    errors::{CustomResult, ParsingError, ReportSwitchExt},
    ext_traits::{OptionExt, StringExt, ValueExt},
    id_type,
    pii::{self, Email, IpAddress},
    types::{AmountConvertor, MinorUnit},
};
use error_stack::{report, ResultExt};
#[cfg(feature = "frm")]
use hyperswitch_domain_models::router_request_types::fraud_check::{
    FraudCheckCheckoutData, FraudCheckRecordReturnData, FraudCheckSaleData,
    FraudCheckTransactionData,
};
use hyperswitch_domain_models::{
    address::{Address, AddressDetails, PhoneDetails},
    mandates,
    network_tokenization::NetworkTokenNumber,
    payment_method_data::{self, Card, CardDetailsForNetworkTransactionId, PaymentMethodData},
    router_data::{
        ApplePayPredecryptData, ErrorResponse, PaymentMethodToken, RecurringMandatePaymentData,
        RouterData as ConnectorRouterData,
    },
    router_request_types::{
        AuthenticationData, AuthoriseIntegrityObject, BrowserInformation, CaptureIntegrityObject,
        CompleteAuthorizeData, ConnectorCustomerData, MandateRevokeRequestData,
        PaymentMethodTokenizationData, PaymentsAuthorizeData, PaymentsCancelData,
        PaymentsCaptureData, PaymentsPostSessionTokensData, PaymentsPreProcessingData,
        PaymentsSyncData, RefundIntegrityObject, RefundsData, ResponseId, SetupMandateRequestData,
        SyncIntegrityObject,
    },
    router_response_types::{CaptureSyncResponse, PaymentsResponseData},
    types::{OrderDetailsWithAmount, SetupMandateRouterData},
};
use hyperswitch_interfaces::{api, consts, errors, types::Response};
use image::{DynamicImage, ImageBuffer, ImageFormat, Luma, Rgba};
use masking::{ExposeInterface, PeekInterface, Secret};
use quick_xml::{
    events::{BytesDecl, BytesText, Event},
    Writer,
};
use rand::Rng;
use regex::Regex;
use router_env::logger;
use serde::{Deserialize, Serialize};
use serde_json::Value;
use time::PrimitiveDateTime;
use unicode_normalization::UnicodeNormalization;

#[cfg(feature = "frm")]
use crate::types::FrmTransactionRouterData;
use crate::{constants::UNSUPPORTED_ERROR_MESSAGE, types::RefreshTokenRouterData};

type Error = error_stack::Report<errors::ConnectorError>;

pub(crate) fn construct_not_supported_error_report(
    capture_method: enums::CaptureMethod,
    connector_name: &'static str,
) -> error_stack::Report<errors::ConnectorError> {
    errors::ConnectorError::NotSupported {
        message: capture_method.to_string(),
        connector: connector_name,
    }
    .into()
}

pub(crate) fn to_currency_base_unit_with_zero_decimal_check(
    amount: i64,
    currency: enums::Currency,
) -> Result<String, error_stack::Report<errors::ConnectorError>> {
    currency
        .to_currency_base_unit_with_zero_decimal_check(amount)
        .change_context(errors::ConnectorError::RequestEncodingFailed)
}

pub(crate) fn get_timestamp_in_milliseconds(datetime: &PrimitiveDateTime) -> i64 {
    let utc_datetime = datetime.assume_utc();
    utc_datetime.unix_timestamp() * 1000
}

pub(crate) fn get_amount_as_string(
    currency_unit: &api::CurrencyUnit,
    amount: i64,
    currency: enums::Currency,
) -> Result<String, error_stack::Report<errors::ConnectorError>> {
    let amount = match currency_unit {
        api::CurrencyUnit::Minor => amount.to_string(),
        api::CurrencyUnit::Base => to_currency_base_unit(amount, currency)?,
    };
    Ok(amount)
}

pub(crate) fn base64_decode(data: String) -> Result<Vec<u8>, Error> {
    BASE64_ENGINE
        .decode(data)
        .change_context(errors::ConnectorError::ResponseDeserializationFailed)
}

pub(crate) fn to_currency_base_unit(
    amount: i64,
    currency: enums::Currency,
) -> Result<String, error_stack::Report<errors::ConnectorError>> {
    currency
        .to_currency_base_unit(amount)
        .change_context(errors::ConnectorError::ParsingFailed)
}

pub(crate) fn to_currency_lower_unit(
    amount: String,
    currency: enums::Currency,
) -> Result<String, error_stack::Report<errors::ConnectorError>> {
    currency
        .to_currency_lower_unit(amount)
        .change_context(errors::ConnectorError::ResponseHandlingFailed)
}

pub trait ConnectorErrorTypeMapping {
    fn get_connector_error_type(
        &self,
        _error_code: String,
        _error_message: String,
    ) -> ConnectorErrorType {
        ConnectorErrorType::UnknownError
    }
}

#[derive(Clone, Debug, PartialEq, Eq)]
pub struct ErrorCodeAndMessage {
    pub error_code: String,
    pub error_message: String,
}

#[derive(PartialEq, Eq, PartialOrd, Ord, Clone, Debug)]
//Priority of connector_error_type
pub enum ConnectorErrorType {
    UserError = 2,
    BusinessError = 3,
    TechnicalError = 4,
    UnknownError = 1,
}

pub(crate) fn get_error_code_error_message_based_on_priority(
    connector: impl ConnectorErrorTypeMapping,
    error_list: Vec<ErrorCodeAndMessage>,
) -> Option<ErrorCodeAndMessage> {
    let error_type_list = error_list
        .iter()
        .map(|error| {
            connector
                .get_connector_error_type(error.error_code.clone(), error.error_message.clone())
        })
        .collect::<Vec<ConnectorErrorType>>();
    let mut error_zip_list = error_list
        .iter()
        .zip(error_type_list.iter())
        .collect::<Vec<(&ErrorCodeAndMessage, &ConnectorErrorType)>>();
    error_zip_list.sort_by_key(|&(_, error_type)| error_type);
    error_zip_list
        .first()
        .map(|&(error_code_message, _)| error_code_message)
        .cloned()
}

pub trait MultipleCaptureSyncResponse {
    fn get_connector_capture_id(&self) -> String;
    fn get_capture_attempt_status(&self) -> AttemptStatus;
    fn is_capture_response(&self) -> bool;
    fn get_connector_reference_id(&self) -> Option<String> {
        None
    }
    fn get_amount_captured(&self) -> Result<Option<MinorUnit>, error_stack::Report<ParsingError>>;
}

pub(crate) fn construct_captures_response_hashmap<T>(
    capture_sync_response_list: Vec<T>,
) -> CustomResult<HashMap<String, CaptureSyncResponse>, errors::ConnectorError>
where
    T: MultipleCaptureSyncResponse,
{
    let mut hashmap = HashMap::new();
    for capture_sync_response in capture_sync_response_list {
        let connector_capture_id = capture_sync_response.get_connector_capture_id();
        if capture_sync_response.is_capture_response() {
            hashmap.insert(
                connector_capture_id.clone(),
                CaptureSyncResponse::Success {
                    resource_id: ResponseId::ConnectorTransactionId(connector_capture_id),
                    status: capture_sync_response.get_capture_attempt_status(),
                    connector_response_reference_id: capture_sync_response
                        .get_connector_reference_id(),
                    amount: capture_sync_response
                        .get_amount_captured()
                        .change_context(errors::ConnectorError::AmountConversionFailed)
                        .attach_printable(
                            "failed to convert back captured response amount to minor unit",
                        )?,
                },
            );
        }
    }

    Ok(hashmap)
}

#[derive(Clone, Debug, serde::Serialize)]
#[serde(rename_all = "camelCase")]
pub struct GooglePayWalletData {
    #[serde(rename = "type")]
    pub pm_type: String,
    pub description: String,
    pub info: GooglePayPaymentMethodInfo,
    pub tokenization_data: GpayTokenizationData,
}

#[derive(Clone, Debug, serde::Serialize)]
#[serde(rename_all = "camelCase")]
pub struct GooglePayPaymentMethodInfo {
    pub card_network: String,
    pub card_details: String,
}

#[derive(Clone, Debug, serde::Serialize)]
pub struct GpayTokenizationData {
    #[serde(rename = "type")]
    pub token_type: String,
    pub token: Secret<String>,
}

impl From<payment_method_data::GooglePayWalletData> for GooglePayWalletData {
    fn from(data: payment_method_data::GooglePayWalletData) -> Self {
        Self {
            pm_type: data.pm_type,
            description: data.description,
            info: GooglePayPaymentMethodInfo {
                card_network: data.info.card_network,
                card_details: data.info.card_details,
            },
            tokenization_data: GpayTokenizationData {
                token_type: data.tokenization_data.token_type,
                token: Secret::new(data.tokenization_data.token),
            },
        }
    }
}
pub(crate) fn get_amount_as_f64(
    currency_unit: &api::CurrencyUnit,
    amount: i64,
    currency: enums::Currency,
) -> Result<f64, error_stack::Report<errors::ConnectorError>> {
    let amount = match currency_unit {
        api::CurrencyUnit::Base => to_currency_base_unit_asf64(amount, currency)?,
        api::CurrencyUnit::Minor => u32::try_from(amount)
            .change_context(errors::ConnectorError::ParsingFailed)?
            .into(),
    };
    Ok(amount)
}

pub(crate) fn to_currency_base_unit_asf64(
    amount: i64,
    currency: enums::Currency,
) -> Result<f64, error_stack::Report<errors::ConnectorError>> {
    currency
        .to_currency_base_unit_asf64(amount)
        .change_context(errors::ConnectorError::ParsingFailed)
}

pub(crate) fn to_connector_meta_from_secret<T>(
    connector_meta: Option<Secret<Value>>,
) -> Result<T, Error>
where
    T: serde::de::DeserializeOwned,
{
    let connector_meta_secret =
        connector_meta.ok_or_else(missing_field_err("connector_meta_data"))?;
    let json = connector_meta_secret.expose();
    json.parse_value(std::any::type_name::<T>()).switch()
}

pub(crate) fn is_manual_capture(capture_method: Option<enums::CaptureMethod>) -> bool {
    capture_method == Some(enums::CaptureMethod::Manual)
        || capture_method == Some(enums::CaptureMethod::ManualMultiple)
}

pub(crate) fn generate_random_bytes(length: usize) -> Vec<u8> {
    // returns random bytes of length n
    let mut rng = rand::thread_rng();
    (0..length).map(|_| Rng::gen(&mut rng)).collect()
}

pub(crate) fn missing_field_err(
    message: &'static str,
) -> Box<dyn Fn() -> error_stack::Report<errors::ConnectorError> + 'static> {
    Box::new(move || {
        errors::ConnectorError::MissingRequiredField {
            field_name: message,
        }
        .into()
    })
}

pub(crate) fn handle_json_response_deserialization_failure(
    res: Response,
    connector: &'static str,
) -> CustomResult<ErrorResponse, errors::ConnectorError> {
    crate::metrics::CONNECTOR_RESPONSE_DESERIALIZATION_FAILURE
        .add(1, router_env::metric_attributes!(("connector", connector)));

    let response_data = String::from_utf8(res.response.to_vec())
        .change_context(errors::ConnectorError::ResponseDeserializationFailed)?;

    // check for whether the response is in json format
    match serde_json::from_str::<Value>(&response_data) {
        // in case of unexpected response but in json format
        Ok(_) => Err(errors::ConnectorError::ResponseDeserializationFailed)?,
        // in case of unexpected response but in html or string format
        Err(error_msg) => {
            logger::error!(deserialization_error=?error_msg);
            logger::error!("UNEXPECTED RESPONSE FROM CONNECTOR: {}", response_data);
            Ok(ErrorResponse {
                status_code: res.status_code,
                code: consts::NO_ERROR_CODE.to_string(),
                message: UNSUPPORTED_ERROR_MESSAGE.to_string(),
                reason: Some(response_data),
                attempt_status: None,
                connector_transaction_id: None,
                network_advice_code: None,
                network_decline_code: None,
                network_error_message: None,
            })
        }
    }
}

pub(crate) fn construct_not_implemented_error_report(
    capture_method: enums::CaptureMethod,
    connector_name: &str,
) -> error_stack::Report<errors::ConnectorError> {
    errors::ConnectorError::NotImplemented(format!("{} for {}", capture_method, connector_name))
        .into()
}

pub(crate) const SELECTED_PAYMENT_METHOD: &str = "Selected payment method";

pub(crate) fn get_unimplemented_payment_method_error_message(connector: &str) -> String {
    format!("{} through {}", SELECTED_PAYMENT_METHOD, connector)
}

pub(crate) fn to_connector_meta<T>(connector_meta: Option<Value>) -> Result<T, Error>
where
    T: serde::de::DeserializeOwned,
{
    let json = connector_meta.ok_or_else(missing_field_err("connector_meta_data"))?;
    json.parse_value(std::any::type_name::<T>()).switch()
}

pub(crate) fn convert_amount<T>(
    amount_convertor: &dyn AmountConvertor<Output = T>,
    amount: MinorUnit,
    currency: enums::Currency,
) -> Result<T, error_stack::Report<errors::ConnectorError>> {
    amount_convertor
        .convert(amount, currency)
        .change_context(errors::ConnectorError::AmountConversionFailed)
}

pub(crate) fn validate_currency(
    request_currency: enums::Currency,
    merchant_config_currency: Option<enums::Currency>,
) -> Result<(), errors::ConnectorError> {
    let merchant_config_currency =
        merchant_config_currency.ok_or(errors::ConnectorError::NoConnectorMetaData)?;
    if request_currency != merchant_config_currency {
        Err(errors::ConnectorError::NotSupported {
            message: format!(
                "currency {} is not supported for this merchant account",
                request_currency
            ),
            connector: "Braintree",
        })?
    }
    Ok(())
}

pub(crate) fn convert_back_amount_to_minor_units<T>(
    amount_convertor: &dyn AmountConvertor<Output = T>,
    amount: T,
    currency: enums::Currency,
) -> Result<MinorUnit, error_stack::Report<errors::ConnectorError>> {
    amount_convertor
        .convert_back(amount, currency)
        .change_context(errors::ConnectorError::AmountConversionFailed)
}

pub(crate) fn is_payment_failure(status: AttemptStatus) -> bool {
    match status {
        AttemptStatus::AuthenticationFailed
        | AttemptStatus::AuthorizationFailed
        | AttemptStatus::CaptureFailed
        | AttemptStatus::VoidFailed
        | AttemptStatus::Failure => true,
        AttemptStatus::Started
        | AttemptStatus::RouterDeclined
        | AttemptStatus::AuthenticationPending
        | AttemptStatus::AuthenticationSuccessful
        | AttemptStatus::Authorized
        | AttemptStatus::Charged
        | AttemptStatus::Authorizing
        | AttemptStatus::CodInitiated
        | AttemptStatus::Voided
        | AttemptStatus::VoidInitiated
        | AttemptStatus::CaptureInitiated
        | AttemptStatus::AutoRefunded
        | AttemptStatus::PartialCharged
        | AttemptStatus::PartialChargedAndChargeable
        | AttemptStatus::Unresolved
        | AttemptStatus::Pending
        | AttemptStatus::PaymentMethodAwaited
        | AttemptStatus::ConfirmationAwaited
        | AttemptStatus::DeviceDataCollectionPending => false,
    }
}

pub fn is_refund_failure(status: enums::RefundStatus) -> bool {
    match status {
        common_enums::RefundStatus::Failure | common_enums::RefundStatus::TransactionFailure => {
            true
        }
        common_enums::RefundStatus::ManualReview
        | common_enums::RefundStatus::Pending
        | common_enums::RefundStatus::Success => false,
    }
}
// TODO: Make all traits as `pub(crate) trait` once all connectors are moved.
pub trait RouterData {
    fn get_billing(&self) -> Result<&Address, Error>;
    fn get_billing_country(&self) -> Result<api_models::enums::CountryAlpha2, Error>;
    fn get_billing_phone(&self) -> Result<&PhoneDetails, Error>;
    fn get_description(&self) -> Result<String, Error>;
    fn get_billing_address(&self) -> Result<&AddressDetails, Error>;
    fn get_shipping_address(&self) -> Result<&AddressDetails, Error>;
    fn get_shipping_address_with_phone_number(&self) -> Result<&Address, Error>;
    fn get_connector_meta(&self) -> Result<pii::SecretSerdeValue, Error>;
    fn get_session_token(&self) -> Result<String, Error>;
    fn get_billing_first_name(&self) -> Result<Secret<String>, Error>;
    fn get_billing_full_name(&self) -> Result<Secret<String>, Error>;
    fn get_billing_last_name(&self) -> Result<Secret<String>, Error>;
    fn get_billing_line1(&self) -> Result<Secret<String>, Error>;
    fn get_billing_line2(&self) -> Result<Secret<String>, Error>;
    fn get_billing_zip(&self) -> Result<Secret<String>, Error>;
    fn get_billing_state(&self) -> Result<Secret<String>, Error>;
    fn get_billing_state_code(&self) -> Result<Secret<String>, Error>;
    fn get_billing_city(&self) -> Result<String, Error>;
    fn get_billing_email(&self) -> Result<Email, Error>;
    fn get_billing_phone_number(&self) -> Result<Secret<String>, Error>;
    fn to_connector_meta<T>(&self) -> Result<T, Error>
    where
        T: serde::de::DeserializeOwned;
    fn is_three_ds(&self) -> bool;
    fn get_payment_method_token(&self) -> Result<PaymentMethodToken, Error>;
    fn get_customer_id(&self) -> Result<id_type::CustomerId, Error>;
    fn get_connector_customer_id(&self) -> Result<String, Error>;
    fn get_preprocessing_id(&self) -> Result<String, Error>;
    fn get_recurring_mandate_payment_data(&self) -> Result<RecurringMandatePaymentData, Error>;
    #[cfg(feature = "payouts")]
    fn get_payout_method_data(&self) -> Result<api_models::payouts::PayoutMethodData, Error>;
    #[cfg(feature = "payouts")]
    fn get_quote_id(&self) -> Result<String, Error>;

    fn get_optional_billing(&self) -> Option<&Address>;
    fn get_optional_shipping(&self) -> Option<&Address>;
    fn get_optional_shipping_line1(&self) -> Option<Secret<String>>;
    fn get_optional_shipping_line2(&self) -> Option<Secret<String>>;
    fn get_optional_shipping_city(&self) -> Option<String>;
    fn get_optional_shipping_country(&self) -> Option<enums::CountryAlpha2>;
    fn get_optional_shipping_zip(&self) -> Option<Secret<String>>;
    fn get_optional_shipping_state(&self) -> Option<Secret<String>>;
    fn get_optional_shipping_first_name(&self) -> Option<Secret<String>>;
    fn get_optional_shipping_last_name(&self) -> Option<Secret<String>>;
    fn get_optional_shipping_full_name(&self) -> Option<Secret<String>>;
    fn get_optional_shipping_phone_number(&self) -> Option<Secret<String>>;
    fn get_optional_shipping_email(&self) -> Option<Email>;

    fn get_optional_billing_full_name(&self) -> Option<Secret<String>>;
    fn get_optional_billing_line1(&self) -> Option<Secret<String>>;
    fn get_optional_billing_line2(&self) -> Option<Secret<String>>;
    fn get_optional_billing_city(&self) -> Option<String>;
    fn get_optional_billing_country(&self) -> Option<enums::CountryAlpha2>;
    fn get_optional_billing_zip(&self) -> Option<Secret<String>>;
    fn get_optional_billing_state(&self) -> Option<Secret<String>>;
    fn get_optional_billing_state_2_digit(&self) -> Option<Secret<String>>;
    fn get_optional_billing_first_name(&self) -> Option<Secret<String>>;
    fn get_optional_billing_last_name(&self) -> Option<Secret<String>>;
    fn get_optional_billing_phone_number(&self) -> Option<Secret<String>>;
    fn get_optional_billing_email(&self) -> Option<Email>;
}

impl<Flow, Request, Response> RouterData
    for hyperswitch_domain_models::router_data::RouterData<Flow, Request, Response>
{
    fn get_billing(&self) -> Result<&Address, Error> {
        self.address
            .get_payment_method_billing()
            .ok_or_else(missing_field_err("billing"))
    }

    fn get_billing_country(&self) -> Result<api_models::enums::CountryAlpha2, Error> {
        self.address
            .get_payment_method_billing()
            .and_then(|a| a.address.as_ref())
            .and_then(|ad| ad.country)
            .ok_or_else(missing_field_err(
                "payment_method_data.billing.address.country",
            ))
    }

    fn get_billing_phone(&self) -> Result<&PhoneDetails, Error> {
        self.address
            .get_payment_method_billing()
            .and_then(|a| a.phone.as_ref())
            .ok_or_else(missing_field_err("billing.phone"))
    }

    fn get_optional_billing(&self) -> Option<&Address> {
        self.address.get_payment_method_billing()
    }

    fn get_optional_shipping(&self) -> Option<&Address> {
        self.address.get_shipping()
    }

    fn get_optional_shipping_first_name(&self) -> Option<Secret<String>> {
        self.address.get_shipping().and_then(|shipping_address| {
            shipping_address
                .clone()
                .address
                .and_then(|shipping_details| shipping_details.first_name)
        })
    }

    fn get_optional_shipping_last_name(&self) -> Option<Secret<String>> {
        self.address.get_shipping().and_then(|shipping_address| {
            shipping_address
                .clone()
                .address
                .and_then(|shipping_details| shipping_details.last_name)
        })
    }

    fn get_optional_shipping_full_name(&self) -> Option<Secret<String>> {
        self.get_optional_shipping()
            .and_then(|shipping_details| shipping_details.address.as_ref())
            .and_then(|shipping_address| shipping_address.get_optional_full_name())
    }

    fn get_optional_shipping_line1(&self) -> Option<Secret<String>> {
        self.address.get_shipping().and_then(|shipping_address| {
            shipping_address
                .clone()
                .address
                .and_then(|shipping_details| shipping_details.line1)
        })
    }

    fn get_optional_shipping_line2(&self) -> Option<Secret<String>> {
        self.address.get_shipping().and_then(|shipping_address| {
            shipping_address
                .clone()
                .address
                .and_then(|shipping_details| shipping_details.line2)
        })
    }

    fn get_optional_shipping_city(&self) -> Option<String> {
        self.address.get_shipping().and_then(|shipping_address| {
            shipping_address
                .clone()
                .address
                .and_then(|shipping_details| shipping_details.city)
        })
    }

    fn get_optional_shipping_state(&self) -> Option<Secret<String>> {
        self.address.get_shipping().and_then(|shipping_address| {
            shipping_address
                .clone()
                .address
                .and_then(|shipping_details| shipping_details.state)
        })
    }

    fn get_optional_shipping_country(&self) -> Option<enums::CountryAlpha2> {
        self.address.get_shipping().and_then(|shipping_address| {
            shipping_address
                .clone()
                .address
                .and_then(|shipping_details| shipping_details.country)
        })
    }

    fn get_optional_shipping_zip(&self) -> Option<Secret<String>> {
        self.address.get_shipping().and_then(|shipping_address| {
            shipping_address
                .clone()
                .address
                .and_then(|shipping_details| shipping_details.zip)
        })
    }

    fn get_optional_shipping_email(&self) -> Option<Email> {
        self.address
            .get_shipping()
            .and_then(|shipping_address| shipping_address.clone().email)
    }

    fn get_optional_shipping_phone_number(&self) -> Option<Secret<String>> {
        self.address
            .get_shipping()
            .and_then(|shipping_address| shipping_address.clone().phone)
            .and_then(|phone_details| phone_details.get_number_with_country_code().ok())
    }

    fn get_description(&self) -> Result<String, Error> {
        self.description
            .clone()
            .ok_or_else(missing_field_err("description"))
    }
    fn get_billing_address(&self) -> Result<&AddressDetails, Error> {
        self.address
            .get_payment_method_billing()
            .as_ref()
            .and_then(|a| a.address.as_ref())
            .ok_or_else(missing_field_err("billing.address"))
    }

    fn get_connector_meta(&self) -> Result<pii::SecretSerdeValue, Error> {
        self.connector_meta_data
            .clone()
            .ok_or_else(missing_field_err("connector_meta_data"))
    }

    fn get_session_token(&self) -> Result<String, Error> {
        self.session_token
            .clone()
            .ok_or_else(missing_field_err("session_token"))
    }

    fn get_billing_first_name(&self) -> Result<Secret<String>, Error> {
        self.address
            .get_payment_method_billing()
            .and_then(|billing_address| {
                billing_address
                    .clone()
                    .address
                    .and_then(|billing_details| billing_details.first_name.clone())
            })
            .ok_or_else(missing_field_err(
                "payment_method_data.billing.address.first_name",
            ))
    }

    fn get_billing_full_name(&self) -> Result<Secret<String>, Error> {
        self.get_optional_billing()
            .and_then(|billing_details| billing_details.address.as_ref())
            .and_then(|billing_address| billing_address.get_optional_full_name())
            .ok_or_else(missing_field_err(
                "payment_method_data.billing.address.first_name",
            ))
    }

    fn get_billing_last_name(&self) -> Result<Secret<String>, Error> {
        self.address
            .get_payment_method_billing()
            .and_then(|billing_address| {
                billing_address
                    .clone()
                    .address
                    .and_then(|billing_details| billing_details.last_name.clone())
            })
            .ok_or_else(missing_field_err(
                "payment_method_data.billing.address.last_name",
            ))
    }

    fn get_billing_line1(&self) -> Result<Secret<String>, Error> {
        self.address
            .get_payment_method_billing()
            .and_then(|billing_address| {
                billing_address
                    .clone()
                    .address
                    .and_then(|billing_details| billing_details.line1.clone())
            })
            .ok_or_else(missing_field_err(
                "payment_method_data.billing.address.line1",
            ))
    }
    fn get_billing_line2(&self) -> Result<Secret<String>, Error> {
        self.address
            .get_payment_method_billing()
            .and_then(|billing_address| {
                billing_address
                    .clone()
                    .address
                    .and_then(|billing_details| billing_details.line2.clone())
            })
            .ok_or_else(missing_field_err(
                "payment_method_data.billing.address.line2",
            ))
    }
    fn get_billing_zip(&self) -> Result<Secret<String>, Error> {
        self.address
            .get_payment_method_billing()
            .and_then(|billing_address| {
                billing_address
                    .clone()
                    .address
                    .and_then(|billing_details| billing_details.zip.clone())
            })
            .ok_or_else(missing_field_err("payment_method_data.billing.address.zip"))
    }
    fn get_billing_state(&self) -> Result<Secret<String>, Error> {
        self.address
            .get_payment_method_billing()
            .and_then(|billing_address| {
                billing_address
                    .clone()
                    .address
                    .and_then(|billing_details| billing_details.state.clone())
            })
            .ok_or_else(missing_field_err(
                "payment_method_data.billing.address.state",
            ))
    }
    fn get_billing_state_code(&self) -> Result<Secret<String>, Error> {
        let country = self.get_billing_country()?;
        let state = self.get_billing_state()?;
        match country {
            api_models::enums::CountryAlpha2::US => Ok(Secret::new(
                UsStatesAbbreviation::foreign_try_from(state.peek().to_string())?.to_string(),
            )),
            api_models::enums::CountryAlpha2::CA => Ok(Secret::new(
                CanadaStatesAbbreviation::foreign_try_from(state.peek().to_string())?.to_string(),
            )),
            _ => Ok(state.clone()),
        }
    }
    fn get_billing_city(&self) -> Result<String, Error> {
        self.address
            .get_payment_method_billing()
            .and_then(|billing_address| {
                billing_address
                    .clone()
                    .address
                    .and_then(|billing_details| billing_details.city)
            })
            .ok_or_else(missing_field_err(
                "payment_method_data.billing.address.city",
            ))
    }

    fn get_billing_email(&self) -> Result<Email, Error> {
        self.address
            .get_payment_method_billing()
            .and_then(|billing_address| billing_address.email.clone())
            .ok_or_else(missing_field_err("payment_method_data.billing.email"))
    }

    fn get_billing_phone_number(&self) -> Result<Secret<String>, Error> {
        self.address
            .get_payment_method_billing()
            .and_then(|billing_address| billing_address.clone().phone)
            .map(|phone_details| phone_details.get_number_with_country_code())
            .transpose()?
            .ok_or_else(missing_field_err("payment_method_data.billing.phone"))
    }

    fn get_optional_billing_line1(&self) -> Option<Secret<String>> {
        self.address
            .get_payment_method_billing()
            .and_then(|billing_address| {
                billing_address
                    .clone()
                    .address
                    .and_then(|billing_details| billing_details.line1)
            })
    }

    fn get_optional_billing_line2(&self) -> Option<Secret<String>> {
        self.address
            .get_payment_method_billing()
            .and_then(|billing_address| {
                billing_address
                    .clone()
                    .address
                    .and_then(|billing_details| billing_details.line2)
            })
    }

    fn get_optional_billing_city(&self) -> Option<String> {
        self.address
            .get_payment_method_billing()
            .and_then(|billing_address| {
                billing_address
                    .clone()
                    .address
                    .and_then(|billing_details| billing_details.city)
            })
    }

    fn get_optional_billing_country(&self) -> Option<enums::CountryAlpha2> {
        self.address
            .get_payment_method_billing()
            .and_then(|billing_address| {
                billing_address
                    .clone()
                    .address
                    .and_then(|billing_details| billing_details.country)
            })
    }

    fn get_optional_billing_zip(&self) -> Option<Secret<String>> {
        self.address
            .get_payment_method_billing()
            .and_then(|billing_address| {
                billing_address
                    .clone()
                    .address
                    .and_then(|billing_details| billing_details.zip)
            })
    }

    fn get_optional_billing_state(&self) -> Option<Secret<String>> {
        self.address
            .get_payment_method_billing()
            .and_then(|billing_address| {
                billing_address
                    .clone()
                    .address
                    .and_then(|billing_details| billing_details.state)
            })
    }

    fn get_optional_billing_state_2_digit(&self) -> Option<Secret<String>> {
        self.get_optional_billing_state().and_then(|state| {
            if state.clone().expose().len() != 2 {
                None
            } else {
                Some(state)
            }
        })
    }

    fn get_optional_billing_first_name(&self) -> Option<Secret<String>> {
        self.address
            .get_payment_method_billing()
            .and_then(|billing_address| {
                billing_address
                    .clone()
                    .address
                    .and_then(|billing_details| billing_details.first_name)
            })
    }

    fn get_optional_billing_last_name(&self) -> Option<Secret<String>> {
        self.address
            .get_payment_method_billing()
            .and_then(|billing_address| {
                billing_address
                    .clone()
                    .address
                    .and_then(|billing_details| billing_details.last_name)
            })
    }

    fn get_optional_billing_phone_number(&self) -> Option<Secret<String>> {
        self.address
            .get_payment_method_billing()
            .and_then(|billing_address| {
                billing_address
                    .clone()
                    .phone
                    .and_then(|phone_data| phone_data.number)
            })
    }

    fn get_optional_billing_email(&self) -> Option<Email> {
        self.address
            .get_payment_method_billing()
            .and_then(|billing_address| billing_address.clone().email)
    }
    fn to_connector_meta<T>(&self) -> Result<T, Error>
    where
        T: serde::de::DeserializeOwned,
    {
        self.get_connector_meta()?
            .parse_value(std::any::type_name::<T>())
            .change_context(errors::ConnectorError::NoConnectorMetaData)
    }

    fn is_three_ds(&self) -> bool {
        matches!(self.auth_type, enums::AuthenticationType::ThreeDs)
    }

    fn get_shipping_address(&self) -> Result<&AddressDetails, Error> {
        self.address
            .get_shipping()
            .and_then(|a| a.address.as_ref())
            .ok_or_else(missing_field_err("shipping.address"))
    }

    fn get_shipping_address_with_phone_number(&self) -> Result<&Address, Error> {
        self.address
            .get_shipping()
            .ok_or_else(missing_field_err("shipping"))
    }

    fn get_payment_method_token(&self) -> Result<PaymentMethodToken, Error> {
        self.payment_method_token
            .clone()
            .ok_or_else(missing_field_err("payment_method_token"))
    }
    fn get_customer_id(&self) -> Result<id_type::CustomerId, Error> {
        self.customer_id
            .to_owned()
            .ok_or_else(missing_field_err("customer_id"))
    }
    fn get_connector_customer_id(&self) -> Result<String, Error> {
        self.connector_customer
            .to_owned()
            .ok_or_else(missing_field_err("connector_customer_id"))
    }
    fn get_preprocessing_id(&self) -> Result<String, Error> {
        self.preprocessing_id
            .to_owned()
            .ok_or_else(missing_field_err("preprocessing_id"))
    }
    fn get_recurring_mandate_payment_data(&self) -> Result<RecurringMandatePaymentData, Error> {
        self.recurring_mandate_payment_data
            .to_owned()
            .ok_or_else(missing_field_err("recurring_mandate_payment_data"))
    }

    fn get_optional_billing_full_name(&self) -> Option<Secret<String>> {
        self.get_optional_billing()
            .and_then(|billing_details| billing_details.address.as_ref())
            .and_then(|billing_address| billing_address.get_optional_full_name())
    }

    #[cfg(feature = "payouts")]
    fn get_payout_method_data(&self) -> Result<api_models::payouts::PayoutMethodData, Error> {
        self.payout_method_data
            .to_owned()
            .ok_or_else(missing_field_err("payout_method_data"))
    }
    #[cfg(feature = "payouts")]
    fn get_quote_id(&self) -> Result<String, Error> {
        self.quote_id
            .to_owned()
            .ok_or_else(missing_field_err("quote_id"))
    }
}

pub trait AccessTokenRequestInfo {
    fn get_request_id(&self) -> Result<Secret<String>, Error>;
}

impl AccessTokenRequestInfo for RefreshTokenRouterData {
    fn get_request_id(&self) -> Result<Secret<String>, Error> {
        self.request
            .id
            .clone()
            .ok_or_else(missing_field_err("request.id"))
    }
}
pub trait ApplePayDecrypt {
    fn get_expiry_month(&self) -> Result<Secret<String>, Error>;
    fn get_two_digit_expiry_year(&self) -> Result<Secret<String>, Error>;
    fn get_four_digit_expiry_year(&self) -> Result<Secret<String>, Error>;
}

impl ApplePayDecrypt for Box<ApplePayPredecryptData> {
    fn get_two_digit_expiry_year(&self) -> Result<Secret<String>, Error> {
        Ok(Secret::new(
            self.application_expiration_date
                .get(0..2)
                .ok_or(errors::ConnectorError::RequestEncodingFailed)?
                .to_string(),
        ))
    }

    fn get_four_digit_expiry_year(&self) -> Result<Secret<String>, Error> {
        Ok(Secret::new(format!(
            "20{}",
            self.application_expiration_date
                .get(0..2)
                .ok_or(errors::ConnectorError::RequestEncodingFailed)?
        )))
    }

    fn get_expiry_month(&self) -> Result<Secret<String>, Error> {
        Ok(Secret::new(
            self.application_expiration_date
                .get(2..4)
                .ok_or(errors::ConnectorError::RequestEncodingFailed)?
                .to_owned(),
        ))
    }
}

#[derive(Debug, Copy, Clone, strum::Display, Eq, Hash, PartialEq)]
pub enum CardIssuer {
    AmericanExpress,
    Master,
    Maestro,
    Visa,
    Discover,
    DinersClub,
    JCB,
    CarteBlanche,
    CartesBancaires,
}

pub trait CardData {
    fn get_card_expiry_year_2_digit(&self) -> Result<Secret<String>, errors::ConnectorError>;
    fn get_card_expiry_month_2_digit(&self) -> Result<Secret<String>, errors::ConnectorError>;
    fn get_card_issuer(&self) -> Result<CardIssuer, Error>;
    fn get_card_expiry_month_year_2_digit_with_delimiter(
        &self,
        delimiter: String,
    ) -> Result<Secret<String>, errors::ConnectorError>;
    fn get_expiry_date_as_yyyymm(&self, delimiter: &str) -> Secret<String>;
    fn get_expiry_date_as_mmyyyy(&self, delimiter: &str) -> Secret<String>;
    fn get_expiry_year_4_digit(&self) -> Secret<String>;
    fn get_expiry_date_as_yymm(&self) -> Result<Secret<String>, errors::ConnectorError>;
    fn get_expiry_date_as_mmyy(&self) -> Result<Secret<String>, errors::ConnectorError>;
    fn get_expiry_month_as_i8(&self) -> Result<Secret<i8>, Error>;
    fn get_expiry_year_as_i32(&self) -> Result<Secret<i32>, Error>;
    fn get_expiry_year_as_4_digit_i32(&self) -> Result<Secret<i32>, Error>;
    fn get_cardholder_name(&self) -> Result<Secret<String>, Error>;
}

impl CardData for Card {
    fn get_card_expiry_year_2_digit(&self) -> Result<Secret<String>, errors::ConnectorError> {
        let binding = self.card_exp_year.clone();
        let year = binding.peek();
        Ok(Secret::new(
            year.get(year.len() - 2..)
                .ok_or(errors::ConnectorError::RequestEncodingFailed)?
                .to_string(),
        ))
    }
    fn get_card_expiry_month_2_digit(&self) -> Result<Secret<String>, errors::ConnectorError> {
        let exp_month = self
            .card_exp_month
            .peek()
            .to_string()
            .parse::<u8>()
            .map_err(|_| errors::ConnectorError::InvalidDataFormat {
                field_name: "payment_method_data.card.card_exp_month",
            })?;
        let month = ::cards::CardExpirationMonth::try_from(exp_month).map_err(|_| {
            errors::ConnectorError::InvalidDataFormat {
                field_name: "payment_method_data.card.card_exp_month",
            }
        })?;
        Ok(Secret::new(month.two_digits()))
    }
    fn get_card_issuer(&self) -> Result<CardIssuer, Error> {
        get_card_issuer(self.card_number.peek())
    }
    fn get_card_expiry_month_year_2_digit_with_delimiter(
        &self,
        delimiter: String,
    ) -> Result<Secret<String>, errors::ConnectorError> {
        let year = self.get_card_expiry_year_2_digit()?;
        Ok(Secret::new(format!(
            "{}{}{}",
            self.card_exp_month.peek(),
            delimiter,
            year.peek()
        )))
    }
    fn get_expiry_date_as_yyyymm(&self, delimiter: &str) -> Secret<String> {
        let year = self.get_expiry_year_4_digit();
        Secret::new(format!(
            "{}{}{}",
            year.peek(),
            delimiter,
            self.card_exp_month.peek()
        ))
    }
    fn get_expiry_date_as_mmyyyy(&self, delimiter: &str) -> Secret<String> {
        let year = self.get_expiry_year_4_digit();
        Secret::new(format!(
            "{}{}{}",
            self.card_exp_month.peek(),
            delimiter,
            year.peek()
        ))
    }
    fn get_expiry_year_4_digit(&self) -> Secret<String> {
        let mut year = self.card_exp_year.peek().clone();
        if year.len() == 2 {
            year = format!("20{}", year);
        }
        Secret::new(year)
    }
    fn get_expiry_date_as_yymm(&self) -> Result<Secret<String>, errors::ConnectorError> {
        let year = self.get_card_expiry_year_2_digit()?.expose();
        let month = self.card_exp_month.clone().expose();
        Ok(Secret::new(format!("{year}{month}")))
    }
    fn get_expiry_date_as_mmyy(&self) -> Result<Secret<String>, errors::ConnectorError> {
        let year = self.get_card_expiry_year_2_digit()?.expose();
        let month = self.card_exp_month.clone().expose();
        Ok(Secret::new(format!("{month}{year}")))
    }
    fn get_expiry_month_as_i8(&self) -> Result<Secret<i8>, Error> {
        self.card_exp_month
            .peek()
            .clone()
            .parse::<i8>()
            .change_context(errors::ConnectorError::ResponseDeserializationFailed)
            .map(Secret::new)
    }
    fn get_expiry_year_as_i32(&self) -> Result<Secret<i32>, Error> {
        self.card_exp_year
            .peek()
            .clone()
            .parse::<i32>()
            .change_context(errors::ConnectorError::ResponseDeserializationFailed)
            .map(Secret::new)
    }
    fn get_expiry_year_as_4_digit_i32(&self) -> Result<Secret<i32>, Error> {
        self.get_expiry_year_4_digit()
            .peek()
            .clone()
            .parse::<i32>()
            .change_context(errors::ConnectorError::ResponseDeserializationFailed)
            .map(Secret::new)
    }
    fn get_cardholder_name(&self) -> Result<Secret<String>, Error> {
        self.card_holder_name
            .clone()
            .ok_or_else(missing_field_err("card.card_holder_name"))
    }
}

impl CardData for CardDetailsForNetworkTransactionId {
    fn get_card_expiry_year_2_digit(&self) -> Result<Secret<String>, errors::ConnectorError> {
        let binding = self.card_exp_year.clone();
        let year = binding.peek();
        Ok(Secret::new(
            year.get(year.len() - 2..)
                .ok_or(errors::ConnectorError::RequestEncodingFailed)?
                .to_string(),
        ))
    }
    fn get_card_expiry_month_2_digit(&self) -> Result<Secret<String>, errors::ConnectorError> {
        let exp_month = self
            .card_exp_month
            .peek()
            .to_string()
            .parse::<u8>()
            .map_err(|_| errors::ConnectorError::InvalidDataFormat {
                field_name: "payment_method_data.card.card_exp_month",
            })?;
        let month = ::cards::CardExpirationMonth::try_from(exp_month).map_err(|_| {
            errors::ConnectorError::InvalidDataFormat {
                field_name: "payment_method_data.card.card_exp_month",
            }
        })?;
        Ok(Secret::new(month.two_digits()))
    }
    fn get_card_issuer(&self) -> Result<CardIssuer, Error> {
        get_card_issuer(self.card_number.peek())
    }
    fn get_card_expiry_month_year_2_digit_with_delimiter(
        &self,
        delimiter: String,
    ) -> Result<Secret<String>, errors::ConnectorError> {
        let year = self.get_card_expiry_year_2_digit()?;
        Ok(Secret::new(format!(
            "{}{}{}",
            self.card_exp_month.peek(),
            delimiter,
            year.peek()
        )))
    }
    fn get_expiry_date_as_yyyymm(&self, delimiter: &str) -> Secret<String> {
        let year = self.get_expiry_year_4_digit();
        Secret::new(format!(
            "{}{}{}",
            year.peek(),
            delimiter,
            self.card_exp_month.peek()
        ))
    }
    fn get_expiry_date_as_mmyyyy(&self, delimiter: &str) -> Secret<String> {
        let year = self.get_expiry_year_4_digit();
        Secret::new(format!(
            "{}{}{}",
            self.card_exp_month.peek(),
            delimiter,
            year.peek()
        ))
    }
    fn get_expiry_year_4_digit(&self) -> Secret<String> {
        let mut year = self.card_exp_year.peek().clone();
        if year.len() == 2 {
            year = format!("20{}", year);
        }
        Secret::new(year)
    }
    fn get_expiry_date_as_yymm(&self) -> Result<Secret<String>, errors::ConnectorError> {
        let year = self.get_card_expiry_year_2_digit()?.expose();
        let month = self.card_exp_month.clone().expose();
        Ok(Secret::new(format!("{year}{month}")))
    }
    fn get_expiry_date_as_mmyy(&self) -> Result<Secret<String>, errors::ConnectorError> {
        let year = self.get_card_expiry_year_2_digit()?.expose();
        let month = self.card_exp_month.clone().expose();
        Ok(Secret::new(format!("{month}{year}")))
    }
    fn get_expiry_month_as_i8(&self) -> Result<Secret<i8>, Error> {
        self.card_exp_month
            .peek()
            .clone()
            .parse::<i8>()
            .change_context(errors::ConnectorError::ResponseDeserializationFailed)
            .map(Secret::new)
    }
    fn get_expiry_year_as_i32(&self) -> Result<Secret<i32>, Error> {
        self.card_exp_year
            .peek()
            .clone()
            .parse::<i32>()
            .change_context(errors::ConnectorError::ResponseDeserializationFailed)
            .map(Secret::new)
    }
    fn get_expiry_year_as_4_digit_i32(&self) -> Result<Secret<i32>, Error> {
        self.get_expiry_year_4_digit()
            .peek()
            .clone()
            .parse::<i32>()
            .change_context(errors::ConnectorError::ResponseDeserializationFailed)
            .map(Secret::new)
    }
    fn get_cardholder_name(&self) -> Result<Secret<String>, Error> {
        self.card_holder_name
            .clone()
            .ok_or_else(missing_field_err("card.card_holder_name"))
    }
}

#[track_caller]
fn get_card_issuer(card_number: &str) -> Result<CardIssuer, Error> {
    for (k, v) in CARD_REGEX.iter() {
        let regex: Regex = v
            .clone()
            .change_context(errors::ConnectorError::RequestEncodingFailed)?;
        if regex.is_match(card_number) {
            return Ok(*k);
        }
    }
    Err(error_stack::Report::new(
        errors::ConnectorError::NotImplemented("Card Type".into()),
    ))
}

static CARD_REGEX: LazyLock<HashMap<CardIssuer, Result<Regex, regex::Error>>> = LazyLock::new(
    || {
        let mut map = HashMap::new();
        // Reference: https://gist.github.com/michaelkeevildown/9096cd3aac9029c4e6e05588448a8841
        // [#379]: Determine card issuer from card BIN number
        map.insert(CardIssuer::Master, Regex::new(r"^5[1-5][0-9]{14}$"));
        map.insert(CardIssuer::AmericanExpress, Regex::new(r"^3[47][0-9]{13}$"));
        map.insert(CardIssuer::Visa, Regex::new(r"^4[0-9]{12}(?:[0-9]{3})?$"));
        map.insert(CardIssuer::Discover, Regex::new(r"^65[4-9][0-9]{13}|64[4-9][0-9]{13}|6011[0-9]{12}|(622(?:12[6-9]|1[3-9][0-9]|[2-8][0-9][0-9]|9[01][0-9]|92[0-5])[0-9]{10})$"));
        map.insert(
            CardIssuer::Maestro,
            Regex::new(r"^(5018|5020|5038|5893|6304|6759|6761|6762|6763)[0-9]{8,15}$"),
        );
        map.insert(
            CardIssuer::DinersClub,
            Regex::new(r"^3(?:0[0-5]|[68][0-9])[0-9]{11}$"),
        );
        map.insert(
            CardIssuer::JCB,
            Regex::new(r"^(3(?:088|096|112|158|337|5(?:2[89]|[3-8][0-9]))\d{12})$"),
        );
        map.insert(CardIssuer::CarteBlanche, Regex::new(r"^389[0-9]{11}$"));
        map
    },
);

pub trait AddressDetailsData {
    fn get_first_name(&self) -> Result<&Secret<String>, Error>;
    fn get_last_name(&self) -> Result<&Secret<String>, Error>;
    fn get_full_name(&self) -> Result<Secret<String>, Error>;
    fn get_line1(&self) -> Result<&Secret<String>, Error>;
    fn get_city(&self) -> Result<&String, Error>;
    fn get_line2(&self) -> Result<&Secret<String>, Error>;
    fn get_state(&self) -> Result<&Secret<String>, Error>;
    fn get_zip(&self) -> Result<&Secret<String>, Error>;
    fn get_country(&self) -> Result<&api_models::enums::CountryAlpha2, Error>;
    fn get_combined_address_line(&self) -> Result<Secret<String>, Error>;
    fn to_state_code(&self) -> Result<Secret<String>, Error>;
    fn to_state_code_as_optional(&self) -> Result<Option<Secret<String>>, Error>;
    fn get_optional_city(&self) -> Option<String>;
    fn get_optional_line1(&self) -> Option<Secret<String>>;
    fn get_optional_line2(&self) -> Option<Secret<String>>;
    fn get_optional_line3(&self) -> Option<Secret<String>>;
    fn get_optional_first_name(&self) -> Option<Secret<String>>;
    fn get_optional_last_name(&self) -> Option<Secret<String>>;
    fn get_optional_country(&self) -> Option<api_models::enums::CountryAlpha2>;
    fn get_optional_zip(&self) -> Option<Secret<String>>;
    fn get_optional_state(&self) -> Option<Secret<String>>;
}

impl AddressDetailsData for AddressDetails {
    fn get_first_name(&self) -> Result<&Secret<String>, Error> {
        self.first_name
            .as_ref()
            .ok_or_else(missing_field_err("address.first_name"))
    }

    fn get_last_name(&self) -> Result<&Secret<String>, Error> {
        self.last_name
            .as_ref()
            .ok_or_else(missing_field_err("address.last_name"))
    }

    fn get_full_name(&self) -> Result<Secret<String>, Error> {
        let first_name = self.get_first_name()?.peek().to_owned();
        let last_name = self
            .get_last_name()
            .ok()
            .cloned()
            .unwrap_or(Secret::new("".to_string()));
        let last_name = last_name.peek();
        let full_name = format!("{} {}", first_name, last_name).trim().to_string();
        Ok(Secret::new(full_name))
    }

    fn get_line1(&self) -> Result<&Secret<String>, Error> {
        self.line1
            .as_ref()
            .ok_or_else(missing_field_err("address.line1"))
    }

    fn get_city(&self) -> Result<&String, Error> {
        self.city
            .as_ref()
            .ok_or_else(missing_field_err("address.city"))
    }

    fn get_state(&self) -> Result<&Secret<String>, Error> {
        self.state
            .as_ref()
            .ok_or_else(missing_field_err("address.state"))
    }

    fn get_line2(&self) -> Result<&Secret<String>, Error> {
        self.line2
            .as_ref()
            .ok_or_else(missing_field_err("address.line2"))
    }

    fn get_zip(&self) -> Result<&Secret<String>, Error> {
        self.zip
            .as_ref()
            .ok_or_else(missing_field_err("address.zip"))
    }

    fn get_country(&self) -> Result<&api_models::enums::CountryAlpha2, Error> {
        self.country
            .as_ref()
            .ok_or_else(missing_field_err("address.country"))
    }

    fn get_combined_address_line(&self) -> Result<Secret<String>, Error> {
        Ok(Secret::new(format!(
            "{},{}",
            self.get_line1()?.peek(),
            self.get_line2()?.peek()
        )))
    }

    fn to_state_code(&self) -> Result<Secret<String>, Error> {
        let country = self.get_country()?;
        let state = self.get_state()?;
        match country {
            api_models::enums::CountryAlpha2::US => Ok(Secret::new(
                UsStatesAbbreviation::foreign_try_from(state.peek().to_string())?.to_string(),
            )),
            api_models::enums::CountryAlpha2::CA => Ok(Secret::new(
                CanadaStatesAbbreviation::foreign_try_from(state.peek().to_string())?.to_string(),
            )),
            api_models::enums::CountryAlpha2::AL => Ok(Secret::new(
                AlbaniaStatesAbbreviation::foreign_try_from(state.peek().to_string())?.to_string(),
            )),
            api_models::enums::CountryAlpha2::AD => Ok(Secret::new(
                AndorraStatesAbbreviation::foreign_try_from(state.peek().to_string())?.to_string(),
            )),
            api_models::enums::CountryAlpha2::AT => Ok(Secret::new(
                AustriaStatesAbbreviation::foreign_try_from(state.peek().to_string())?.to_string(),
            )),
            api_models::enums::CountryAlpha2::BY => Ok(Secret::new(
                BelarusStatesAbbreviation::foreign_try_from(state.peek().to_string())?.to_string(),
            )),
            api_models::enums::CountryAlpha2::BA => Ok(Secret::new(
                BosniaAndHerzegovinaStatesAbbreviation::foreign_try_from(state.peek().to_string())?
                    .to_string(),
            )),
            api_models::enums::CountryAlpha2::BG => Ok(Secret::new(
                BulgariaStatesAbbreviation::foreign_try_from(state.peek().to_string())?.to_string(),
            )),
            api_models::enums::CountryAlpha2::HR => Ok(Secret::new(
                CroatiaStatesAbbreviation::foreign_try_from(state.peek().to_string())?.to_string(),
            )),
            api_models::enums::CountryAlpha2::CZ => Ok(Secret::new(
                CzechRepublicStatesAbbreviation::foreign_try_from(state.peek().to_string())?
                    .to_string(),
            )),
            api_models::enums::CountryAlpha2::DK => Ok(Secret::new(
                DenmarkStatesAbbreviation::foreign_try_from(state.peek().to_string())?.to_string(),
            )),
            api_models::enums::CountryAlpha2::FI => Ok(Secret::new(
                FinlandStatesAbbreviation::foreign_try_from(state.peek().to_string())?.to_string(),
            )),
            api_models::enums::CountryAlpha2::FR => Ok(Secret::new(
                FranceStatesAbbreviation::foreign_try_from(state.peek().to_string())?.to_string(),
            )),
            api_models::enums::CountryAlpha2::DE => Ok(Secret::new(
                GermanyStatesAbbreviation::foreign_try_from(state.peek().to_string())?.to_string(),
            )),
            api_models::enums::CountryAlpha2::GR => Ok(Secret::new(
                GreeceStatesAbbreviation::foreign_try_from(state.peek().to_string())?.to_string(),
            )),
            api_models::enums::CountryAlpha2::HU => Ok(Secret::new(
                HungaryStatesAbbreviation::foreign_try_from(state.peek().to_string())?.to_string(),
            )),
            api_models::enums::CountryAlpha2::IS => Ok(Secret::new(
                IcelandStatesAbbreviation::foreign_try_from(state.peek().to_string())?.to_string(),
            )),
            api_models::enums::CountryAlpha2::IE => Ok(Secret::new(
                IrelandStatesAbbreviation::foreign_try_from(state.peek().to_string())?.to_string(),
            )),
            api_models::enums::CountryAlpha2::LV => Ok(Secret::new(
                LatviaStatesAbbreviation::foreign_try_from(state.peek().to_string())?.to_string(),
            )),
            api_models::enums::CountryAlpha2::IT => Ok(Secret::new(
                ItalyStatesAbbreviation::foreign_try_from(state.peek().to_string())?.to_string(),
            )),
            api_models::enums::CountryAlpha2::LI => Ok(Secret::new(
                LiechtensteinStatesAbbreviation::foreign_try_from(state.peek().to_string())?
                    .to_string(),
            )),
            api_models::enums::CountryAlpha2::LT => Ok(Secret::new(
                LithuaniaStatesAbbreviation::foreign_try_from(state.peek().to_string())?
                    .to_string(),
            )),
            api_models::enums::CountryAlpha2::MT => Ok(Secret::new(
                MaltaStatesAbbreviation::foreign_try_from(state.peek().to_string())?.to_string(),
            )),
            api_models::enums::CountryAlpha2::MD => Ok(Secret::new(
                MoldovaStatesAbbreviation::foreign_try_from(state.peek().to_string())?.to_string(),
            )),
            api_models::enums::CountryAlpha2::MC => Ok(Secret::new(
                MonacoStatesAbbreviation::foreign_try_from(state.peek().to_string())?.to_string(),
            )),
            api_models::enums::CountryAlpha2::ME => Ok(Secret::new(
                MontenegroStatesAbbreviation::foreign_try_from(state.peek().to_string())?
                    .to_string(),
            )),
            api_models::enums::CountryAlpha2::NL => Ok(Secret::new(
                NetherlandsStatesAbbreviation::foreign_try_from(state.peek().to_string())?
                    .to_string(),
            )),
            api_models::enums::CountryAlpha2::MK => Ok(Secret::new(
                NorthMacedoniaStatesAbbreviation::foreign_try_from(state.peek().to_string())?
                    .to_string(),
            )),
            api_models::enums::CountryAlpha2::NO => Ok(Secret::new(
                NorwayStatesAbbreviation::foreign_try_from(state.peek().to_string())?.to_string(),
            )),
            api_models::enums::CountryAlpha2::PL => Ok(Secret::new(
                PolandStatesAbbreviation::foreign_try_from(state.peek().to_string())?.to_string(),
            )),
            api_models::enums::CountryAlpha2::PT => Ok(Secret::new(
                PortugalStatesAbbreviation::foreign_try_from(state.peek().to_string())?.to_string(),
            )),
            api_models::enums::CountryAlpha2::ES => Ok(Secret::new(
                SpainStatesAbbreviation::foreign_try_from(state.peek().to_string())?.to_string(),
            )),
            api_models::enums::CountryAlpha2::CH => Ok(Secret::new(
                SwitzerlandStatesAbbreviation::foreign_try_from(state.peek().to_string())?
                    .to_string(),
            )),
            api_models::enums::CountryAlpha2::GB => Ok(Secret::new(
                UnitedKingdomStatesAbbreviation::foreign_try_from(state.peek().to_string())?
                    .to_string(),
            )),
            _ => Ok(state.clone()),
        }
    }
    fn to_state_code_as_optional(&self) -> Result<Option<Secret<String>>, Error> {
        self.state
            .as_ref()
            .map(|state| {
                if state.peek().len() == 2 {
                    Ok(state.to_owned())
                } else {
                    self.to_state_code()
                }
            })
            .transpose()
    }

    fn get_optional_city(&self) -> Option<String> {
        self.city.clone()
    }

    fn get_optional_line1(&self) -> Option<Secret<String>> {
        self.line1.clone()
    }

    fn get_optional_line2(&self) -> Option<Secret<String>> {
        self.line2.clone()
    }

    fn get_optional_first_name(&self) -> Option<Secret<String>> {
        self.first_name.clone()
    }

    fn get_optional_last_name(&self) -> Option<Secret<String>> {
        self.last_name.clone()
    }

    fn get_optional_country(&self) -> Option<api_models::enums::CountryAlpha2> {
        self.country
    }
    fn get_optional_line3(&self) -> Option<Secret<String>> {
        self.line3.clone()
    }
    fn get_optional_zip(&self) -> Option<Secret<String>> {
        self.zip.clone()
    }
    fn get_optional_state(&self) -> Option<Secret<String>> {
        self.state.clone()
    }
}

pub trait AdditionalCardInfo {
    fn get_card_expiry_year_2_digit(&self) -> Result<Secret<String>, errors::ConnectorError>;
}

impl AdditionalCardInfo for payments::AdditionalCardInfo {
    fn get_card_expiry_year_2_digit(&self) -> Result<Secret<String>, errors::ConnectorError> {
        let binding =
            self.card_exp_year
                .clone()
                .ok_or(errors::ConnectorError::MissingRequiredField {
                    field_name: "card_exp_year",
                })?;
        let year = binding.peek();
        Ok(Secret::new(
            year.get(year.len() - 2..)
                .ok_or(errors::ConnectorError::RequestEncodingFailed)?
                .to_string(),
        ))
    }
}

pub trait PhoneDetailsData {
    fn get_number(&self) -> Result<Secret<String>, Error>;
    fn get_country_code(&self) -> Result<String, Error>;
    fn get_number_with_country_code(&self) -> Result<Secret<String>, Error>;
    fn get_number_with_hash_country_code(&self) -> Result<Secret<String>, Error>;
    fn extract_country_code(&self) -> Result<String, Error>;
}

impl PhoneDetailsData for PhoneDetails {
    fn get_country_code(&self) -> Result<String, Error> {
        self.country_code
            .clone()
            .ok_or_else(missing_field_err("billing.phone.country_code"))
    }
    fn extract_country_code(&self) -> Result<String, Error> {
        self.get_country_code()
            .map(|cc| cc.trim_start_matches('+').to_string())
    }
    fn get_number(&self) -> Result<Secret<String>, Error> {
        self.number
            .clone()
            .ok_or_else(missing_field_err("billing.phone.number"))
    }
    fn get_number_with_country_code(&self) -> Result<Secret<String>, Error> {
        let number = self.get_number()?;
        let country_code = self.get_country_code()?;
        Ok(Secret::new(format!("{}{}", country_code, number.peek())))
    }
    fn get_number_with_hash_country_code(&self) -> Result<Secret<String>, Error> {
        let number = self.get_number()?;
        let country_code = self.get_country_code()?;
        let number_without_plus = country_code.trim_start_matches('+');
        Ok(Secret::new(format!(
            "{}#{}",
            number_without_plus,
            number.peek()
        )))
    }
}

#[cfg(feature = "payouts")]
pub trait PayoutFulfillRequestData {
    fn get_connector_payout_id(&self) -> Result<String, Error>;
    fn get_connector_transfer_method_id(&self) -> Result<String, Error>;
}
#[cfg(feature = "payouts")]
impl PayoutFulfillRequestData for hyperswitch_domain_models::router_request_types::PayoutsData {
    fn get_connector_payout_id(&self) -> Result<String, Error> {
        self.connector_payout_id
            .clone()
            .ok_or_else(missing_field_err("connector_payout_id"))
    }

    fn get_connector_transfer_method_id(&self) -> Result<String, Error> {
        self.connector_transfer_method_id
            .clone()
            .ok_or_else(missing_field_err("connector_transfer_method_id"))
    }
}

pub trait CustomerData {
    fn get_email(&self) -> Result<Email, Error>;
}

impl CustomerData for ConnectorCustomerData {
    fn get_email(&self) -> Result<Email, Error> {
        self.email.clone().ok_or_else(missing_field_err("email"))
    }
}
pub trait PaymentsAuthorizeRequestData {
    fn get_optional_language_from_browser_info(&self) -> Option<String>;
    fn is_auto_capture(&self) -> Result<bool, Error>;
    fn get_email(&self) -> Result<Email, Error>;
    fn get_browser_info(&self) -> Result<BrowserInformation, Error>;
    fn get_order_details(&self) -> Result<Vec<OrderDetailsWithAmount>, Error>;
    fn get_card(&self) -> Result<Card, Error>;
    fn connector_mandate_id(&self) -> Option<String>;
    fn is_mandate_payment(&self) -> bool;
    fn is_customer_initiated_mandate_payment(&self) -> bool;
    fn get_webhook_url(&self) -> Result<String, Error>;
    fn get_router_return_url(&self) -> Result<String, Error>;
    fn is_wallet(&self) -> bool;
    fn is_card(&self) -> bool;
    fn get_payment_method_type(&self) -> Result<enums::PaymentMethodType, Error>;
    fn get_connector_mandate_id(&self) -> Result<String, Error>;
    fn get_complete_authorize_url(&self) -> Result<String, Error>;
    fn get_ip_address_as_optional(&self) -> Option<Secret<String, IpAddress>>;
    fn get_original_amount(&self) -> i64;
    fn get_surcharge_amount(&self) -> Option<i64>;
    fn get_tax_on_surcharge_amount(&self) -> Option<i64>;
    fn get_total_surcharge_amount(&self) -> Option<i64>;
    fn get_metadata_as_object(&self) -> Option<pii::SecretSerdeValue>;
    fn get_authentication_data(&self) -> Result<AuthenticationData, Error>;
    fn get_customer_name(&self) -> Result<Secret<String>, Error>;
    fn get_connector_mandate_request_reference_id(&self) -> Result<String, Error>;
    fn get_card_holder_name_from_additional_payment_method_data(
        &self,
    ) -> Result<Secret<String>, Error>;
    fn is_cit_mandate_payment(&self) -> bool;
    fn get_optional_network_transaction_id(&self) -> Option<String>;
    fn get_optional_email(&self) -> Option<Email>;
    fn get_card_network_from_additional_payment_method_data(
        &self,
    ) -> Result<enums::CardNetwork, Error>;
    fn get_connector_testing_data(&self) -> Option<pii::SecretSerdeValue>;
}

impl PaymentsAuthorizeRequestData for PaymentsAuthorizeData {
    fn is_auto_capture(&self) -> Result<bool, Error> {
        match self.capture_method {
            Some(enums::CaptureMethod::Automatic)
            | Some(enums::CaptureMethod::SequentialAutomatic)
            | None => Ok(true),
            Some(enums::CaptureMethod::Manual) => Ok(false),
            Some(_) => Err(errors::ConnectorError::CaptureMethodNotSupported.into()),
        }
    }

    fn get_email(&self) -> Result<Email, Error> {
        self.email.clone().ok_or_else(missing_field_err("email"))
    }
    fn get_browser_info(&self) -> Result<BrowserInformation, Error> {
        self.browser_info
            .clone()
            .ok_or_else(missing_field_err("browser_info"))
    }
    fn get_optional_language_from_browser_info(&self) -> Option<String> {
        self.browser_info
            .clone()
            .and_then(|browser_info| browser_info.language)
    }

    fn get_order_details(&self) -> Result<Vec<OrderDetailsWithAmount>, Error> {
        self.order_details
            .clone()
            .ok_or_else(missing_field_err("order_details"))
    }

    fn get_card(&self) -> Result<Card, Error> {
        match self.payment_method_data.clone() {
            PaymentMethodData::Card(card) => Ok(card),
            _ => Err(missing_field_err("card")()),
        }
    }

    fn get_complete_authorize_url(&self) -> Result<String, Error> {
        self.complete_authorize_url
            .clone()
            .ok_or_else(missing_field_err("complete_authorize_url"))
    }

    fn connector_mandate_id(&self) -> Option<String> {
        self.mandate_id
            .as_ref()
            .and_then(|mandate_ids| match &mandate_ids.mandate_reference_id {
                Some(payments::MandateReferenceId::ConnectorMandateId(connector_mandate_ids)) => {
                    connector_mandate_ids.get_connector_mandate_id()
                }
                Some(payments::MandateReferenceId::NetworkMandateId(_))
                | None
                | Some(payments::MandateReferenceId::NetworkTokenWithNTI(_)) => None,
            })
    }
    fn is_mandate_payment(&self) -> bool {
        ((self.customer_acceptance.is_some() || self.setup_mandate_details.is_some())
            && (self.setup_future_usage == Some(FutureUsage::OffSession)))
            || self
                .mandate_id
                .as_ref()
                .and_then(|mandate_ids| mandate_ids.mandate_reference_id.as_ref())
                .is_some()
    }
    fn get_webhook_url(&self) -> Result<String, Error> {
        self.webhook_url
            .clone()
            .ok_or_else(missing_field_err("webhook_url"))
    }
    fn get_router_return_url(&self) -> Result<String, Error> {
        self.router_return_url
            .clone()
            .ok_or_else(missing_field_err("return_url"))
    }
    fn is_wallet(&self) -> bool {
        matches!(self.payment_method_data, PaymentMethodData::Wallet(_))
    }
    fn is_card(&self) -> bool {
        matches!(self.payment_method_data, PaymentMethodData::Card(_))
    }

    fn get_payment_method_type(&self) -> Result<enums::PaymentMethodType, Error> {
        self.payment_method_type
            .to_owned()
            .ok_or_else(missing_field_err("payment_method_type"))
    }

    fn get_connector_mandate_id(&self) -> Result<String, Error> {
        self.connector_mandate_id()
            .ok_or_else(missing_field_err("connector_mandate_id"))
    }
    fn get_ip_address_as_optional(&self) -> Option<Secret<String, IpAddress>> {
        self.browser_info.clone().and_then(|browser_info| {
            browser_info
                .ip_address
                .map(|ip| Secret::new(ip.to_string()))
        })
    }
    fn get_original_amount(&self) -> i64 {
        self.surcharge_details
            .as_ref()
            .map(|surcharge_details| surcharge_details.original_amount.get_amount_as_i64())
            .unwrap_or(self.amount)
    }
    fn get_surcharge_amount(&self) -> Option<i64> {
        self.surcharge_details
            .as_ref()
            .map(|surcharge_details| surcharge_details.surcharge_amount.get_amount_as_i64())
    }
    fn get_tax_on_surcharge_amount(&self) -> Option<i64> {
        self.surcharge_details.as_ref().map(|surcharge_details| {
            surcharge_details
                .tax_on_surcharge_amount
                .get_amount_as_i64()
        })
    }
    fn get_total_surcharge_amount(&self) -> Option<i64> {
        self.surcharge_details.as_ref().map(|surcharge_details| {
            surcharge_details
                .get_total_surcharge_amount()
                .get_amount_as_i64()
        })
    }

    fn is_customer_initiated_mandate_payment(&self) -> bool {
        (self.customer_acceptance.is_some() || self.setup_mandate_details.is_some())
            && self.setup_future_usage == Some(FutureUsage::OffSession)
    }

    fn get_metadata_as_object(&self) -> Option<pii::SecretSerdeValue> {
        self.metadata.clone().and_then(|meta_data| match meta_data {
            Value::Null
            | Value::Bool(_)
            | Value::Number(_)
            | Value::String(_)
            | Value::Array(_) => None,
            Value::Object(_) => Some(meta_data.into()),
        })
    }

    fn get_authentication_data(&self) -> Result<AuthenticationData, Error> {
        self.authentication_data
            .clone()
            .ok_or_else(missing_field_err("authentication_data"))
    }

    fn get_customer_name(&self) -> Result<Secret<String>, Error> {
        self.customer_name
            .clone()
            .ok_or_else(missing_field_err("customer_name"))
    }

    fn get_card_holder_name_from_additional_payment_method_data(
        &self,
    ) -> Result<Secret<String>, Error> {
        match &self.additional_payment_method_data {
            Some(payments::AdditionalPaymentData::Card(card_data)) => Ok(card_data
                .card_holder_name
                .clone()
                .ok_or_else(|| errors::ConnectorError::MissingRequiredField {
                    field_name: "card_holder_name",
                })?),
            _ => Err(errors::ConnectorError::MissingRequiredFields {
                field_names: vec!["card_holder_name"],
            }
            .into()),
        }
    }
    /// Attempts to retrieve the connector mandate reference ID as a `Result<String, Error>`.
    fn get_connector_mandate_request_reference_id(&self) -> Result<String, Error> {
        self.mandate_id
            .as_ref()
            .and_then(|mandate_ids| match &mandate_ids.mandate_reference_id {
                Some(payments::MandateReferenceId::ConnectorMandateId(connector_mandate_ids)) => {
                    connector_mandate_ids.get_connector_mandate_request_reference_id()
                }
                Some(payments::MandateReferenceId::NetworkMandateId(_))
                | None
                | Some(payments::MandateReferenceId::NetworkTokenWithNTI(_)) => None,
            })
            .ok_or_else(missing_field_err("connector_mandate_request_reference_id"))
    }
    fn is_cit_mandate_payment(&self) -> bool {
        (self.customer_acceptance.is_some() || self.setup_mandate_details.is_some())
            && self.setup_future_usage == Some(FutureUsage::OffSession)
    }
    fn get_optional_network_transaction_id(&self) -> Option<String> {
        self.mandate_id
            .as_ref()
            .and_then(|mandate_ids| match &mandate_ids.mandate_reference_id {
                Some(payments::MandateReferenceId::NetworkMandateId(network_transaction_id)) => {
                    Some(network_transaction_id.clone())
                }
                Some(payments::MandateReferenceId::ConnectorMandateId(_))
                | Some(payments::MandateReferenceId::NetworkTokenWithNTI(_))
                | None => None,
            })
    }
    fn get_optional_email(&self) -> Option<Email> {
        self.email.clone()
    }
    fn get_card_network_from_additional_payment_method_data(
        &self,
    ) -> Result<enums::CardNetwork, Error> {
        match &self.additional_payment_method_data {
            Some(payments::AdditionalPaymentData::Card(card_data)) => Ok(card_data
                .card_network
                .clone()
                .ok_or_else(|| errors::ConnectorError::MissingRequiredField {
                    field_name: "card_network",
                })?),
            _ => Err(errors::ConnectorError::MissingRequiredFields {
                field_names: vec!["card_network"],
            }
            .into()),
        }
    }
    fn get_connector_testing_data(&self) -> Option<pii::SecretSerdeValue> {
        self.connector_testing_data.clone()
    }
}

pub trait PaymentsCaptureRequestData {
    fn get_optional_language_from_browser_info(&self) -> Option<String>;
    fn is_multiple_capture(&self) -> bool;
    fn get_browser_info(&self) -> Result<BrowserInformation, Error>;
    fn get_webhook_url(&self) -> Result<String, Error>;
}

impl PaymentsCaptureRequestData for PaymentsCaptureData {
    fn is_multiple_capture(&self) -> bool {
        self.multiple_capture_data.is_some()
    }
    fn get_browser_info(&self) -> Result<BrowserInformation, Error> {
        self.browser_info
            .clone()
            .ok_or_else(missing_field_err("browser_info"))
    }
    fn get_optional_language_from_browser_info(&self) -> Option<String> {
        self.browser_info
            .clone()
            .and_then(|browser_info| browser_info.language)
    }
    fn get_webhook_url(&self) -> Result<String, Error> {
        self.webhook_url
            .clone()
            .ok_or_else(missing_field_err("webhook_url"))
    }
}

pub trait PaymentsSyncRequestData {
    fn is_auto_capture(&self) -> Result<bool, Error>;
    fn get_connector_transaction_id(&self) -> CustomResult<String, errors::ConnectorError>;
}

impl PaymentsSyncRequestData for PaymentsSyncData {
    fn is_auto_capture(&self) -> Result<bool, Error> {
        match self.capture_method {
            Some(enums::CaptureMethod::Automatic)
            | Some(enums::CaptureMethod::SequentialAutomatic)
            | None => Ok(true),
            Some(enums::CaptureMethod::Manual) => Ok(false),
            Some(_) => Err(errors::ConnectorError::CaptureMethodNotSupported.into()),
        }
    }
    fn get_connector_transaction_id(&self) -> CustomResult<String, errors::ConnectorError> {
        match self.connector_transaction_id.clone() {
            ResponseId::ConnectorTransactionId(txn_id) => Ok(txn_id),
            _ => Err(
                common_utils::errors::ValidationError::IncorrectValueProvided {
                    field_name: "connector_transaction_id",
                },
            )
            .attach_printable("Expected connector transaction ID not found")
            .change_context(errors::ConnectorError::MissingConnectorTransactionID)?,
        }
    }
}

pub trait PaymentsPostSessionTokensRequestData {
    fn is_auto_capture(&self) -> Result<bool, Error>;
}

impl PaymentsPostSessionTokensRequestData for PaymentsPostSessionTokensData {
    fn is_auto_capture(&self) -> Result<bool, Error> {
        match self.capture_method {
            Some(enums::CaptureMethod::Automatic)
            | None
            | Some(enums::CaptureMethod::SequentialAutomatic) => Ok(true),
            Some(enums::CaptureMethod::Manual) => Ok(false),
            Some(_) => Err(errors::ConnectorError::CaptureMethodNotSupported.into()),
        }
    }
}

pub trait PaymentsCancelRequestData {
    fn get_optional_language_from_browser_info(&self) -> Option<String>;
    fn get_amount(&self) -> Result<i64, Error>;
    fn get_currency(&self) -> Result<enums::Currency, Error>;
    fn get_cancellation_reason(&self) -> Result<String, Error>;
    fn get_browser_info(&self) -> Result<BrowserInformation, Error>;
    fn get_webhook_url(&self) -> Result<String, Error>;
}

impl PaymentsCancelRequestData for PaymentsCancelData {
    fn get_amount(&self) -> Result<i64, Error> {
        self.amount.ok_or_else(missing_field_err("amount"))
    }
    fn get_currency(&self) -> Result<enums::Currency, Error> {
        self.currency.ok_or_else(missing_field_err("currency"))
    }
    fn get_cancellation_reason(&self) -> Result<String, Error> {
        self.cancellation_reason
            .clone()
            .ok_or_else(missing_field_err("cancellation_reason"))
    }
    fn get_browser_info(&self) -> Result<BrowserInformation, Error> {
        self.browser_info
            .clone()
            .ok_or_else(missing_field_err("browser_info"))
    }
    fn get_optional_language_from_browser_info(&self) -> Option<String> {
        self.browser_info
            .clone()
            .and_then(|browser_info| browser_info.language)
    }
    fn get_webhook_url(&self) -> Result<String, Error> {
        self.webhook_url
            .clone()
            .ok_or_else(missing_field_err("webhook_url"))
    }
}

pub trait RefundsRequestData {
    fn get_optional_language_from_browser_info(&self) -> Option<String>;
    fn get_connector_refund_id(&self) -> Result<String, Error>;
    fn get_webhook_url(&self) -> Result<String, Error>;
    fn get_browser_info(&self) -> Result<BrowserInformation, Error>;
    fn get_connector_metadata(&self) -> Result<Value, Error>;
}

impl RefundsRequestData for RefundsData {
    #[track_caller]
    fn get_connector_refund_id(&self) -> Result<String, Error> {
        self.connector_refund_id
            .clone()
            .get_required_value("connector_refund_id")
            .change_context(errors::ConnectorError::MissingConnectorTransactionID)
    }
    fn get_webhook_url(&self) -> Result<String, Error> {
        self.webhook_url
            .clone()
            .ok_or_else(missing_field_err("webhook_url"))
    }
    fn get_browser_info(&self) -> Result<BrowserInformation, Error> {
        self.browser_info
            .clone()
            .ok_or_else(missing_field_err("browser_info"))
    }
    fn get_optional_language_from_browser_info(&self) -> Option<String> {
        self.browser_info
            .clone()
            .and_then(|browser_info| browser_info.language)
    }
    fn get_connector_metadata(&self) -> Result<Value, Error> {
        self.connector_metadata
            .clone()
            .ok_or_else(missing_field_err("connector_metadata"))
    }
}

pub trait PaymentsSetupMandateRequestData {
    fn get_browser_info(&self) -> Result<BrowserInformation, Error>;
    fn get_email(&self) -> Result<Email, Error>;
    fn get_router_return_url(&self) -> Result<String, Error>;
    fn is_card(&self) -> bool;
    fn get_return_url(&self) -> Result<String, Error>;
    fn get_webhook_url(&self) -> Result<String, Error>;
    fn get_optional_language_from_browser_info(&self) -> Option<String>;
    fn get_complete_authorize_url(&self) -> Result<String, Error>;
    fn is_auto_capture(&self) -> Result<bool, Error>;
}

impl PaymentsSetupMandateRequestData for SetupMandateRequestData {
    fn get_browser_info(&self) -> Result<BrowserInformation, Error> {
        self.browser_info
            .clone()
            .ok_or_else(missing_field_err("browser_info"))
    }
    fn get_email(&self) -> Result<Email, Error> {
        self.email.clone().ok_or_else(missing_field_err("email"))
    }
    fn get_router_return_url(&self) -> Result<String, Error> {
        self.router_return_url
            .clone()
            .ok_or_else(missing_field_err("router_return_url"))
    }
    fn is_card(&self) -> bool {
        matches!(self.payment_method_data, PaymentMethodData::Card(_))
    }
    fn get_return_url(&self) -> Result<String, Error> {
        self.router_return_url
            .clone()
            .ok_or_else(missing_field_err("return_url"))
    }
    fn get_webhook_url(&self) -> Result<String, Error> {
        self.webhook_url
            .clone()
            .ok_or_else(missing_field_err("webhook_url"))
    }
    fn get_optional_language_from_browser_info(&self) -> Option<String> {
        self.browser_info
            .clone()
            .and_then(|browser_info| browser_info.language)
    }
    fn get_complete_authorize_url(&self) -> Result<String, Error> {
        self.complete_authorize_url
            .clone()
            .ok_or_else(missing_field_err("complete_authorize_url"))
    }
    fn is_auto_capture(&self) -> Result<bool, Error> {
        match self.capture_method {
            Some(enums::CaptureMethod::Automatic)
            | Some(enums::CaptureMethod::SequentialAutomatic)
            | None => Ok(true),
            Some(enums::CaptureMethod::Manual) => Ok(false),
            Some(_) => Err(errors::ConnectorError::CaptureMethodNotSupported.into()),
        }
    }
}

pub trait PaymentMethodTokenizationRequestData {
    fn get_browser_info(&self) -> Result<BrowserInformation, Error>;
}

impl PaymentMethodTokenizationRequestData for PaymentMethodTokenizationData {
    fn get_browser_info(&self) -> Result<BrowserInformation, Error> {
        self.browser_info
            .clone()
            .ok_or_else(missing_field_err("browser_info"))
    }
}

pub trait PaymentsCompleteAuthorizeRequestData {
    fn is_auto_capture(&self) -> Result<bool, Error>;
    fn get_email(&self) -> Result<Email, Error>;
    fn get_redirect_response_payload(&self) -> Result<pii::SecretSerdeValue, Error>;
    fn get_complete_authorize_url(&self) -> Result<String, Error>;
    fn is_mandate_payment(&self) -> bool;
    fn get_connector_mandate_request_reference_id(&self) -> Result<String, Error>;
    fn is_cit_mandate_payment(&self) -> bool;
    fn get_browser_info(&self) -> Result<BrowserInformation, Error>;
    fn get_threeds_method_comp_ind(&self) -> Result<payments::ThreeDsCompletionIndicator, Error>;
}

impl PaymentsCompleteAuthorizeRequestData for CompleteAuthorizeData {
    fn is_auto_capture(&self) -> Result<bool, Error> {
        match self.capture_method {
            Some(enums::CaptureMethod::Automatic)
            | Some(enums::CaptureMethod::SequentialAutomatic)
            | None => Ok(true),
            Some(enums::CaptureMethod::Manual) => Ok(false),
            Some(_) => Err(errors::ConnectorError::CaptureMethodNotSupported.into()),
        }
    }
    fn get_email(&self) -> Result<Email, Error> {
        self.email.clone().ok_or_else(missing_field_err("email"))
    }
    fn get_redirect_response_payload(&self) -> Result<pii::SecretSerdeValue, Error> {
        self.redirect_response
            .as_ref()
            .and_then(|res| res.payload.to_owned())
            .ok_or(
                errors::ConnectorError::MissingConnectorRedirectionPayload {
                    field_name: "request.redirect_response.payload",
                }
                .into(),
            )
    }
    fn get_complete_authorize_url(&self) -> Result<String, Error> {
        self.complete_authorize_url
            .clone()
            .ok_or_else(missing_field_err("complete_authorize_url"))
    }
    fn is_mandate_payment(&self) -> bool {
        ((self.customer_acceptance.is_some() || self.setup_mandate_details.is_some())
            && self.setup_future_usage == Some(FutureUsage::OffSession))
            || self
                .mandate_id
                .as_ref()
                .and_then(|mandate_ids| mandate_ids.mandate_reference_id.as_ref())
                .is_some()
    }
    /// Attempts to retrieve the connector mandate reference ID as a `Result<String, Error>`.
    fn get_connector_mandate_request_reference_id(&self) -> Result<String, Error> {
        self.mandate_id
            .as_ref()
            .and_then(|mandate_ids| match &mandate_ids.mandate_reference_id {
                Some(payments::MandateReferenceId::ConnectorMandateId(connector_mandate_ids)) => {
                    connector_mandate_ids.get_connector_mandate_request_reference_id()
                }
                Some(payments::MandateReferenceId::NetworkMandateId(_))
                | None
                | Some(payments::MandateReferenceId::NetworkTokenWithNTI(_)) => None,
            })
            .ok_or_else(missing_field_err("connector_mandate_request_reference_id"))
    }
    fn is_cit_mandate_payment(&self) -> bool {
        (self.customer_acceptance.is_some() || self.setup_mandate_details.is_some())
            && self.setup_future_usage == Some(FutureUsage::OffSession)
    }
    fn get_browser_info(&self) -> Result<BrowserInformation, Error> {
        self.browser_info
            .clone()
            .ok_or_else(missing_field_err("browser_info"))
    }
    fn get_threeds_method_comp_ind(&self) -> Result<payments::ThreeDsCompletionIndicator, Error> {
        self.threeds_method_comp_ind
            .clone()
            .ok_or_else(missing_field_err("threeds_method_comp_ind"))
    }
}
pub trait AddressData {
    fn get_optional_full_name(&self) -> Option<Secret<String>>;
    fn get_email(&self) -> Result<Email, Error>;
    fn get_phone_with_country_code(&self) -> Result<Secret<String>, Error>;
    fn get_optional_first_name(&self) -> Option<Secret<String>>;
    fn get_optional_last_name(&self) -> Option<Secret<String>>;
}

impl AddressData for Address {
    fn get_optional_full_name(&self) -> Option<Secret<String>> {
        self.address
            .as_ref()
            .and_then(|billing_address| billing_address.get_optional_full_name())
    }

    fn get_email(&self) -> Result<Email, Error> {
        self.email.clone().ok_or_else(missing_field_err("email"))
    }

    fn get_phone_with_country_code(&self) -> Result<Secret<String>, Error> {
        self.phone
            .clone()
            .map(|phone_details| phone_details.get_number_with_country_code())
            .transpose()?
            .ok_or_else(missing_field_err("phone"))
    }

    fn get_optional_first_name(&self) -> Option<Secret<String>> {
        self.address
            .as_ref()
            .and_then(|billing_address| billing_address.get_optional_first_name())
    }

    fn get_optional_last_name(&self) -> Option<Secret<String>> {
        self.address
            .as_ref()
            .and_then(|billing_address| billing_address.get_optional_last_name())
    }
}
pub trait PaymentsPreProcessingRequestData {
    fn get_redirect_response_payload(&self) -> Result<pii::SecretSerdeValue, Error>;
    fn get_email(&self) -> Result<Email, Error>;
    fn get_payment_method_type(&self) -> Result<enums::PaymentMethodType, Error>;
    fn get_currency(&self) -> Result<enums::Currency, Error>;
    fn get_amount(&self) -> Result<i64, Error>;
    fn get_minor_amount(&self) -> Result<MinorUnit, Error>;
    fn is_auto_capture(&self) -> Result<bool, Error>;
    fn get_order_details(&self) -> Result<Vec<OrderDetailsWithAmount>, Error>;
    fn get_webhook_url(&self) -> Result<String, Error>;
    fn get_router_return_url(&self) -> Result<String, Error>;
    fn get_browser_info(&self) -> Result<BrowserInformation, Error>;
    fn get_complete_authorize_url(&self) -> Result<String, Error>;
    fn connector_mandate_id(&self) -> Option<String>;
}

impl PaymentsPreProcessingRequestData for PaymentsPreProcessingData {
    fn get_email(&self) -> Result<Email, Error> {
        self.email.clone().ok_or_else(missing_field_err("email"))
    }
    fn get_payment_method_type(&self) -> Result<enums::PaymentMethodType, Error> {
        self.payment_method_type
            .to_owned()
            .ok_or_else(missing_field_err("payment_method_type"))
    }
    fn get_currency(&self) -> Result<enums::Currency, Error> {
        self.currency.ok_or_else(missing_field_err("currency"))
    }
    fn get_amount(&self) -> Result<i64, Error> {
        self.amount.ok_or_else(missing_field_err("amount"))
    }

    // New minor amount function for amount framework
    fn get_minor_amount(&self) -> Result<MinorUnit, Error> {
        self.minor_amount.ok_or_else(missing_field_err("amount"))
    }
    fn is_auto_capture(&self) -> Result<bool, Error> {
        match self.capture_method {
            Some(enums::CaptureMethod::Automatic)
            | None
            | Some(enums::CaptureMethod::SequentialAutomatic) => Ok(true),
            Some(enums::CaptureMethod::Manual) => Ok(false),
            Some(enums::CaptureMethod::ManualMultiple) | Some(enums::CaptureMethod::Scheduled) => {
                Err(errors::ConnectorError::CaptureMethodNotSupported.into())
            }
        }
    }
    fn get_order_details(&self) -> Result<Vec<OrderDetailsWithAmount>, Error> {
        self.order_details
            .clone()
            .ok_or_else(missing_field_err("order_details"))
    }
    fn get_webhook_url(&self) -> Result<String, Error> {
        self.webhook_url
            .clone()
            .ok_or_else(missing_field_err("webhook_url"))
    }
    fn get_router_return_url(&self) -> Result<String, Error> {
        self.router_return_url
            .clone()
            .ok_or_else(missing_field_err("return_url"))
    }
    fn get_browser_info(&self) -> Result<BrowserInformation, Error> {
        self.browser_info
            .clone()
            .ok_or_else(missing_field_err("browser_info"))
    }
    fn get_complete_authorize_url(&self) -> Result<String, Error> {
        self.complete_authorize_url
            .clone()
            .ok_or_else(missing_field_err("complete_authorize_url"))
    }
    fn get_redirect_response_payload(&self) -> Result<pii::SecretSerdeValue, Error> {
        self.redirect_response
            .as_ref()
            .and_then(|res| res.payload.to_owned())
            .ok_or(
                errors::ConnectorError::MissingConnectorRedirectionPayload {
                    field_name: "request.redirect_response.payload",
                }
                .into(),
            )
    }
    fn connector_mandate_id(&self) -> Option<String> {
        self.mandate_id
            .as_ref()
            .and_then(|mandate_ids| match &mandate_ids.mandate_reference_id {
                Some(payments::MandateReferenceId::ConnectorMandateId(connector_mandate_ids)) => {
                    connector_mandate_ids.get_connector_mandate_id()
                }
                Some(payments::MandateReferenceId::NetworkMandateId(_))
                | None
                | Some(payments::MandateReferenceId::NetworkTokenWithNTI(_)) => None,
            })
    }
}

pub trait BrowserInformationData {
    fn get_accept_header(&self) -> Result<String, Error>;
    fn get_language(&self) -> Result<String, Error>;
    fn get_screen_height(&self) -> Result<u32, Error>;
    fn get_screen_width(&self) -> Result<u32, Error>;
    fn get_color_depth(&self) -> Result<u8, Error>;
    fn get_user_agent(&self) -> Result<String, Error>;
    fn get_time_zone(&self) -> Result<i32, Error>;
    fn get_java_enabled(&self) -> Result<bool, Error>;
    fn get_java_script_enabled(&self) -> Result<bool, Error>;
    fn get_ip_address(&self) -> Result<Secret<String, IpAddress>, Error>;
    fn get_os_type(&self) -> Result<String, Error>;
    fn get_os_version(&self) -> Result<String, Error>;
    fn get_device_model(&self) -> Result<String, Error>;
}

impl BrowserInformationData for BrowserInformation {
    fn get_ip_address(&self) -> Result<Secret<String, IpAddress>, Error> {
        let ip_address = self
            .ip_address
            .ok_or_else(missing_field_err("browser_info.ip_address"))?;
        Ok(Secret::new(ip_address.to_string()))
    }
    fn get_accept_header(&self) -> Result<String, Error> {
        self.accept_header
            .clone()
            .ok_or_else(missing_field_err("browser_info.accept_header"))
    }
    fn get_language(&self) -> Result<String, Error> {
        self.language
            .clone()
            .ok_or_else(missing_field_err("browser_info.language"))
    }
    fn get_screen_height(&self) -> Result<u32, Error> {
        self.screen_height
            .ok_or_else(missing_field_err("browser_info.screen_height"))
    }
    fn get_screen_width(&self) -> Result<u32, Error> {
        self.screen_width
            .ok_or_else(missing_field_err("browser_info.screen_width"))
    }
    fn get_color_depth(&self) -> Result<u8, Error> {
        self.color_depth
            .ok_or_else(missing_field_err("browser_info.color_depth"))
    }
    fn get_user_agent(&self) -> Result<String, Error> {
        self.user_agent
            .clone()
            .ok_or_else(missing_field_err("browser_info.user_agent"))
    }
    fn get_time_zone(&self) -> Result<i32, Error> {
        self.time_zone
            .ok_or_else(missing_field_err("browser_info.time_zone"))
    }
    fn get_java_enabled(&self) -> Result<bool, Error> {
        self.java_enabled
            .ok_or_else(missing_field_err("browser_info.java_enabled"))
    }
    fn get_java_script_enabled(&self) -> Result<bool, Error> {
        self.java_script_enabled
            .ok_or_else(missing_field_err("browser_info.java_script_enabled"))
    }
    fn get_os_type(&self) -> Result<String, Error> {
        self.os_type
            .clone()
            .ok_or_else(missing_field_err("browser_info.os_type"))
    }
    fn get_os_version(&self) -> Result<String, Error> {
        self.os_version
            .clone()
            .ok_or_else(missing_field_err("browser_info.os_version"))
    }
    fn get_device_model(&self) -> Result<String, Error> {
        self.device_model
            .clone()
            .ok_or_else(missing_field_err("browser_info.device_model"))
    }
}

pub fn get_header_key_value<'a>(
    key: &str,
    headers: &'a actix_web::http::header::HeaderMap,
) -> CustomResult<&'a str, errors::ConnectorError> {
    get_header_field(headers.get(key))
}

pub fn get_http_header<'a>(
    key: &str,
    headers: &'a http::HeaderMap,
) -> CustomResult<&'a str, errors::ConnectorError> {
    get_header_field(headers.get(key))
}

fn get_header_field(
    field: Option<&http::HeaderValue>,
) -> CustomResult<&str, errors::ConnectorError> {
    field
        .map(|header_value| {
            header_value
                .to_str()
                .change_context(errors::ConnectorError::WebhookSignatureNotFound)
        })
        .ok_or(report!(
            errors::ConnectorError::WebhookSourceVerificationFailed
        ))?
}

pub trait CryptoData {
    fn get_pay_currency(&self) -> Result<String, Error>;
}

impl CryptoData for payment_method_data::CryptoData {
    fn get_pay_currency(&self) -> Result<String, Error> {
        self.pay_currency
            .clone()
            .ok_or_else(missing_field_err("crypto_data.pay_currency"))
    }
}

#[macro_export]
macro_rules! capture_method_not_supported {
    ($connector:expr, $capture_method:expr) => {
        Err(errors::ConnectorError::NotSupported {
            message: format!("{} for selected payment method", $capture_method),
            connector: $connector,
        }
        .into())
    };
    ($connector:expr, $capture_method:expr, $payment_method_type:expr) => {
        Err(errors::ConnectorError::NotSupported {
            message: format!("{} for {}", $capture_method, $payment_method_type),
            connector: $connector,
        }
        .into())
    };
}
#[macro_export]
macro_rules! get_formatted_date_time {
    ($date_format:tt) => {{
        let format = time::macros::format_description!($date_format);
        time::OffsetDateTime::now_utc()
            .format(&format)
            .change_context(ConnectorError::InvalidDateFormat)
    }};
}

#[macro_export]
macro_rules! unimplemented_payment_method {
    ($payment_method:expr, $connector:expr) => {
        hyperswitch_interfaces::errors::ConnectorError::NotImplemented(format!(
            "{} through {}",
            $payment_method, $connector
        ))
    };
    ($payment_method:expr, $flow:expr, $connector:expr) => {
        hyperswitch_interfaces::errors::ConnectorError::NotImplemented(format!(
            "{} {} through {}",
            $payment_method, $flow, $connector
        ))
    };
}

impl ForeignTryFrom<String> for UsStatesAbbreviation {
    type Error = error_stack::Report<errors::ConnectorError>;
    fn foreign_try_from(value: String) -> Result<Self, Self::Error> {
        let state_abbreviation_check =
            StringExt::<Self>::parse_enum(value.to_uppercase().clone(), "UsStatesAbbreviation");

        match state_abbreviation_check {
            Ok(state_abbreviation) => Ok(state_abbreviation),
            Err(_) => {
                let binding = value.as_str().to_lowercase();
                let state = binding.as_str();
                match state {
                    "alabama" => Ok(Self::AL),
                    "alaska" => Ok(Self::AK),
                    "american samoa" => Ok(Self::AS),
                    "arizona" => Ok(Self::AZ),
                    "arkansas" => Ok(Self::AR),
                    "california" => Ok(Self::CA),
                    "colorado" => Ok(Self::CO),
                    "connecticut" => Ok(Self::CT),
                    "delaware" => Ok(Self::DE),
                    "district of columbia" | "columbia" => Ok(Self::DC),
                    "federated states of micronesia" | "micronesia" => Ok(Self::FM),
                    "florida" => Ok(Self::FL),
                    "georgia" => Ok(Self::GA),
                    "guam" => Ok(Self::GU),
                    "hawaii" => Ok(Self::HI),
                    "idaho" => Ok(Self::ID),
                    "illinois" => Ok(Self::IL),
                    "indiana" => Ok(Self::IN),
                    "iowa" => Ok(Self::IA),
                    "kansas" => Ok(Self::KS),
                    "kentucky" => Ok(Self::KY),
                    "louisiana" => Ok(Self::LA),
                    "maine" => Ok(Self::ME),
                    "marshall islands" => Ok(Self::MH),
                    "maryland" => Ok(Self::MD),
                    "massachusetts" => Ok(Self::MA),
                    "michigan" => Ok(Self::MI),
                    "minnesota" => Ok(Self::MN),
                    "mississippi" => Ok(Self::MS),
                    "missouri" => Ok(Self::MO),
                    "montana" => Ok(Self::MT),
                    "nebraska" => Ok(Self::NE),
                    "nevada" => Ok(Self::NV),
                    "new hampshire" => Ok(Self::NH),
                    "new jersey" => Ok(Self::NJ),
                    "new mexico" => Ok(Self::NM),
                    "new york" => Ok(Self::NY),
                    "north carolina" => Ok(Self::NC),
                    "north dakota" => Ok(Self::ND),
                    "northern mariana islands" => Ok(Self::MP),
                    "ohio" => Ok(Self::OH),
                    "oklahoma" => Ok(Self::OK),
                    "oregon" => Ok(Self::OR),
                    "palau" => Ok(Self::PW),
                    "pennsylvania" => Ok(Self::PA),
                    "puerto rico" => Ok(Self::PR),
                    "rhode island" => Ok(Self::RI),
                    "south carolina" => Ok(Self::SC),
                    "south dakota" => Ok(Self::SD),
                    "tennessee" => Ok(Self::TN),
                    "texas" => Ok(Self::TX),
                    "utah" => Ok(Self::UT),
                    "vermont" => Ok(Self::VT),
                    "virgin islands" => Ok(Self::VI),
                    "virginia" => Ok(Self::VA),
                    "washington" => Ok(Self::WA),
                    "west virginia" => Ok(Self::WV),
                    "wisconsin" => Ok(Self::WI),
                    "wyoming" => Ok(Self::WY),
                    _ => Err(errors::ConnectorError::InvalidDataFormat {
                        field_name: "address.state",
                    }
                    .into()),
                }
            }
        }
    }
}

impl ForeignTryFrom<String> for CanadaStatesAbbreviation {
    type Error = error_stack::Report<errors::ConnectorError>;
    fn foreign_try_from(value: String) -> Result<Self, Self::Error> {
        let state_abbreviation_check =
            StringExt::<Self>::parse_enum(value.to_uppercase().clone(), "CanadaStatesAbbreviation");
        match state_abbreviation_check {
            Ok(state_abbreviation) => Ok(state_abbreviation),
            Err(_) => {
                let binding = value.as_str().to_lowercase();
                let state = binding.as_str();
                match state {
                    "alberta" => Ok(Self::AB),
                    "british columbia" => Ok(Self::BC),
                    "manitoba" => Ok(Self::MB),
                    "new brunswick" => Ok(Self::NB),
                    "newfoundland and labrador" | "newfoundland & labrador" => Ok(Self::NL),
                    "northwest territories" => Ok(Self::NT),
                    "nova scotia" => Ok(Self::NS),
                    "nunavut" => Ok(Self::NU),
                    "ontario" => Ok(Self::ON),
                    "prince edward island" => Ok(Self::PE),
                    "quebec" => Ok(Self::QC),
                    "saskatchewan" => Ok(Self::SK),
                    "yukon" => Ok(Self::YT),
                    _ => Err(errors::ConnectorError::InvalidDataFormat {
                        field_name: "address.state",
                    }
                    .into()),
                }
            }
        }
    }
}

impl ForeignTryFrom<String> for PolandStatesAbbreviation {
    type Error = error_stack::Report<errors::ConnectorError>;
    fn foreign_try_from(value: String) -> Result<Self, Self::Error> {
        let state_abbreviation_check =
            StringExt::<Self>::parse_enum(value.clone(), "PolandStatesAbbreviation");
        match state_abbreviation_check {
            Ok(state_abbreviation) => Ok(state_abbreviation),
            Err(_) => match value.as_str() {
                "Greater Poland" => Ok(Self::GreaterPoland),
                "Holy Cross" => Ok(Self::HolyCross),
                "Kuyavia-Pomerania" => Ok(Self::KuyaviaPomerania),
                "Lesser Poland" => Ok(Self::LesserPoland),
                "Lower Silesia" => Ok(Self::LowerSilesia),
                "Lublin" => Ok(Self::Lublin),
                "Lubusz" => Ok(Self::Lubusz),
                "Łódź" => Ok(Self::Łódź),
                "Mazovia" => Ok(Self::Mazovia),
                "Podlaskie" => Ok(Self::Podlaskie),
                "Pomerania" => Ok(Self::Pomerania),
                "Silesia" => Ok(Self::Silesia),
                "Subcarpathia" => Ok(Self::Subcarpathia),
                "Upper Silesia" => Ok(Self::UpperSilesia),
                "Warmia-Masuria" => Ok(Self::WarmiaMasuria),
                "West Pomerania" => Ok(Self::WestPomerania),
                _ => Err(errors::ConnectorError::InvalidDataFormat {
                    field_name: "address.state",
                }
                .into()),
            },
        }
    }
}

impl ForeignTryFrom<String> for FranceStatesAbbreviation {
    type Error = error_stack::Report<errors::ConnectorError>;
    fn foreign_try_from(value: String) -> Result<Self, Self::Error> {
        let state_abbreviation_check =
            StringExt::<Self>::parse_enum(value.clone(), "FranceStatesAbbreviation");
        match state_abbreviation_check {
            Ok(state_abbreviation) => Ok(state_abbreviation),
            Err(_) => match value.as_str() {
                "Ain" => Ok(Self::Ain),
                "Aisne" => Ok(Self::Aisne),
                "Allier" => Ok(Self::Allier),
                "Alpes-de-Haute-Provence" => Ok(Self::AlpesDeHauteProvence),
                "Alpes-Maritimes" => Ok(Self::AlpesMaritimes),
                "Alsace" => Ok(Self::Alsace),
                "Ardèche" => Ok(Self::Ardeche),
                "Ardennes" => Ok(Self::Ardennes),
                "Ariège" => Ok(Self::Ariege),
                "Aube" => Ok(Self::Aube),
                "Aude" => Ok(Self::Aude),
                "Auvergne-Rhône-Alpes" => Ok(Self::AuvergneRhoneAlpes),
                "Aveyron" => Ok(Self::Aveyron),
                "Bas-Rhin" => Ok(Self::BasRhin),
                "Bouches-du-Rhône" => Ok(Self::BouchesDuRhone),
                "Bourgogne-Franche-Comté" => Ok(Self::BourgogneFrancheComte),
                "Bretagne" => Ok(Self::Bretagne),
                "Calvados" => Ok(Self::Calvados),
                "Cantal" => Ok(Self::Cantal),
                "Centre-Val de Loire" => Ok(Self::CentreValDeLoire),
                "Charente" => Ok(Self::Charente),
                "Charente-Maritime" => Ok(Self::CharenteMaritime),
                "Cher" => Ok(Self::Cher),
                "Clipperton" => Ok(Self::Clipperton),
                "Corrèze" => Ok(Self::Correze),
                "Corse" => Ok(Self::Corse),
                "Corse-du-Sud" => Ok(Self::CorseDuSud),
                "Côte-d'Or" => Ok(Self::CoteDor),
                "Côtes-d'Armor" => Ok(Self::CotesDarmor),
                "Creuse" => Ok(Self::Creuse),
                "Deux-Sèvres" => Ok(Self::DeuxSevres),
                "Dordogne" => Ok(Self::Dordogne),
                "Doubs" => Ok(Self::Doubs),
                "Drôme" => Ok(Self::Drome),
                "Essonne" => Ok(Self::Essonne),
                "Eure" => Ok(Self::Eure),
                "Eure-et-Loir" => Ok(Self::EureEtLoir),
                "Finistère" => Ok(Self::Finistere),
                "French Guiana" => Ok(Self::FrenchGuiana),
                "French Polynesia" => Ok(Self::FrenchPolynesia),
                "French Southern and Antarctic Lands" => Ok(Self::FrenchSouthernAndAntarcticLands),
                "Gard" => Ok(Self::Gard),
                "Gers" => Ok(Self::Gers),
                "Gironde" => Ok(Self::Gironde),
                "Grand-Est" => Ok(Self::GrandEst),
                "Guadeloupe" => Ok(Self::Guadeloupe),
                "Haut-Rhin" => Ok(Self::HautRhin),
                "Haute-Corse" => Ok(Self::HauteCorse),
                "Haute-Garonne" => Ok(Self::HauteGaronne),
                "Haute-Loire" => Ok(Self::HauteLoire),
                "Haute-Marne" => Ok(Self::HauteMarne),
                "Haute-Saône" => Ok(Self::HauteSaone),
                "Haute-Savoie" => Ok(Self::HauteSavoie),
                "Haute-Vienne" => Ok(Self::HauteVienne),
                "Hautes-Alpes" => Ok(Self::HautesAlpes),
                "Hautes-Pyrénées" => Ok(Self::HautesPyrenees),
                "Hauts-de-France" => Ok(Self::HautsDeFrance),
                "Hauts-de-Seine" => Ok(Self::HautsDeSeine),
                "Hérault" => Ok(Self::Herault),
                "Île-de-France" => Ok(Self::IleDeFrance),
                "Ille-et-Vilaine" => Ok(Self::IlleEtVilaine),
                "Indre" => Ok(Self::Indre),
                "Indre-et-Loire" => Ok(Self::IndreEtLoire),
                "Isère" => Ok(Self::Isere),
                "Jura" => Ok(Self::Jura),
                "La Réunion" => Ok(Self::LaReunion),
                "Landes" => Ok(Self::Landes),
                "Loir-et-Cher" => Ok(Self::LoirEtCher),
                "Loire" => Ok(Self::Loire),
                "Loire-Atlantique" => Ok(Self::LoireAtlantique),
                "Loiret" => Ok(Self::Loiret),
                "Lot" => Ok(Self::Lot),
                "Lot-et-Garonne" => Ok(Self::LotEtGaronne),
                "Lozère" => Ok(Self::Lozere),
                "Maine-et-Loire" => Ok(Self::MaineEtLoire),
                "Manche" => Ok(Self::Manche),
                "Marne" => Ok(Self::Marne),
                "Martinique" => Ok(Self::Martinique),
                "Mayenne" => Ok(Self::Mayenne),
                "Mayotte" => Ok(Self::Mayotte),
                "Métropole de Lyon" => Ok(Self::MetropoleDeLyon),
                "Meurthe-et-Moselle" => Ok(Self::MeurtheEtMoselle),
                "Meuse" => Ok(Self::Meuse),
                "Morbihan" => Ok(Self::Morbihan),
                "Moselle" => Ok(Self::Moselle),
                "Nièvre" => Ok(Self::Nievre),
                "Nord" => Ok(Self::Nord),
                "Normandie" => Ok(Self::Normandie),
                "Nouvelle-Aquitaine" => Ok(Self::NouvelleAquitaine),
                "Occitanie" => Ok(Self::Occitanie),
                "Oise" => Ok(Self::Oise),
                "Orne" => Ok(Self::Orne),
                "Paris" => Ok(Self::Paris),
                "Pas-de-Calais" => Ok(Self::PasDeCalais),
                "Pays-de-la-Loire" => Ok(Self::PaysDeLaLoire),
                "Provence-Alpes-Côte-d'Azur" => Ok(Self::ProvenceAlpesCoteDazur),
                "Puy-de-Dôme" => Ok(Self::PuyDeDome),
                "Pyrénées-Atlantiques" => Ok(Self::PyreneesAtlantiques),
                "Pyrénées-Orientales" => Ok(Self::PyreneesOrientales),
                "Rhône" => Ok(Self::Rhone),
                "Saint Pierre and Miquelon" => Ok(Self::SaintPierreAndMiquelon),
                "Saint-Barthélemy" => Ok(Self::SaintBarthelemy),
                "Saint-Martin" => Ok(Self::SaintMartin),
                "Saône-et-Loire" => Ok(Self::SaoneEtLoire),
                "Sarthe" => Ok(Self::Sarthe),
                "Savoie" => Ok(Self::Savoie),
                "Seine-et-Marne" => Ok(Self::SeineEtMarne),
                "Seine-Maritime" => Ok(Self::SeineMaritime),
                "Seine-Saint-Denis" => Ok(Self::SeineSaintDenis),
                "Somme" => Ok(Self::Somme),
                "Tarn" => Ok(Self::Tarn),
                "Tarn-et-Garonne" => Ok(Self::TarnEtGaronne),
                "Territoire de Belfort" => Ok(Self::TerritoireDeBelfort),
                "Val-d'Oise" => Ok(Self::ValDoise),
                "Val-de-Marne" => Ok(Self::ValDeMarne),
                "Var" => Ok(Self::Var),
                "Vaucluse" => Ok(Self::Vaucluse),
                "Vendée" => Ok(Self::Vendee),
                "Vienne" => Ok(Self::Vienne),
                "Vosges" => Ok(Self::Vosges),
                "Wallis and Futuna" => Ok(Self::WallisAndFutuna),
                "Yonne" => Ok(Self::Yonne),
                "Yvelines" => Ok(Self::Yvelines),
                _ => Err(errors::ConnectorError::InvalidDataFormat {
                    field_name: "address.state",
                }
                .into()),
            },
        }
    }
}

impl ForeignTryFrom<String> for GermanyStatesAbbreviation {
    type Error = error_stack::Report<errors::ConnectorError>;
    fn foreign_try_from(value: String) -> Result<Self, Self::Error> {
        let state_abbreviation_check =
            StringExt::<Self>::parse_enum(value.clone(), "GermanyStatesAbbreviation");
        match state_abbreviation_check {
            Ok(state_abbreviation) => Ok(state_abbreviation),
            Err(_) => match value.as_str() {
                "Baden-Württemberg" => Ok(Self::BW),
                "Bavaria" => Ok(Self::BY),
                "Berlin" => Ok(Self::BE),
                "Brandenburg" => Ok(Self::BB),
                "Bremen" => Ok(Self::HB),
                "Hamburg" => Ok(Self::HH),
                "Hessen" => Ok(Self::HE),
                "Lower Saxony" => Ok(Self::NI),
                "Mecklenburg-Vorpommern" => Ok(Self::MV),
                "North Rhine-Westphalia" => Ok(Self::NW),
                "Rhineland-Palatinate" => Ok(Self::RP),
                "Saarland" => Ok(Self::SL),
                "Saxony" => Ok(Self::SN),
                "Saxony-Anhalt" => Ok(Self::ST),
                "Schleswig-Holstein" => Ok(Self::SH),
                "Thuringia" => Ok(Self::TH),
                _ => Err(errors::ConnectorError::InvalidDataFormat {
                    field_name: "address.state",
                }
                .into()),
            },
        }
    }
}

impl ForeignTryFrom<String> for SpainStatesAbbreviation {
    type Error = error_stack::Report<errors::ConnectorError>;
    fn foreign_try_from(value: String) -> Result<Self, Self::Error> {
        let state_abbreviation_check =
            StringExt::<Self>::parse_enum(value.clone(), "SpainStatesAbbreviation");
        match state_abbreviation_check {
            Ok(state_abbreviation) => Ok(state_abbreviation),
            Err(_) => match value.as_str() {
                "A Coruña Province" => Ok(Self::ACorunaProvince),
                "Albacete Province" => Ok(Self::AlbaceteProvince),
                "Alicante Province" => Ok(Self::AlicanteProvince),
                "Almería Province" => Ok(Self::AlmeriaProvince),
                "Andalusia" => Ok(Self::Andalusia),
                "Araba / Álava" => Ok(Self::ArabaAlava),
                "Aragon" => Ok(Self::Aragon),
                "Badajoz Province" => Ok(Self::BadajozProvince),
                "Balearic Islands" => Ok(Self::BalearicIslands),
                "Barcelona Province" => Ok(Self::BarcelonaProvince),
                "Basque Country" => Ok(Self::BasqueCountry),
                "Biscay" => Ok(Self::Biscay),
                "Burgos Province" => Ok(Self::BurgosProvince),
                "Canary Islands" => Ok(Self::CanaryIslands),
                "Cantabria" => Ok(Self::Cantabria),
                "Castellón Province" => Ok(Self::CastellonProvince),
                "Castile and León" => Ok(Self::CastileAndLeon),
                "Castilla-La Mancha" => Ok(Self::CastileLaMancha),
                "Catalonia" => Ok(Self::Catalonia),
                "Ceuta" => Ok(Self::Ceuta),
                "Ciudad Real Province" => Ok(Self::CiudadRealProvince),
                "Community of Madrid" => Ok(Self::CommunityOfMadrid),
                "Cuenca Province" => Ok(Self::CuencaProvince),
                "Cáceres Province" => Ok(Self::CaceresProvince),
                "Cádiz Province" => Ok(Self::CadizProvince),
                "Córdoba Province" => Ok(Self::CordobaProvince),
                "Extremadura" => Ok(Self::Extremadura),
                "Galicia" => Ok(Self::Galicia),
                "Gipuzkoa" => Ok(Self::Gipuzkoa),
                "Girona Province" => Ok(Self::GironaProvince),
                "Granada Province" => Ok(Self::GranadaProvince),
                "Guadalajara Province" => Ok(Self::GuadalajaraProvince),
                "Huelva Province" => Ok(Self::HuelvaProvince),
                "Huesca Province" => Ok(Self::HuescaProvince),
                "Jaén Province" => Ok(Self::JaenProvince),
                "La Rioja" => Ok(Self::LaRioja),
                "Las Palmas Province" => Ok(Self::LasPalmasProvince),
                "León Province" => Ok(Self::LeonProvince),
                "Lleida Province" => Ok(Self::LleidaProvince),
                "Lugo Province" => Ok(Self::LugoProvince),
                "Madrid Province" => Ok(Self::MadridProvince),
                "Melilla" => Ok(Self::Melilla),
                "Murcia Province" => Ok(Self::MurciaProvince),
                "Málaga Province" => Ok(Self::MalagaProvince),
                "Navarre" => Ok(Self::Navarre),
                "Ourense Province" => Ok(Self::OurenseProvince),
                "Palencia Province" => Ok(Self::PalenciaProvince),
                "Pontevedra Province" => Ok(Self::PontevedraProvince),
                "Province of Asturias" => Ok(Self::ProvinceOfAsturias),
                "Province of Ávila" => Ok(Self::ProvinceOfAvila),
                "Region of Murcia" => Ok(Self::RegionOfMurcia),
                "Salamanca Province" => Ok(Self::SalamancaProvince),
                "Santa Cruz de Tenerife Province" => Ok(Self::SantaCruzDeTenerifeProvince),
                "Segovia Province" => Ok(Self::SegoviaProvince),
                "Seville Province" => Ok(Self::SevilleProvince),
                "Soria Province" => Ok(Self::SoriaProvince),
                "Tarragona Province" => Ok(Self::TarragonaProvince),
                "Teruel Province" => Ok(Self::TeruelProvince),
                "Toledo Province" => Ok(Self::ToledoProvince),
                "Valencia Province" => Ok(Self::ValenciaProvince),
                "Valencian Community" => Ok(Self::ValencianCommunity),
                "Valladolid Province" => Ok(Self::ValladolidProvince),
                "Zamora Province" => Ok(Self::ZamoraProvince),
                "Zaragoza Province" => Ok(Self::ZaragozaProvince),
                _ => Err(errors::ConnectorError::InvalidDataFormat {
                    field_name: "address.state",
                }
                .into()),
            },
        }
    }
}

impl ForeignTryFrom<String> for ItalyStatesAbbreviation {
    type Error = error_stack::Report<errors::ConnectorError>;
    fn foreign_try_from(value: String) -> Result<Self, Self::Error> {
        let state_abbreviation_check =
            StringExt::<Self>::parse_enum(value.clone(), "ItalyStatesAbbreviation");
        match state_abbreviation_check {
            Ok(state_abbreviation) => Ok(state_abbreviation),
            Err(_) => match value.as_str() {
                "Abruzzo" => Ok(Self::Abruzzo),
                "Aosta Valley" => Ok(Self::AostaValley),
                "Apulia" => Ok(Self::Apulia),
                "Basilicata" => Ok(Self::Basilicata),
                "Benevento Province" => Ok(Self::BeneventoProvince),
                "Calabria" => Ok(Self::Calabria),
                "Campania" => Ok(Self::Campania),
                "Emilia-Romagna" => Ok(Self::EmiliaRomagna),
                "Friuli–Venezia Giulia" => Ok(Self::FriuliVeneziaGiulia),
                "Lazio" => Ok(Self::Lazio),
                "Liguria" => Ok(Self::Liguria),
                "Lombardy" => Ok(Self::Lombardy),
                "Marche" => Ok(Self::Marche),
                "Molise" => Ok(Self::Molise),
                "Piedmont" => Ok(Self::Piedmont),
                "Sardinia" => Ok(Self::Sardinia),
                "Sicily" => Ok(Self::Sicily),
                "Trentino-South Tyrol" => Ok(Self::TrentinoSouthTyrol),
                "Tuscany" => Ok(Self::Tuscany),
                "Umbria" => Ok(Self::Umbria),
                "Veneto" => Ok(Self::Veneto),
                "Libero consorzio comunale di Agrigento" => Ok(Self::Agrigento),
                "Libero consorzio comunale di Caltanissetta" => Ok(Self::Caltanissetta),
                "Libero consorzio comunale di Enna" => Ok(Self::Enna),
                "Libero consorzio comunale di Ragusa" => Ok(Self::Ragusa),
                "Libero consorzio comunale di Siracusa" => Ok(Self::Siracusa),
                "Libero consorzio comunale di Trapani" => Ok(Self::Trapani),
                "Metropolitan City of Bari" => Ok(Self::Bari),
                "Metropolitan City of Bologna" => Ok(Self::Bologna),
                "Metropolitan City of Cagliari" => Ok(Self::Cagliari),
                "Metropolitan City of Catania" => Ok(Self::Catania),
                "Metropolitan City of Florence" => Ok(Self::Florence),
                "Metropolitan City of Genoa" => Ok(Self::Genoa),
                "Metropolitan City of Messina" => Ok(Self::Messina),
                "Metropolitan City of Milan" => Ok(Self::Milan),
                "Metropolitan City of Naples" => Ok(Self::Naples),
                "Metropolitan City of Palermo" => Ok(Self::Palermo),
                "Metropolitan City of Reggio Calabria" => Ok(Self::ReggioCalabria),
                "Metropolitan City of Rome" => Ok(Self::Rome),
                "Metropolitan City of Turin" => Ok(Self::Turin),
                "Metropolitan City of Venice" => Ok(Self::Venice),
                _ => Err(errors::ConnectorError::InvalidDataFormat {
                    field_name: "address.state",
                }
                .into()),
            },
        }
    }
}

impl ForeignTryFrom<String> for NorwayStatesAbbreviation {
    type Error = error_stack::Report<errors::ConnectorError>;
    fn foreign_try_from(value: String) -> Result<Self, Self::Error> {
        let state_abbreviation_check =
            StringExt::<Self>::parse_enum(value.clone(), "NorwayStatesAbbreviation");
        match state_abbreviation_check {
            Ok(state_abbreviation) => Ok(state_abbreviation),
            Err(_) => match value.as_str() {
                "Akershus" => Ok(Self::Akershus),
                "Buskerud" => Ok(Self::Buskerud),
                "Finnmark" => Ok(Self::Finnmark),
                "Hedmark" => Ok(Self::Hedmark),
                "Hordaland" => Ok(Self::Hordaland),
                "Jan Mayen" => Ok(Self::JanMayen),
                "Møre og Romsdal" => Ok(Self::MoreOgRomsdal),
                "Nord-Trøndelag" => Ok(Self::NordTrondelag),
                "Nordland" => Ok(Self::Nordland),
                "Oppland" => Ok(Self::Oppland),
                "Oslo" => Ok(Self::Oslo),
                "Rogaland" => Ok(Self::Rogaland),
                "Sogn og Fjordane" => Ok(Self::SognOgFjordane),
                "Svalbard" => Ok(Self::Svalbard),
                "Sør-Trøndelag" => Ok(Self::SorTrondelag),
                "Telemark" => Ok(Self::Telemark),
                "Troms" => Ok(Self::Troms),
                "Trøndelag" => Ok(Self::Trondelag),
                "Vest-Agder" => Ok(Self::VestAgder),
                "Vestfold" => Ok(Self::Vestfold),
                "Østfold" => Ok(Self::Ostfold),
                _ => Err(errors::ConnectorError::InvalidDataFormat {
                    field_name: "address.state",
                }
                .into()),
            },
        }
    }
}

impl ForeignTryFrom<String> for AlbaniaStatesAbbreviation {
    type Error = error_stack::Report<errors::ConnectorError>;
    fn foreign_try_from(value: String) -> Result<Self, Self::Error> {
        let state_abbreviation_check =
            StringExt::<Self>::parse_enum(value.clone(), "AlbaniaStatesAbbreviation");
        match state_abbreviation_check {
            Ok(state_abbreviation) => Ok(state_abbreviation),
            Err(_) => match value.as_str() {
                "Berat" => Ok(Self::Berat),
                "Dibër" => Ok(Self::Diber),
                "Durrës" => Ok(Self::Durres),
                "Elbasan" => Ok(Self::Elbasan),
                "Fier" => Ok(Self::Fier),
                "Gjirokastër" => Ok(Self::Gjirokaster),
                "Korçë" => Ok(Self::Korce),
                "Kukës" => Ok(Self::Kukes),
                "Lezhë" => Ok(Self::Lezhe),
                "Shkodër" => Ok(Self::Shkoder),
                "Tiranë" => Ok(Self::Tirane),
                "Vlorë" => Ok(Self::Vlore),
                _ => Err(errors::ConnectorError::InvalidDataFormat {
                    field_name: "address.state",
                }
                .into()),
            },
        }
    }
}

impl ForeignTryFrom<String> for AndorraStatesAbbreviation {
    type Error = error_stack::Report<errors::ConnectorError>;
    fn foreign_try_from(value: String) -> Result<Self, Self::Error> {
        let state_abbreviation_check =
            StringExt::<Self>::parse_enum(value.clone(), "AndorraStatesAbbreviation");
        match state_abbreviation_check {
            Ok(state_abbreviation) => Ok(state_abbreviation),
            Err(_) => match value.as_str() {
                "Andorra la Vella" => Ok(Self::AndorraLaVella),
                "Canillo" => Ok(Self::Canillo),
                "Encamp" => Ok(Self::Encamp),
                "Escaldes-Engordany" => Ok(Self::EscaldesEngordany),
                "La Massana" => Ok(Self::LaMassana),
                "Ordino" => Ok(Self::Ordino),
                "Sant Julià de Lòria" => Ok(Self::SantJuliaDeLoria),
                _ => Err(errors::ConnectorError::InvalidDataFormat {
                    field_name: "address.state",
                }
                .into()),
            },
        }
    }
}

impl ForeignTryFrom<String> for AustriaStatesAbbreviation {
    type Error = error_stack::Report<errors::ConnectorError>;
    fn foreign_try_from(value: String) -> Result<Self, Self::Error> {
        let state_abbreviation_check =
            StringExt::<Self>::parse_enum(value.clone(), "AustriaStatesAbbreviation");
        match state_abbreviation_check {
            Ok(state_abbreviation) => Ok(state_abbreviation),
            Err(_) => match value.as_str() {
                "Burgenland" => Ok(Self::Burgenland),
                "Carinthia" => Ok(Self::Carinthia),
                "Lower Austria" => Ok(Self::LowerAustria),
                "Salzburg" => Ok(Self::Salzburg),
                "Styria" => Ok(Self::Styria),
                "Tyrol" => Ok(Self::Tyrol),
                "Upper Austria" => Ok(Self::UpperAustria),
                "Vienna" => Ok(Self::Vienna),
                "Vorarlberg" => Ok(Self::Vorarlberg),
                _ => Err(errors::ConnectorError::InvalidDataFormat {
                    field_name: "address.state",
                }
                .into()),
            },
        }
    }
}

impl ForeignTryFrom<String> for RomaniaStatesAbbreviation {
    type Error = error_stack::Report<errors::ConnectorError>;
    fn foreign_try_from(value: String) -> Result<Self, Self::Error> {
        let state_abbreviation_check =
            StringExt::<Self>::parse_enum(value.clone(), "RomaniaStatesAbbreviation");
        match state_abbreviation_check {
            Ok(state_abbreviation) => Ok(state_abbreviation),
            Err(_) => match value.as_str() {
                "Alba" => Ok(Self::Alba),
                "Arad County" => Ok(Self::AradCounty),
                "Argeș" => Ok(Self::Arges),
                "Bacău County" => Ok(Self::BacauCounty),
                "Bihor County" => Ok(Self::BihorCounty),
                "Bistrița-Năsăud County" => Ok(Self::BistritaNasaudCounty),
                "Botoșani County" => Ok(Self::BotosaniCounty),
                "Brăila" => Ok(Self::Braila),
                "Brașov County" => Ok(Self::BrasovCounty),
                "Bucharest" => Ok(Self::Bucharest),
                "Buzău County" => Ok(Self::BuzauCounty),
                "Caraș-Severin County" => Ok(Self::CarasSeverinCounty),
                "Cluj County" => Ok(Self::ClujCounty),
                "Constanța County" => Ok(Self::ConstantaCounty),
                "Covasna County" => Ok(Self::CovasnaCounty),
                "Călărași County" => Ok(Self::CalarasiCounty),
                "Dolj County" => Ok(Self::DoljCounty),
                "Dâmbovița County" => Ok(Self::DambovitaCounty),
                "Galați County" => Ok(Self::GalatiCounty),
                "Giurgiu County" => Ok(Self::GiurgiuCounty),
                "Gorj County" => Ok(Self::GorjCounty),
                "Harghita County" => Ok(Self::HarghitaCounty),
                "Hunedoara County" => Ok(Self::HunedoaraCounty),
                "Ialomița County" => Ok(Self::IalomitaCounty),
                "Iași County" => Ok(Self::IasiCounty),
                "Ilfov County" => Ok(Self::IlfovCounty),
                "Mehedinți County" => Ok(Self::MehedintiCounty),
                "Mureș County" => Ok(Self::MuresCounty),
                "Neamț County" => Ok(Self::NeamtCounty),
                "Olt County" => Ok(Self::OltCounty),
                "Prahova County" => Ok(Self::PrahovaCounty),
                "Satu Mare County" => Ok(Self::SatuMareCounty),
                "Sibiu County" => Ok(Self::SibiuCounty),
                "Suceava County" => Ok(Self::SuceavaCounty),
                "Sălaj County" => Ok(Self::SalajCounty),
                "Teleorman County" => Ok(Self::TeleormanCounty),
                "Timiș County" => Ok(Self::TimisCounty),
                "Tulcea County" => Ok(Self::TulceaCounty),
                "Vaslui County" => Ok(Self::VasluiCounty),
                "Vrancea County" => Ok(Self::VranceaCounty),
                "Vâlcea County" => Ok(Self::ValceaCounty),
                _ => Err(errors::ConnectorError::InvalidDataFormat {
                    field_name: "address.state",
                }
                .into()),
            },
        }
    }
}

impl ForeignTryFrom<String> for PortugalStatesAbbreviation {
    type Error = error_stack::Report<errors::ConnectorError>;
    fn foreign_try_from(value: String) -> Result<Self, Self::Error> {
        let state_abbreviation_check =
            StringExt::<Self>::parse_enum(value.clone(), "PortugalStatesAbbreviation");
        match state_abbreviation_check {
            Ok(state_abbreviation) => Ok(state_abbreviation),
            Err(_) => match value.as_str() {
                "Aveiro District" => Ok(Self::AveiroDistrict),
                "Azores" => Ok(Self::Azores),
                "Beja District" => Ok(Self::BejaDistrict),
                "Braga District" => Ok(Self::BragaDistrict),
                "Bragança District" => Ok(Self::BragancaDistrict),
                "Castelo Branco District" => Ok(Self::CasteloBrancoDistrict),
                "Coimbra District" => Ok(Self::CoimbraDistrict),
                "Faro District" => Ok(Self::FaroDistrict),
                "Guarda District" => Ok(Self::GuardaDistrict),
                "Leiria District" => Ok(Self::LeiriaDistrict),
                "Lisbon District" => Ok(Self::LisbonDistrict),
                "Madeira" => Ok(Self::Madeira),
                "Portalegre District" => Ok(Self::PortalegreDistrict),
                "Porto District" => Ok(Self::PortoDistrict),
                "Santarém District" => Ok(Self::SantaremDistrict),
                "Setúbal District" => Ok(Self::SetubalDistrict),
                "Viana do Castelo District" => Ok(Self::VianaDoCasteloDistrict),
                "Vila Real District" => Ok(Self::VilaRealDistrict),
                "Viseu District" => Ok(Self::ViseuDistrict),
                "Évora District" => Ok(Self::EvoraDistrict),
                _ => Err(errors::ConnectorError::InvalidDataFormat {
                    field_name: "address.state",
                }
                .into()),
            },
        }
    }
}

impl ForeignTryFrom<String> for SwitzerlandStatesAbbreviation {
    type Error = error_stack::Report<errors::ConnectorError>;
    fn foreign_try_from(value: String) -> Result<Self, Self::Error> {
        let state_abbreviation_check =
            StringExt::<Self>::parse_enum(value.clone(), "SwitzerlandStatesAbbreviation");
        match state_abbreviation_check {
            Ok(state_abbreviation) => Ok(state_abbreviation),
            Err(_) => match value.as_str() {
                "Aargau" => Ok(Self::Aargau),
                "Appenzell Ausserrhoden" => Ok(Self::AppenzellAusserrhoden),
                "Appenzell Innerrhoden" => Ok(Self::AppenzellInnerrhoden),
                "Basel-Landschaft" => Ok(Self::BaselLandschaft),
                "Canton of Fribourg" => Ok(Self::CantonOfFribourg),
                "Canton of Geneva" => Ok(Self::CantonOfGeneva),
                "Canton of Jura" => Ok(Self::CantonOfJura),
                "Canton of Lucerne" => Ok(Self::CantonOfLucerne),
                "Canton of Neuchâtel" => Ok(Self::CantonOfNeuchatel),
                "Canton of Schaffhausen" => Ok(Self::CantonOfSchaffhausen),
                "Canton of Solothurn" => Ok(Self::CantonOfSolothurn),
                "Canton of St. Gallen" => Ok(Self::CantonOfStGallen),
                "Canton of Valais" => Ok(Self::CantonOfValais),
                "Canton of Vaud" => Ok(Self::CantonOfVaud),
                "Canton of Zug" => Ok(Self::CantonOfZug),
                "Glarus" => Ok(Self::Glarus),
                "Graubünden" => Ok(Self::Graubunden),
                "Nidwalden" => Ok(Self::Nidwalden),
                "Obwalden" => Ok(Self::Obwalden),
                "Schwyz" => Ok(Self::Schwyz),
                "Thurgau" => Ok(Self::Thurgau),
                "Ticino" => Ok(Self::Ticino),
                "Uri" => Ok(Self::Uri),
                "canton of Bern" => Ok(Self::CantonOfBern),
                "canton of Zürich" => Ok(Self::CantonOfZurich),
                _ => Err(errors::ConnectorError::InvalidDataFormat {
                    field_name: "address.state",
                }
                .into()),
            },
        }
    }
}

impl ForeignTryFrom<String> for NorthMacedoniaStatesAbbreviation {
    type Error = error_stack::Report<errors::ConnectorError>;
    fn foreign_try_from(value: String) -> Result<Self, Self::Error> {
        let state_abbreviation_check =
            StringExt::<Self>::parse_enum(value.clone(), "NorthMacedoniaStatesAbbreviation");
        match state_abbreviation_check {
            Ok(state_abbreviation) => Ok(state_abbreviation),
            Err(_) => match value.as_str() {
                "Aerodrom Municipality" => Ok(Self::AerodromMunicipality),
                "Aračinovo Municipality" => Ok(Self::AracinovoMunicipality),
                "Berovo Municipality" => Ok(Self::BerovoMunicipality),
                "Bitola Municipality" => Ok(Self::BitolaMunicipality),
                "Bogdanci Municipality" => Ok(Self::BogdanciMunicipality),
                "Bogovinje Municipality" => Ok(Self::BogovinjeMunicipality),
                "Bosilovo Municipality" => Ok(Self::BosilovoMunicipality),
                "Brvenica Municipality" => Ok(Self::BrvenicaMunicipality),
                "Butel Municipality" => Ok(Self::ButelMunicipality),
                "Centar Municipality" => Ok(Self::CentarMunicipality),
                "Centar Župa Municipality" => Ok(Self::CentarZupaMunicipality),
                "Debarca Municipality" => Ok(Self::DebarcaMunicipality),
                "Delčevo Municipality" => Ok(Self::DelcevoMunicipality),
                "Demir Hisar Municipality" => Ok(Self::DemirHisarMunicipality),
                "Demir Kapija Municipality" => Ok(Self::DemirKapijaMunicipality),
                "Dojran Municipality" => Ok(Self::DojranMunicipality),
                "Dolneni Municipality" => Ok(Self::DolneniMunicipality),
                "Drugovo Municipality" => Ok(Self::DrugovoMunicipality),
                "Gazi Baba Municipality" => Ok(Self::GaziBabaMunicipality),
                "Gevgelija Municipality" => Ok(Self::GevgelijaMunicipality),
                "Gjorče Petrov Municipality" => Ok(Self::GjorcePetrovMunicipality),
                "Gostivar Municipality" => Ok(Self::GostivarMunicipality),
                "Gradsko Municipality" => Ok(Self::GradskoMunicipality),
                "Greater Skopje" => Ok(Self::GreaterSkopje),
                "Ilinden Municipality" => Ok(Self::IlindenMunicipality),
                "Jegunovce Municipality" => Ok(Self::JegunovceMunicipality),
                "Karbinci" => Ok(Self::Karbinci),
                "Karpoš Municipality" => Ok(Self::KarposMunicipality),
                "Kavadarci Municipality" => Ok(Self::KavadarciMunicipality),
                "Kisela Voda Municipality" => Ok(Self::KiselaVodaMunicipality),
                "Kičevo Municipality" => Ok(Self::KicevoMunicipality),
                "Konče Municipality" => Ok(Self::KonceMunicipality),
                "Kočani Municipality" => Ok(Self::KocaniMunicipality),
                "Kratovo Municipality" => Ok(Self::KratovoMunicipality),
                "Kriva Palanka Municipality" => Ok(Self::KrivaPalankaMunicipality),
                "Krivogaštani Municipality" => Ok(Self::KrivogastaniMunicipality),
                "Kruševo Municipality" => Ok(Self::KrusevoMunicipality),
                "Kumanovo Municipality" => Ok(Self::KumanovoMunicipality),
                "Lipkovo Municipality" => Ok(Self::LipkovoMunicipality),
                "Lozovo Municipality" => Ok(Self::LozovoMunicipality),
                "Makedonska Kamenica Municipality" => Ok(Self::MakedonskaKamenicaMunicipality),
                "Makedonski Brod Municipality" => Ok(Self::MakedonskiBrodMunicipality),
                "Mavrovo and Rostuša Municipality" => Ok(Self::MavrovoAndRostusaMunicipality),
                "Mogila Municipality" => Ok(Self::MogilaMunicipality),
                "Negotino Municipality" => Ok(Self::NegotinoMunicipality),
                "Novaci Municipality" => Ok(Self::NovaciMunicipality),
                "Novo Selo Municipality" => Ok(Self::NovoSeloMunicipality),
                "Ohrid Municipality" => Ok(Self::OhridMunicipality),
                "Oslomej Municipality" => Ok(Self::OslomejMunicipality),
                "Pehčevo Municipality" => Ok(Self::PehcevoMunicipality),
                "Petrovec Municipality" => Ok(Self::PetrovecMunicipality),
                "Plasnica Municipality" => Ok(Self::PlasnicaMunicipality),
                "Prilep Municipality" => Ok(Self::PrilepMunicipality),
                "Probištip Municipality" => Ok(Self::ProbishtipMunicipality),
                "Radoviš Municipality" => Ok(Self::RadovisMunicipality),
                "Rankovce Municipality" => Ok(Self::RankovceMunicipality),
                "Resen Municipality" => Ok(Self::ResenMunicipality),
                "Rosoman Municipality" => Ok(Self::RosomanMunicipality),
                "Saraj Municipality" => Ok(Self::SarajMunicipality),
                "Sopište Municipality" => Ok(Self::SopisteMunicipality),
                "Staro Nagoričane Municipality" => Ok(Self::StaroNagoricaneMunicipality),
                "Struga Municipality" => Ok(Self::StrugaMunicipality),
                "Strumica Municipality" => Ok(Self::StrumicaMunicipality),
                "Studeničani Municipality" => Ok(Self::StudenicaniMunicipality),
                "Sveti Nikole Municipality" => Ok(Self::SvetiNikoleMunicipality),
                "Tearce Municipality" => Ok(Self::TearceMunicipality),
                "Tetovo Municipality" => Ok(Self::TetovoMunicipality),
                "Valandovo Municipality" => Ok(Self::ValandovoMunicipality),
                "Vasilevo Municipality" => Ok(Self::VasilevoMunicipality),
                "Veles Municipality" => Ok(Self::VelesMunicipality),
                "Vevčani Municipality" => Ok(Self::VevcaniMunicipality),
                "Vinica Municipality" => Ok(Self::VinicaMunicipality),
                "Vraneštica Municipality" => Ok(Self::VranesticaMunicipality),
                "Vrapčište Municipality" => Ok(Self::VrapcisteMunicipality),
                "Zajas Municipality" => Ok(Self::ZajasMunicipality),
                "Zelenikovo Municipality" => Ok(Self::ZelenikovoMunicipality),
                "Zrnovci Municipality" => Ok(Self::ZrnovciMunicipality),
                "Čair Municipality" => Ok(Self::CairMunicipality),
                "Čaška Municipality" => Ok(Self::CaskaMunicipality),
                "Češinovo-Obleševo Municipality" => Ok(Self::CesinovoOblesevoMunicipality),
                "Čučer-Sandevo Municipality" => Ok(Self::CucerSandevoMunicipality),
                "Štip Municipality" => Ok(Self::StipMunicipality),
                "Šuto Orizari Municipality" => Ok(Self::ShutoOrizariMunicipality),
                "Želino Municipality" => Ok(Self::ZelinoMunicipality),
                _ => Err(errors::ConnectorError::InvalidDataFormat {
                    field_name: "address.state",
                }
                .into()),
            },
        }
    }
}

impl ForeignTryFrom<String> for MontenegroStatesAbbreviation {
    type Error = error_stack::Report<errors::ConnectorError>;
    fn foreign_try_from(value: String) -> Result<Self, Self::Error> {
        let state_abbreviation_check =
            StringExt::<Self>::parse_enum(value.clone(), "MontenegroStatesAbbreviation");
        match state_abbreviation_check {
            Ok(state_abbreviation) => Ok(state_abbreviation),
            Err(_) => match value.as_str() {
                "Andrijevica Municipality" => Ok(Self::AndrijevicaMunicipality),
                "Bar Municipality" => Ok(Self::BarMunicipality),
                "Berane Municipality" => Ok(Self::BeraneMunicipality),
                "Bijelo Polje Municipality" => Ok(Self::BijeloPoljeMunicipality),
                "Budva Municipality" => Ok(Self::BudvaMunicipality),
                "Danilovgrad Municipality" => Ok(Self::DanilovgradMunicipality),
                "Gusinje Municipality" => Ok(Self::GusinjeMunicipality),
                "Kolašin Municipality" => Ok(Self::KolasinMunicipality),
                "Kotor Municipality" => Ok(Self::KotorMunicipality),
                "Mojkovac Municipality" => Ok(Self::MojkovacMunicipality),
                "Nikšić Municipality" => Ok(Self::NiksicMunicipality),
                "Petnjica Municipality" => Ok(Self::PetnjicaMunicipality),
                "Plav Municipality" => Ok(Self::PlavMunicipality),
                "Pljevlja Municipality" => Ok(Self::PljevljaMunicipality),
                "Plužine Municipality" => Ok(Self::PlužineMunicipality),
                "Podgorica Municipality" => Ok(Self::PodgoricaMunicipality),
                "Rožaje Municipality" => Ok(Self::RožajeMunicipality),
                "Tivat Municipality" => Ok(Self::TivatMunicipality),
                "Ulcinj Municipality" => Ok(Self::UlcinjMunicipality),
                "Žabljak Municipality" => Ok(Self::ŽabljakMunicipality),
                _ => Err(errors::ConnectorError::InvalidDataFormat {
                    field_name: "address.state",
                }
                .into()),
            },
        }
    }
}

impl ForeignTryFrom<String> for MonacoStatesAbbreviation {
    type Error = error_stack::Report<errors::ConnectorError>;
    fn foreign_try_from(value: String) -> Result<Self, Self::Error> {
        let state_abbreviation_check =
            StringExt::<Self>::parse_enum(value.clone(), "MonacoStatesAbbreviation");
        match state_abbreviation_check {
            Ok(state_abbreviation) => Ok(state_abbreviation),
            Err(_) => match value.as_str() {
                "Monaco" => Ok(Self::Monaco),
                _ => Err(errors::ConnectorError::InvalidDataFormat {
                    field_name: "address.state",
                }
                .into()),
            },
        }
    }
}

impl ForeignTryFrom<String> for NetherlandsStatesAbbreviation {
    type Error = error_stack::Report<errors::ConnectorError>;
    fn foreign_try_from(value: String) -> Result<Self, Self::Error> {
        let state_abbreviation_check =
            StringExt::<Self>::parse_enum(value.clone(), "NetherlandsStatesAbbreviation");
        match state_abbreviation_check {
            Ok(state_abbreviation) => Ok(state_abbreviation),
            Err(_) => match value.as_str() {
                "Bonaire" => Ok(Self::Bonaire),
                "Drenthe" => Ok(Self::Drenthe),
                "Flevoland" => Ok(Self::Flevoland),
                "Friesland" => Ok(Self::Friesland),
                "Gelderland" => Ok(Self::Gelderland),
                "Groningen" => Ok(Self::Groningen),
                "Limburg" => Ok(Self::Limburg),
                "North Brabant" => Ok(Self::NorthBrabant),
                "North Holland" => Ok(Self::NorthHolland),
                "Overijssel" => Ok(Self::Overijssel),
                "Saba" => Ok(Self::Saba),
                "Sint Eustatius" => Ok(Self::SintEustatius),
                "South Holland" => Ok(Self::SouthHolland),
                "Utrecht" => Ok(Self::Utrecht),
                "Zeeland" => Ok(Self::Zeeland),
                _ => Err(errors::ConnectorError::InvalidDataFormat {
                    field_name: "address.state",
                }
                .into()),
            },
        }
    }
}

impl ForeignTryFrom<String> for MoldovaStatesAbbreviation {
    type Error = error_stack::Report<errors::ConnectorError>;
    fn foreign_try_from(value: String) -> Result<Self, Self::Error> {
        let state_abbreviation_check =
            StringExt::<Self>::parse_enum(value.clone(), "MoldovaStatesAbbreviation");
        match state_abbreviation_check {
            Ok(state_abbreviation) => Ok(state_abbreviation),
            Err(_) => match value.as_str() {
                "Anenii Noi District" => Ok(Self::AneniiNoiDistrict),
                "Basarabeasca District" => Ok(Self::BasarabeascaDistrict),
                "Bender Municipality" => Ok(Self::BenderMunicipality),
                "Briceni District" => Ok(Self::BriceniDistrict),
                "Bălți Municipality" => Ok(Self::BălțiMunicipality),
                "Cahul District" => Ok(Self::CahulDistrict),
                "Cantemir District" => Ok(Self::CantemirDistrict),
                "Chișinău Municipality" => Ok(Self::ChișinăuMunicipality),
                "Cimișlia District" => Ok(Self::CimișliaDistrict),
                "Criuleni District" => Ok(Self::CriuleniDistrict),
                "Călărași District" => Ok(Self::CălărașiDistrict),
                "Căușeni District" => Ok(Self::CăușeniDistrict),
                "Dondușeni District" => Ok(Self::DondușeniDistrict),
                "Drochia District" => Ok(Self::DrochiaDistrict),
                "Dubăsari District" => Ok(Self::DubăsariDistrict),
                "Edineț District" => Ok(Self::EdinețDistrict),
                "Florești District" => Ok(Self::FloreștiDistrict),
                "Fălești District" => Ok(Self::FăleștiDistrict),
                "Găgăuzia" => Ok(Self::Găgăuzia),
                "Glodeni District" => Ok(Self::GlodeniDistrict),
                "Hîncești District" => Ok(Self::HînceștiDistrict),
                "Ialoveni District" => Ok(Self::IaloveniDistrict),
                "Nisporeni District" => Ok(Self::NisporeniDistrict),
                "Ocnița District" => Ok(Self::OcnițaDistrict),
                "Orhei District" => Ok(Self::OrheiDistrict),
                "Rezina District" => Ok(Self::RezinaDistrict),
                "Rîșcani District" => Ok(Self::RîșcaniDistrict),
                "Soroca District" => Ok(Self::SorocaDistrict),
                "Strășeni District" => Ok(Self::StrășeniDistrict),
                "Sîngerei District" => Ok(Self::SîngereiDistrict),
                "Taraclia District" => Ok(Self::TaracliaDistrict),
                "Telenești District" => Ok(Self::TeleneștiDistrict),
                "Transnistria Autonomous Territorial Unit" => {
                    Ok(Self::TransnistriaAutonomousTerritorialUnit)
                }
                "Ungheni District" => Ok(Self::UngheniDistrict),
                "Șoldănești District" => Ok(Self::ȘoldăneștiDistrict),
                "Ștefan Vodă District" => Ok(Self::ȘtefanVodăDistrict),
                _ => Err(errors::ConnectorError::InvalidDataFormat {
                    field_name: "address.state",
                }
                .into()),
            },
        }
    }
}

impl ForeignTryFrom<String> for LithuaniaStatesAbbreviation {
    type Error = error_stack::Report<errors::ConnectorError>;
    fn foreign_try_from(value: String) -> Result<Self, Self::Error> {
        let state_abbreviation_check =
            StringExt::<Self>::parse_enum(value.clone(), "LithuaniaStatesAbbreviation");
        match state_abbreviation_check {
            Ok(state_abbreviation) => Ok(state_abbreviation),
            Err(_) => match value.as_str() {
                "Akmenė District Municipality" => Ok(Self::AkmeneDistrictMunicipality),
                "Alytus City Municipality" => Ok(Self::AlytusCityMunicipality),
                "Alytus County" => Ok(Self::AlytusCounty),
                "Alytus District Municipality" => Ok(Self::AlytusDistrictMunicipality),
                "Birštonas Municipality" => Ok(Self::BirstonasMunicipality),
                "Biržai District Municipality" => Ok(Self::BirzaiDistrictMunicipality),
                "Druskininkai municipality" => Ok(Self::DruskininkaiMunicipality),
                "Elektrėnai municipality" => Ok(Self::ElektrenaiMunicipality),
                "Ignalina District Municipality" => Ok(Self::IgnalinaDistrictMunicipality),
                "Jonava District Municipality" => Ok(Self::JonavaDistrictMunicipality),
                "Joniškis District Municipality" => Ok(Self::JoniskisDistrictMunicipality),
                "Jurbarkas District Municipality" => Ok(Self::JurbarkasDistrictMunicipality),
                "Kaišiadorys District Municipality" => Ok(Self::KaisiadorysDistrictMunicipality),
                "Kalvarija municipality" => Ok(Self::KalvarijaMunicipality),
                "Kaunas City Municipality" => Ok(Self::KaunasCityMunicipality),
                "Kaunas County" => Ok(Self::KaunasCounty),
                "Kaunas District Municipality" => Ok(Self::KaunasDistrictMunicipality),
                "Kazlų Rūda municipality" => Ok(Self::KazluRudaMunicipality),
                "Kelmė District Municipality" => Ok(Self::KelmeDistrictMunicipality),
                "Klaipeda City Municipality" => Ok(Self::KlaipedaCityMunicipality),
                "Klaipėda County" => Ok(Self::KlaipedaCounty),
                "Klaipėda District Municipality" => Ok(Self::KlaipedaDistrictMunicipality),
                "Kretinga District Municipality" => Ok(Self::KretingaDistrictMunicipality),
                "Kupiškis District Municipality" => Ok(Self::KupiskisDistrictMunicipality),
                "Kėdainiai District Municipality" => Ok(Self::KedainiaiDistrictMunicipality),
                "Lazdijai District Municipality" => Ok(Self::LazdijaiDistrictMunicipality),
                "Marijampolė County" => Ok(Self::MarijampoleCounty),
                "Marijampolė Municipality" => Ok(Self::MarijampoleMunicipality),
                "Mažeikiai District Municipality" => Ok(Self::MazeikiaiDistrictMunicipality),
                "Molėtai District Municipality" => Ok(Self::MoletaiDistrictMunicipality),
                "Neringa Municipality" => Ok(Self::NeringaMunicipality),
                "Pagėgiai municipality" => Ok(Self::PagegiaiMunicipality),
                "Pakruojis District Municipality" => Ok(Self::PakruojisDistrictMunicipality),
                "Palanga City Municipality" => Ok(Self::PalangaCityMunicipality),
                "Panevėžys City Municipality" => Ok(Self::PanevezysCityMunicipality),
                "Panevėžys County" => Ok(Self::PanevezysCounty),
                "Panevėžys District Municipality" => Ok(Self::PanevezysDistrictMunicipality),
                "Pasvalys District Municipality" => Ok(Self::PasvalysDistrictMunicipality),
                "Plungė District Municipality" => Ok(Self::PlungeDistrictMunicipality),
                "Prienai District Municipality" => Ok(Self::PrienaiDistrictMunicipality),
                "Radviliškis District Municipality" => Ok(Self::RadviliskisDistrictMunicipality),
                "Raseiniai District Municipality" => Ok(Self::RaseiniaiDistrictMunicipality),
                "Rietavas municipality" => Ok(Self::RietavasMunicipality),
                "Rokiškis District Municipality" => Ok(Self::RokiskisDistrictMunicipality),
                "Skuodas District Municipality" => Ok(Self::SkuodasDistrictMunicipality),
                "Tauragė County" => Ok(Self::TaurageCounty),
                "Tauragė District Municipality" => Ok(Self::TaurageDistrictMunicipality),
                "Telšiai County" => Ok(Self::TelsiaiCounty),
                "Telšiai District Municipality" => Ok(Self::TelsiaiDistrictMunicipality),
                "Trakai District Municipality" => Ok(Self::TrakaiDistrictMunicipality),
                "Ukmergė District Municipality" => Ok(Self::UkmergeDistrictMunicipality),
                "Utena County" => Ok(Self::UtenaCounty),
                "Utena District Municipality" => Ok(Self::UtenaDistrictMunicipality),
                "Varėna District Municipality" => Ok(Self::VarenaDistrictMunicipality),
                "Vilkaviškis District Municipality" => Ok(Self::VilkaviskisDistrictMunicipality),
                "Vilnius City Municipality" => Ok(Self::VilniusCityMunicipality),
                "Vilnius County" => Ok(Self::VilniusCounty),
                "Vilnius District Municipality" => Ok(Self::VilniusDistrictMunicipality),
                "Visaginas Municipality" => Ok(Self::VisaginasMunicipality),
                "Zarasai District Municipality" => Ok(Self::ZarasaiDistrictMunicipality),
                "Šakiai District Municipality" => Ok(Self::SakiaiDistrictMunicipality),
                "Šalčininkai District Municipality" => Ok(Self::SalcininkaiDistrictMunicipality),
                "Šiauliai City Municipality" => Ok(Self::SiauliaiCityMunicipality),
                "Šiauliai County" => Ok(Self::SiauliaiCounty),
                "Šiauliai District Municipality" => Ok(Self::SiauliaiDistrictMunicipality),
                "Šilalė District Municipality" => Ok(Self::SilaleDistrictMunicipality),
                "Šilutė District Municipality" => Ok(Self::SiluteDistrictMunicipality),
                "Širvintos District Municipality" => Ok(Self::SirvintosDistrictMunicipality),
                "Švenčionys District Municipality" => Ok(Self::SvencionysDistrictMunicipality),
                _ => Err(errors::ConnectorError::InvalidDataFormat {
                    field_name: "address.state",
                }
                .into()),
            },
        }
    }
}

impl ForeignTryFrom<String> for LiechtensteinStatesAbbreviation {
    type Error = error_stack::Report<errors::ConnectorError>;
    fn foreign_try_from(value: String) -> Result<Self, Self::Error> {
        let state_abbreviation_check =
            StringExt::<Self>::parse_enum(value.clone(), "LiechtensteinStatesAbbreviation");
        match state_abbreviation_check {
            Ok(state_abbreviation) => Ok(state_abbreviation),
            Err(_) => match value.as_str() {
                "Balzers" => Ok(Self::Balzers),
                "Eschen" => Ok(Self::Eschen),
                "Gamprin" => Ok(Self::Gamprin),
                "Mauren" => Ok(Self::Mauren),
                "Planken" => Ok(Self::Planken),
                "Ruggell" => Ok(Self::Ruggell),
                "Schaan" => Ok(Self::Schaan),
                "Schellenberg" => Ok(Self::Schellenberg),
                "Triesen" => Ok(Self::Triesen),
                "Triesenberg" => Ok(Self::Triesenberg),
                "Vaduz" => Ok(Self::Vaduz),
                _ => Err(errors::ConnectorError::InvalidDataFormat {
                    field_name: "address.state",
                }
                .into()),
            },
        }
    }
}

impl ForeignTryFrom<String> for LatviaStatesAbbreviation {
    type Error = error_stack::Report<errors::ConnectorError>;
    fn foreign_try_from(value: String) -> Result<Self, Self::Error> {
        let state_abbreviation_check =
            StringExt::<Self>::parse_enum(value.clone(), "LatviaStatesAbbreviation");
        match state_abbreviation_check {
            Ok(state_abbreviation) => Ok(state_abbreviation),
            Err(_) => match value.as_str() {
                "Aglona Municipality" => Ok(Self::AglonaMunicipality),
                "Aizkraukle Municipality" => Ok(Self::AizkraukleMunicipality),
                "Aizpute Municipality" => Ok(Self::AizputeMunicipality),
                "Aknīste Municipality" => Ok(Self::AknīsteMunicipality),
                "Aloja Municipality" => Ok(Self::AlojaMunicipality),
                "Alsunga Municipality" => Ok(Self::AlsungaMunicipality),
                "Alūksne Municipality" => Ok(Self::AlūksneMunicipality),
                "Amata Municipality" => Ok(Self::AmataMunicipality),
                "Ape Municipality" => Ok(Self::ApeMunicipality),
                "Auce Municipality" => Ok(Self::AuceMunicipality),
                "Babīte Municipality" => Ok(Self::BabīteMunicipality),
                "Baldone Municipality" => Ok(Self::BaldoneMunicipality),
                "Baltinava Municipality" => Ok(Self::BaltinavaMunicipality),
                "Balvi Municipality" => Ok(Self::BalviMunicipality),
                "Bauska Municipality" => Ok(Self::BauskaMunicipality),
                "Beverīna Municipality" => Ok(Self::BeverīnaMunicipality),
                "Brocēni Municipality" => Ok(Self::BrocēniMunicipality),
                "Burtnieki Municipality" => Ok(Self::BurtniekiMunicipality),
                "Carnikava Municipality" => Ok(Self::CarnikavaMunicipality),
                "Cesvaine Municipality" => Ok(Self::CesvaineMunicipality),
                "Cibla Municipality" => Ok(Self::CiblaMunicipality),
                "Cēsis Municipality" => Ok(Self::CēsisMunicipality),
                "Dagda Municipality" => Ok(Self::DagdaMunicipality),
                "Daugavpils" => Ok(Self::Daugavpils),
                "Daugavpils Municipality" => Ok(Self::DaugavpilsMunicipality),
                "Dobele Municipality" => Ok(Self::DobeleMunicipality),
                "Dundaga Municipality" => Ok(Self::DundagaMunicipality),
                "Durbe Municipality" => Ok(Self::DurbeMunicipality),
                "Engure Municipality" => Ok(Self::EngureMunicipality),
                "Garkalne Municipality" => Ok(Self::GarkalneMunicipality),
                "Grobiņa Municipality" => Ok(Self::GrobiņaMunicipality),
                "Gulbene Municipality" => Ok(Self::GulbeneMunicipality),
                "Iecava Municipality" => Ok(Self::IecavaMunicipality),
                "Ikšķile Municipality" => Ok(Self::IkšķileMunicipality),
                "Ilūkste Municipalityy" => Ok(Self::IlūksteMunicipality),
                "Inčukalns Municipality" => Ok(Self::InčukalnsMunicipality),
                "Jaunjelgava Municipality" => Ok(Self::JaunjelgavaMunicipality),
                "Jaunpiebalga Municipality" => Ok(Self::JaunpiebalgaMunicipality),
                "Jaunpils Municipality" => Ok(Self::JaunpilsMunicipality),
                "Jelgava" => Ok(Self::Jelgava),
                "Jelgava Municipality" => Ok(Self::JelgavaMunicipality),
                "Jēkabpils" => Ok(Self::Jēkabpils),
                "Jēkabpils Municipality" => Ok(Self::JēkabpilsMunicipality),
                "Jūrmala" => Ok(Self::Jūrmala),
                "Kandava Municipality" => Ok(Self::KandavaMunicipality),
                "Kocēni Municipality" => Ok(Self::KocēniMunicipality),
                "Koknese Municipality" => Ok(Self::KokneseMunicipality),
                "Krimulda Municipality" => Ok(Self::KrimuldaMunicipality),
                "Krustpils Municipality" => Ok(Self::KrustpilsMunicipality),
                "Krāslava Municipality" => Ok(Self::KrāslavaMunicipality),
                "Kuldīga Municipality" => Ok(Self::KuldīgaMunicipality),
                "Kārsava Municipality" => Ok(Self::KārsavaMunicipality),
                "Lielvārde Municipality" => Ok(Self::LielvārdeMunicipality),
                "Liepāja" => Ok(Self::Liepāja),
                "Limbaži Municipality" => Ok(Self::LimbažiMunicipality),
                "Lubāna Municipality" => Ok(Self::LubānaMunicipality),
                "Ludza Municipality" => Ok(Self::LudzaMunicipality),
                "Līgatne Municipality" => Ok(Self::LīgatneMunicipality),
                "Līvāni Municipality" => Ok(Self::LīvāniMunicipality),
                "Madona Municipality" => Ok(Self::MadonaMunicipality),
                "Mazsalaca Municipality" => Ok(Self::MazsalacaMunicipality),
                "Mālpils Municipality" => Ok(Self::MālpilsMunicipality),
                "Mārupe Municipality" => Ok(Self::MārupeMunicipality),
                "Mērsrags Municipality" => Ok(Self::MērsragsMunicipality),
                "Naukšēni Municipality" => Ok(Self::NaukšēniMunicipality),
                "Nereta Municipality" => Ok(Self::NeretaMunicipality),
                "Nīca Municipality" => Ok(Self::NīcaMunicipality),
                "Ogre Municipality" => Ok(Self::OgreMunicipality),
                "Olaine Municipality" => Ok(Self::OlaineMunicipality),
                "Ozolnieki Municipality" => Ok(Self::OzolniekiMunicipality),
                "Preiļi Municipality" => Ok(Self::PreiļiMunicipality),
                "Priekule Municipality" => Ok(Self::PriekuleMunicipality),
                "Priekuļi Municipality" => Ok(Self::PriekuļiMunicipality),
                "Pārgauja Municipality" => Ok(Self::PārgaujaMunicipality),
                "Pāvilosta Municipality" => Ok(Self::PāvilostaMunicipality),
                "Pļaviņas Municipality" => Ok(Self::PļaviņasMunicipality),
                "Rauna Municipality" => Ok(Self::RaunaMunicipality),
                "Riebiņi Municipality" => Ok(Self::RiebiņiMunicipality),
                "Riga" => Ok(Self::Riga),
                "Roja Municipality" => Ok(Self::RojaMunicipality),
                "Ropaži Municipality" => Ok(Self::RopažiMunicipality),
                "Rucava Municipality" => Ok(Self::RucavaMunicipality),
                "Rugāji Municipality" => Ok(Self::RugājiMunicipality),
                "Rundāle Municipality" => Ok(Self::RundāleMunicipality),
                "Rēzekne" => Ok(Self::Rēzekne),
                "Rēzekne Municipality" => Ok(Self::RēzekneMunicipality),
                "Rūjiena Municipality" => Ok(Self::RūjienaMunicipality),
                "Sala Municipality" => Ok(Self::SalaMunicipality),
                "Salacgrīva Municipality" => Ok(Self::SalacgrīvaMunicipality),
                "Salaspils Municipality" => Ok(Self::SalaspilsMunicipality),
                "Saldus Municipality" => Ok(Self::SaldusMunicipality),
                "Saulkrasti Municipality" => Ok(Self::SaulkrastiMunicipality),
                "Sigulda Municipality" => Ok(Self::SiguldaMunicipality),
                "Skrunda Municipality" => Ok(Self::SkrundaMunicipality),
                "Skrīveri Municipality" => Ok(Self::SkrīveriMunicipality),
                "Smiltene Municipality" => Ok(Self::SmilteneMunicipality),
                "Stopiņi Municipality" => Ok(Self::StopiņiMunicipality),
                "Strenči Municipality" => Ok(Self::StrenčiMunicipality),
                "Sēja Municipality" => Ok(Self::SējaMunicipality),
                _ => Err(errors::ConnectorError::InvalidDataFormat {
                    field_name: "address.state",
                }
                .into()),
            },
        }
    }
}

impl ForeignTryFrom<String> for MaltaStatesAbbreviation {
    type Error = error_stack::Report<errors::ConnectorError>;
    fn foreign_try_from(value: String) -> Result<Self, Self::Error> {
        let state_abbreviation_check =
            StringExt::<Self>::parse_enum(value.clone(), "MaltaStatesAbbreviation");

        match state_abbreviation_check {
            Ok(state_abbreviation) => Ok(state_abbreviation),
            Err(_) => match value.as_str() {
                "Attard" => Ok(Self::Attard),
                "Balzan" => Ok(Self::Balzan),
                "Birgu" => Ok(Self::Birgu),
                "Birkirkara" => Ok(Self::Birkirkara),
                "Birżebbuġa" => Ok(Self::Birżebbuġa),
                "Cospicua" => Ok(Self::Cospicua),
                "Dingli" => Ok(Self::Dingli),
                "Fgura" => Ok(Self::Fgura),
                "Floriana" => Ok(Self::Floriana),
                "Fontana" => Ok(Self::Fontana),
                "Gudja" => Ok(Self::Gudja),
                "Gżira" => Ok(Self::Gżira),
                "Għajnsielem" => Ok(Self::Għajnsielem),
                "Għarb" => Ok(Self::Għarb),
                "Għargħur" => Ok(Self::Għargħur),
                "Għasri" => Ok(Self::Għasri),
                "Għaxaq" => Ok(Self::Għaxaq),
                "Ħamrun" => Ok(Self::Ħamrun),
                "Iklin" => Ok(Self::Iklin),
                "Senglea" => Ok(Self::Senglea),
                "Kalkara" => Ok(Self::Kalkara),
                "Kerċem" => Ok(Self::Kerċem),
                "Kirkop" => Ok(Self::Kirkop),
                "Lija" => Ok(Self::Lija),
                "Luqa" => Ok(Self::Luqa),
                "Marsa" => Ok(Self::Marsa),
                "Marsaskala" => Ok(Self::Marsaskala),
                "Marsaxlokk" => Ok(Self::Marsaxlokk),
                "Mdina" => Ok(Self::Mdina),
                "Mellieħa" => Ok(Self::Mellieħa),
                "Mosta" => Ok(Self::Mosta),
                "Mqabba" => Ok(Self::Mqabba),
                "Msida" => Ok(Self::Msida),
                "Mtarfa" => Ok(Self::Mtarfa),
                "Munxar" => Ok(Self::Munxar),
                "Mġarr" => Ok(Self::Mġarr),
                "Nadur" => Ok(Self::Nadur),
                "Naxxar" => Ok(Self::Naxxar),
                "Paola" => Ok(Self::Paola),
                "Pembroke" => Ok(Self::Pembroke),
                "Pietà" => Ok(Self::Pietà),
                "Qala" => Ok(Self::Qala),
                "Qormi" => Ok(Self::Qormi),
                "Qrendi" => Ok(Self::Qrendi),
                "Rabat" => Ok(Self::Rabat),
                "Saint Lawrence" => Ok(Self::SaintLawrence),
                "San Ġwann" => Ok(Self::SanĠwann),
                "Sannat" => Ok(Self::Sannat),
                "Santa Luċija" => Ok(Self::SantaLuċija),
                "Santa Venera" => Ok(Self::SantaVenera),
                "Siġġiewi" => Ok(Self::Siġġiewi),
                "Sliema" => Ok(Self::Sliema),
                "St. Julian's" => Ok(Self::StJulians),
                "St. Paul's Bay" => Ok(Self::StPaulsBay),
                "Swieqi" => Ok(Self::Swieqi),
                "Ta' Xbiex" => Ok(Self::TaXbiex),
                "Tarxien" => Ok(Self::Tarxien),
                "Valletta" => Ok(Self::Valletta),
                "Victoria" => Ok(Self::Victoria),
                "Xagħra" => Ok(Self::Xagħra),
                "Xewkija" => Ok(Self::Xewkija),
                "Xgħajra" => Ok(Self::Xgħajra),
                "Żabbar" => Ok(Self::Żabbar),
                "Żebbuġ Gozo" => Ok(Self::ŻebbuġGozo),
                "Żebbuġ Malta" => Ok(Self::ŻebbuġMalta),
                "Żejtun" => Ok(Self::Żejtun),
                "Żurrieq" => Ok(Self::Żurrieq),
                _ => Err(errors::ConnectorError::InvalidDataFormat {
                    field_name: "address.state",
                }
                .into()),
            },
        }
    }
}

impl ForeignTryFrom<String> for BelarusStatesAbbreviation {
    type Error = error_stack::Report<errors::ConnectorError>;
    fn foreign_try_from(value: String) -> Result<Self, Self::Error> {
        let state_abbreviation_check =
            StringExt::<Self>::parse_enum(value.clone(), "BelarusStatesAbbreviation");
        match state_abbreviation_check {
            Ok(state_abbreviation) => Ok(state_abbreviation),
            Err(_) => match value.as_str() {
                "Brest Region" => Ok(Self::BrestRegion),
                "Gomel Region" => Ok(Self::GomelRegion),
                "Grodno Region" => Ok(Self::GrodnoRegion),
                "Minsk" => Ok(Self::Minsk),
                "Minsk Region" => Ok(Self::MinskRegion),
                "Mogilev Region" => Ok(Self::MogilevRegion),
                "Vitebsk Region" => Ok(Self::VitebskRegion),
                _ => Err(errors::ConnectorError::InvalidDataFormat {
                    field_name: "address.state",
                }
                .into()),
            },
        }
    }
}

impl ForeignTryFrom<String> for IrelandStatesAbbreviation {
    type Error = error_stack::Report<errors::ConnectorError>;
    fn foreign_try_from(value: String) -> Result<Self, Self::Error> {
        let state_abbreviation_check =
            StringExt::<Self>::parse_enum(value.clone(), "IrelandStatesAbbreviation");
        match state_abbreviation_check {
            Ok(state_abbreviation) => Ok(state_abbreviation),
            Err(_) => match value.as_str() {
                "Connacht" => Ok(Self::Connacht),
                "County Carlow" => Ok(Self::CountyCarlow),
                "County Cavan" => Ok(Self::CountyCavan),
                "County Clare" => Ok(Self::CountyClare),
                "County Cork" => Ok(Self::CountyCork),
                "County Donegal" => Ok(Self::CountyDonegal),
                "County Dublin" => Ok(Self::CountyDublin),
                "County Galway" => Ok(Self::CountyGalway),
                "County Kerry" => Ok(Self::CountyKerry),
                "County Kildare" => Ok(Self::CountyKildare),
                "County Kilkenny" => Ok(Self::CountyKilkenny),
                "County Laois" => Ok(Self::CountyLaois),
                "County Limerick" => Ok(Self::CountyLimerick),
                "County Longford" => Ok(Self::CountyLongford),
                "County Louth" => Ok(Self::CountyLouth),
                "County Mayo" => Ok(Self::CountyMayo),
                "County Meath" => Ok(Self::CountyMeath),
                "County Monaghan" => Ok(Self::CountyMonaghan),
                "County Offaly" => Ok(Self::CountyOffaly),
                "County Roscommon" => Ok(Self::CountyRoscommon),
                "County Sligo" => Ok(Self::CountySligo),
                "County Tipperary" => Ok(Self::CountyTipperary),
                "County Waterford" => Ok(Self::CountyWaterford),
                "County Westmeath" => Ok(Self::CountyWestmeath),
                "County Wexford" => Ok(Self::CountyWexford),
                "County Wicklow" => Ok(Self::CountyWicklow),
                "Leinster" => Ok(Self::Leinster),
                "Munster" => Ok(Self::Munster),
                "Ulster" => Ok(Self::Ulster),
                _ => Err(errors::ConnectorError::InvalidDataFormat {
                    field_name: "address.state",
                }
                .into()),
            },
        }
    }
}

impl ForeignTryFrom<String> for IcelandStatesAbbreviation {
    type Error = error_stack::Report<errors::ConnectorError>;
    fn foreign_try_from(value: String) -> Result<Self, Self::Error> {
        let state_abbreviation_check =
            StringExt::<Self>::parse_enum(value.clone(), "IcelandStatesAbbreviation");
        match state_abbreviation_check {
            Ok(state_abbreviation) => Ok(state_abbreviation),
            Err(_) => match value.as_str() {
                "Capital Region" => Ok(Self::CapitalRegion),
                "Eastern Region" => Ok(Self::EasternRegion),
                "Northeastern Region" => Ok(Self::NortheasternRegion),
                "Northwestern Region" => Ok(Self::NorthwesternRegion),
                "Southern Peninsula Region" => Ok(Self::SouthernPeninsulaRegion),
                "Southern Region" => Ok(Self::SouthernRegion),
                "Western Region" => Ok(Self::WesternRegion),
                "Westfjords" => Ok(Self::Westfjords),
                _ => Err(errors::ConnectorError::InvalidDataFormat {
                    field_name: "address.state",
                }
                .into()),
            },
        }
    }
}

impl ForeignTryFrom<String> for HungaryStatesAbbreviation {
    type Error = error_stack::Report<errors::ConnectorError>;
    fn foreign_try_from(value: String) -> Result<Self, Self::Error> {
        let state_abbreviation_check =
            StringExt::<Self>::parse_enum(value.clone(), "HungaryStatesAbbreviation");
        match state_abbreviation_check {
            Ok(state_abbreviation) => Ok(state_abbreviation),
            Err(_) => match value.as_str() {
                "Baranya County" => Ok(Self::BaranyaCounty),
                "Borsod-Abaúj-Zemplén County" => Ok(Self::BorsodAbaujZemplenCounty),
                "Budapest" => Ok(Self::Budapest),
                "Bács-Kiskun County" => Ok(Self::BacsKiskunCounty),
                "Békés County" => Ok(Self::BekesCounty),
                "Békéscsaba" => Ok(Self::Bekescsaba),
                "Csongrád County" => Ok(Self::CsongradCounty),
                "Debrecen" => Ok(Self::Debrecen),
                "Dunaújváros" => Ok(Self::Dunaujvaros),
                "Eger" => Ok(Self::Eger),
                "Fejér County" => Ok(Self::FejerCounty),
                "Győr" => Ok(Self::Gyor),
                "Győr-Moson-Sopron County" => Ok(Self::GyorMosonSopronCounty),
                "Hajdú-Bihar County" => Ok(Self::HajduBiharCounty),
                "Heves County" => Ok(Self::HevesCounty),
                "Hódmezővásárhely" => Ok(Self::Hodmezovasarhely),
                "Jász-Nagykun-Szolnok County" => Ok(Self::JaszNagykunSzolnokCounty),
                "Kaposvár" => Ok(Self::Kaposvar),
                "Kecskemét" => Ok(Self::Kecskemet),
                "Miskolc" => Ok(Self::Miskolc),
                "Nagykanizsa" => Ok(Self::Nagykanizsa),
                "Nyíregyháza" => Ok(Self::Nyiregyhaza),
                "Nógrád County" => Ok(Self::NogradCounty),
                "Pest County" => Ok(Self::PestCounty),
                "Pécs" => Ok(Self::Pecs),
                "Salgótarján" => Ok(Self::Salgotarjan),
                "Somogy County" => Ok(Self::SomogyCounty),
                "Sopron" => Ok(Self::Sopron),
                "Szabolcs-Szatmár-Bereg County" => Ok(Self::SzabolcsSzatmarBeregCounty),
                "Szeged" => Ok(Self::Szeged),
                "Szekszárd" => Ok(Self::Szekszard),
                "Szolnok" => Ok(Self::Szolnok),
                "Szombathely" => Ok(Self::Szombathely),
                "Székesfehérvár" => Ok(Self::Szekesfehervar),
                "Tatabánya" => Ok(Self::Tatabanya),
                "Tolna County" => Ok(Self::TolnaCounty),
                "Vas County" => Ok(Self::VasCounty),
                "Veszprém" => Ok(Self::Veszprem),
                "Veszprém County" => Ok(Self::VeszpremCounty),
                "Zala County" => Ok(Self::ZalaCounty),
                "Zalaegerszeg" => Ok(Self::Zalaegerszeg),
                "Érd" => Ok(Self::Erd),
                _ => Err(errors::ConnectorError::InvalidDataFormat {
                    field_name: "address.state",
                }
                .into()),
            },
        }
    }
}

impl ForeignTryFrom<String> for GreeceStatesAbbreviation {
    type Error = error_stack::Report<errors::ConnectorError>;
    fn foreign_try_from(value: String) -> Result<Self, Self::Error> {
        let state_abbreviation_check =
            StringExt::<Self>::parse_enum(value.clone(), "GreeceStatesAbbreviation");
        match state_abbreviation_check {
            Ok(state_abbreviation) => Ok(state_abbreviation),
            Err(_) => match value.as_str() {
                "Achaea Regional Unit" => Ok(Self::AchaeaRegionalUnit),
                "Aetolia-Acarnania Regional Unit" => Ok(Self::AetoliaAcarnaniaRegionalUnit),
                "Arcadia Prefecture" => Ok(Self::ArcadiaPrefecture),
                "Argolis Regional Unit" => Ok(Self::ArgolisRegionalUnit),
                "Attica Region" => Ok(Self::AtticaRegion),
                "Boeotia Regional Unit" => Ok(Self::BoeotiaRegionalUnit),
                "Central Greece Region" => Ok(Self::CentralGreeceRegion),
                "Central Macedonia" => Ok(Self::CentralMacedonia),
                "Chania Regional Unit" => Ok(Self::ChaniaRegionalUnit),
                "Corfu Prefecture" => Ok(Self::CorfuPrefecture),
                "Corinthia Regional Unit" => Ok(Self::CorinthiaRegionalUnit),
                "Crete Region" => Ok(Self::CreteRegion),
                "Drama Regional Unit" => Ok(Self::DramaRegionalUnit),
                "East Attica Regional Unit" => Ok(Self::EastAtticaRegionalUnit),
                "East Macedonia and Thrace" => Ok(Self::EastMacedoniaAndThrace),
                "Epirus Region" => Ok(Self::EpirusRegion),
                "Euboea" => Ok(Self::Euboea),
                "Grevena Prefecture" => Ok(Self::GrevenaPrefecture),
                "Imathia Regional Unit" => Ok(Self::ImathiaRegionalUnit),
                "Ioannina Regional Unit" => Ok(Self::IoanninaRegionalUnit),
                "Ionian Islands Region" => Ok(Self::IonianIslandsRegion),
                "Karditsa Regional Unit" => Ok(Self::KarditsaRegionalUnit),
                "Kastoria Regional Unit" => Ok(Self::KastoriaRegionalUnit),
                "Kefalonia Prefecture" => Ok(Self::KefaloniaPrefecture),
                "Kilkis Regional Unit" => Ok(Self::KilkisRegionalUnit),
                "Kozani Prefecture" => Ok(Self::KozaniPrefecture),
                "Laconia" => Ok(Self::Laconia),
                "Larissa Prefecture" => Ok(Self::LarissaPrefecture),
                "Lefkada Regional Unit" => Ok(Self::LefkadaRegionalUnit),
                "Pella Regional Unit" => Ok(Self::PellaRegionalUnit),
                "Peloponnese Region" => Ok(Self::PeloponneseRegion),
                "Phthiotis Prefecture" => Ok(Self::PhthiotisPrefecture),
                "Preveza Prefecture" => Ok(Self::PrevezaPrefecture),
                "Serres Prefecture" => Ok(Self::SerresPrefecture),
                "South Aegean" => Ok(Self::SouthAegean),
                "Thessaloniki Regional Unit" => Ok(Self::ThessalonikiRegionalUnit),
                "West Greece Region" => Ok(Self::WestGreeceRegion),
                "West Macedonia Region" => Ok(Self::WestMacedoniaRegion),
                _ => Err(errors::ConnectorError::InvalidDataFormat {
                    field_name: "address.state",
                }
                .into()),
            },
        }
    }
}

impl ForeignTryFrom<String> for FinlandStatesAbbreviation {
    type Error = error_stack::Report<errors::ConnectorError>;
    fn foreign_try_from(value: String) -> Result<Self, Self::Error> {
        let state_abbreviation_check =
            StringExt::<Self>::parse_enum(value.clone(), "FinlandStatesAbbreviation");
        match state_abbreviation_check {
            Ok(state_abbreviation) => Ok(state_abbreviation),
            Err(_) => match value.as_str() {
                "Central Finland" => Ok(Self::CentralFinland),
                "Central Ostrobothnia" => Ok(Self::CentralOstrobothnia),
                "Eastern Finland Province" => Ok(Self::EasternFinlandProvince),
                "Finland Proper" => Ok(Self::FinlandProper),
                "Kainuu" => Ok(Self::Kainuu),
                "Kymenlaakso" => Ok(Self::Kymenlaakso),
                "Lapland" => Ok(Self::Lapland),
                "North Karelia" => Ok(Self::NorthKarelia),
                "Northern Ostrobothnia" => Ok(Self::NorthernOstrobothnia),
                "Northern Savonia" => Ok(Self::NorthernSavonia),
                "Ostrobothnia" => Ok(Self::Ostrobothnia),
                "Oulu Province" => Ok(Self::OuluProvince),
                "Pirkanmaa" => Ok(Self::Pirkanmaa),
                "Päijänne Tavastia" => Ok(Self::PaijanneTavastia),
                "Satakunta" => Ok(Self::Satakunta),
                "South Karelia" => Ok(Self::SouthKarelia),
                "Southern Ostrobothnia" => Ok(Self::SouthernOstrobothnia),
                "Southern Savonia" => Ok(Self::SouthernSavonia),
                "Tavastia Proper" => Ok(Self::TavastiaProper),
                "Uusimaa" => Ok(Self::Uusimaa),
                "Åland Islands" => Ok(Self::AlandIslands),
                _ => Err(errors::ConnectorError::InvalidDataFormat {
                    field_name: "address.state",
                }
                .into()),
            },
        }
    }
}

impl ForeignTryFrom<String> for DenmarkStatesAbbreviation {
    type Error = error_stack::Report<errors::ConnectorError>;
    fn foreign_try_from(value: String) -> Result<Self, Self::Error> {
        let state_abbreviation_check =
            StringExt::<Self>::parse_enum(value.clone(), "DenmarkStatesAbbreviation");
        match state_abbreviation_check {
            Ok(state_abbreviation) => Ok(state_abbreviation),
            Err(_) => match value.as_str() {
                "Capital Region of Denmark" => Ok(Self::CapitalRegionOfDenmark),
                "Central Denmark Region" => Ok(Self::CentralDenmarkRegion),
                "North Denmark Region" => Ok(Self::NorthDenmarkRegion),
                "Region Zealand" => Ok(Self::RegionZealand),
                "Region of Southern Denmark" => Ok(Self::RegionOfSouthernDenmark),
                _ => Err(errors::ConnectorError::InvalidDataFormat {
                    field_name: "address.state",
                }
                .into()),
            },
        }
    }
}

impl ForeignTryFrom<String> for CzechRepublicStatesAbbreviation {
    type Error = error_stack::Report<errors::ConnectorError>;
    fn foreign_try_from(value: String) -> Result<Self, Self::Error> {
        let state_abbreviation_check =
            StringExt::<Self>::parse_enum(value.clone(), "CzechRepublicStatesAbbreviation");
        match state_abbreviation_check {
            Ok(state_abbreviation) => Ok(state_abbreviation),
            Err(_) => match value.as_str() {
                "Benešov District" => Ok(Self::BenesovDistrict),
                "Beroun District" => Ok(Self::BerounDistrict),
                "Blansko District" => Ok(Self::BlanskoDistrict),
                "Brno-City District" => Ok(Self::BrnoCityDistrict),
                "Brno-Country District" => Ok(Self::BrnoCountryDistrict),
                "Bruntál District" => Ok(Self::BruntalDistrict),
                "Břeclav District" => Ok(Self::BreclavDistrict),
                "Central Bohemian Region" => Ok(Self::CentralBohemianRegion),
                "Cheb District" => Ok(Self::ChebDistrict),
                "Chomutov District" => Ok(Self::ChomutovDistrict),
                "Chrudim District" => Ok(Self::ChrudimDistrict),
                "Domažlice Distric" => Ok(Self::DomazliceDistrict),
                "Děčín District" => Ok(Self::DecinDistrict),
                "Frýdek-Místek District" => Ok(Self::FrydekMistekDistrict),
                "Havlíčkův Brod District" => Ok(Self::HavlickuvBrodDistrict),
                "Hodonín District" => Ok(Self::HodoninDistrict),
                "Horní Počernice" => Ok(Self::HorniPocernice),
                "Hradec Králové District" => Ok(Self::HradecKraloveDistrict),
                "Hradec Králové Region" => Ok(Self::HradecKraloveRegion),
                "Jablonec nad Nisou District" => Ok(Self::JablonecNadNisouDistrict),
                "Jeseník District" => Ok(Self::JesenikDistrict),
                "Jihlava District" => Ok(Self::JihlavaDistrict),
                "Jindřichův Hradec District" => Ok(Self::JindrichuvHradecDistrict),
                "Jičín District" => Ok(Self::JicinDistrict),
                "Karlovy Vary District" => Ok(Self::KarlovyVaryDistrict),
                "Karlovy Vary Region" => Ok(Self::KarlovyVaryRegion),
                "Karviná District" => Ok(Self::KarvinaDistrict),
                "Kladno District" => Ok(Self::KladnoDistrict),
                "Klatovy District" => Ok(Self::KlatovyDistrict),
                "Kolín District" => Ok(Self::KolinDistrict),
                "Kroměříž District" => Ok(Self::KromerizDistrict),
                "Liberec District" => Ok(Self::LiberecDistrict),
                "Liberec Region" => Ok(Self::LiberecRegion),
                "Litoměřice District" => Ok(Self::LitomericeDistrict),
                "Louny District" => Ok(Self::LounyDistrict),
                "Mladá Boleslav District" => Ok(Self::MladaBoleslavDistrict),
                "Moravian-Silesian Region" => Ok(Self::MoravianSilesianRegion),
                "Most District" => Ok(Self::MostDistrict),
                "Mělník District" => Ok(Self::MelnikDistrict),
                "Nový Jičín District" => Ok(Self::NovyJicinDistrict),
                "Nymburk District" => Ok(Self::NymburkDistrict),
                "Náchod District" => Ok(Self::NachodDistrict),
                "Olomouc District" => Ok(Self::OlomoucDistrict),
                "Olomouc Region" => Ok(Self::OlomoucRegion),
                "Opava District" => Ok(Self::OpavaDistrict),
                "Ostrava-City District" => Ok(Self::OstravaCityDistrict),
                "Pardubice District" => Ok(Self::PardubiceDistrict),
                "Pardubice Region" => Ok(Self::PardubiceRegion),
                "Pelhřimov District" => Ok(Self::PelhrimovDistrict),
                "Plzeň Region" => Ok(Self::PlzenRegion),
                "Plzeň-City District" => Ok(Self::PlzenCityDistrict),
                "Plzeň-North District" => Ok(Self::PlzenNorthDistrict),
                "Plzeň-South District" => Ok(Self::PlzenSouthDistrict),
                "Prachatice District" => Ok(Self::PrachaticeDistrict),
                "Prague" => Ok(Self::Prague),
                "Prague 1" => Ok(Self::Prague1),
                "Prague 10" => Ok(Self::Prague10),
                "Prague 11" => Ok(Self::Prague11),
                "Prague 12" => Ok(Self::Prague12),
                "Prague 13" => Ok(Self::Prague13),
                "Prague 14" => Ok(Self::Prague14),
                "Prague 15" => Ok(Self::Prague15),
                "Prague 16" => Ok(Self::Prague16),
                "Prague 2" => Ok(Self::Prague2),
                "Prague 21" => Ok(Self::Prague21),
                "Prague 3" => Ok(Self::Prague3),
                "Prague 4" => Ok(Self::Prague4),
                "Prague 5" => Ok(Self::Prague5),
                "Prague 6" => Ok(Self::Prague6),
                "Prague 7" => Ok(Self::Prague7),
                "Prague 8" => Ok(Self::Prague8),
                "Prague 9" => Ok(Self::Prague9),
                "Prague-East District" => Ok(Self::PragueEastDistrict),
                "Prague-West District" => Ok(Self::PragueWestDistrict),
                "Prostějov District" => Ok(Self::ProstejovDistrict),
                "Písek District" => Ok(Self::PisekDistrict),
                "Přerov District" => Ok(Self::PrerovDistrict),
                "Příbram District" => Ok(Self::PribramDistrict),
                "Rakovník District" => Ok(Self::RakovnikDistrict),
                "Rokycany District" => Ok(Self::RokycanyDistrict),
                "Rychnov nad Kněžnou District" => Ok(Self::RychnovNadKneznouDistrict),
                "Semily District" => Ok(Self::SemilyDistrict),
                "Sokolov District" => Ok(Self::SokolovDistrict),
                "South Bohemian Region" => Ok(Self::SouthBohemianRegion),
                "South Moravian Region" => Ok(Self::SouthMoravianRegion),
                "Strakonice District" => Ok(Self::StrakoniceDistrict),
                "Svitavy District" => Ok(Self::SvitavyDistrict),
                "Tachov District" => Ok(Self::TachovDistrict),
                "Teplice District" => Ok(Self::TepliceDistrict),
                "Trutnov District" => Ok(Self::TrutnovDistrict),
                "Tábor District" => Ok(Self::TaborDistrict),
                "Třebíč District" => Ok(Self::TrebicDistrict),
                "Uherské Hradiště District" => Ok(Self::UherskeHradisteDistrict),
                "Vsetín District" => Ok(Self::VsetinDistrict),
                "Vysočina Region" => Ok(Self::VysocinaRegion),
                "Vyškov District" => Ok(Self::VyskovDistrict),
                "Zlín District" => Ok(Self::ZlinDistrict),
                "Zlín Region" => Ok(Self::ZlinRegion),
                "Znojmo District" => Ok(Self::ZnojmoDistrict),
                "Ústí nad Labem District" => Ok(Self::UstiNadLabemDistrict),
                "Ústí nad Labem Region" => Ok(Self::UstiNadLabemRegion),
                "Ústí nad Orlicí District" => Ok(Self::UstiNadOrliciDistrict),
                "Česká Lípa District" => Ok(Self::CeskaLipaDistrict),
                "České Budějovice District" => Ok(Self::CeskeBudejoviceDistrict),
                "Český Krumlov District" => Ok(Self::CeskyKrumlovDistrict),
                "Šumperk District" => Ok(Self::SumperkDistrict),
                "Žďár nad Sázavou District" => Ok(Self::ZdarNadSazavouDistrict),
                _ => Err(errors::ConnectorError::InvalidDataFormat {
                    field_name: "address.state",
                }
                .into()),
            },
        }
    }
}

impl ForeignTryFrom<String> for CroatiaStatesAbbreviation {
    type Error = error_stack::Report<errors::ConnectorError>;
    fn foreign_try_from(value: String) -> Result<Self, Self::Error> {
        let state_abbreviation_check =
            StringExt::<Self>::parse_enum(value.clone(), "CroatiaStatesAbbreviation");
        match state_abbreviation_check {
            Ok(state_abbreviation) => Ok(state_abbreviation),
            Err(_) => match value.as_str() {
                "Bjelovar-Bilogora County" => Ok(Self::BjelovarBilogoraCounty),
                "Brod-Posavina County" => Ok(Self::BrodPosavinaCounty),
                "Dubrovnik-Neretva County" => Ok(Self::DubrovnikNeretvaCounty),
                "Istria County" => Ok(Self::IstriaCounty),
                "Koprivnica-Križevci County" => Ok(Self::KoprivnicaKrizevciCounty),
                "Krapina-Zagorje County" => Ok(Self::KrapinaZagorjeCounty),
                "Lika-Senj County" => Ok(Self::LikaSenjCounty),
                "Međimurje County" => Ok(Self::MedimurjeCounty),
                "Osijek-Baranja County" => Ok(Self::OsijekBaranjaCounty),
                "Požega-Slavonia County" => Ok(Self::PozegaSlavoniaCounty),
                "Primorje-Gorski Kotar County" => Ok(Self::PrimorjeGorskiKotarCounty),
                "Sisak-Moslavina County" => Ok(Self::SisakMoslavinaCounty),
                "Split-Dalmatia County" => Ok(Self::SplitDalmatiaCounty),
                "Varaždin County" => Ok(Self::VarazdinCounty),
                "Virovitica-Podravina County" => Ok(Self::ViroviticaPodravinaCounty),
                "Vukovar-Syrmia County" => Ok(Self::VukovarSyrmiaCounty),
                "Zadar County" => Ok(Self::ZadarCounty),
                "Zagreb" => Ok(Self::Zagreb),
                "Zagreb County" => Ok(Self::ZagrebCounty),
                "Šibenik-Knin County" => Ok(Self::SibenikKninCounty),
                _ => Err(errors::ConnectorError::InvalidDataFormat {
                    field_name: "address.state",
                }
                .into()),
            },
        }
    }
}

impl ForeignTryFrom<String> for BulgariaStatesAbbreviation {
    type Error = error_stack::Report<errors::ConnectorError>;
    fn foreign_try_from(value: String) -> Result<Self, Self::Error> {
        let state_abbreviation_check =
            StringExt::<Self>::parse_enum(value.clone(), "BulgariaStatesAbbreviation");
        match state_abbreviation_check {
            Ok(state_abbreviation) => Ok(state_abbreviation),
            Err(_) => match value.as_str() {
                "Blagoevgrad Province" => Ok(Self::BlagoevgradProvince),
                "Burgas Province" => Ok(Self::BurgasProvince),
                "Dobrich Province" => Ok(Self::DobrichProvince),
                "Gabrovo Province" => Ok(Self::GabrovoProvince),
                "Haskovo Province" => Ok(Self::HaskovoProvince),
                "Kardzhali Province" => Ok(Self::KardzhaliProvince),
                "Kyustendil Province" => Ok(Self::KyustendilProvince),
                "Lovech Province" => Ok(Self::LovechProvince),
                "Montana Province" => Ok(Self::MontanaProvince),
                "Pazardzhik Province" => Ok(Self::PazardzhikProvince),
                "Pernik Province" => Ok(Self::PernikProvince),
                "Pleven Province" => Ok(Self::PlevenProvince),
                "Plovdiv Province" => Ok(Self::PlovdivProvince),
                "Razgrad Province" => Ok(Self::RazgradProvince),
                "Ruse Province" => Ok(Self::RuseProvince),
                "Shumen" => Ok(Self::Shumen),
                "Silistra Province" => Ok(Self::SilistraProvince),
                "Sliven Province" => Ok(Self::SlivenProvince),
                "Smolyan Province" => Ok(Self::SmolyanProvince),
                "Sofia City Province" => Ok(Self::SofiaCityProvince),
                "Sofia Province" => Ok(Self::SofiaProvince),
                "Stara Zagora Province" => Ok(Self::StaraZagoraProvince),
                "Targovishte Provinc" => Ok(Self::TargovishteProvince),
                "Varna Province" => Ok(Self::VarnaProvince),
                "Veliko Tarnovo Province" => Ok(Self::VelikoTarnovoProvince),
                "Vidin Province" => Ok(Self::VidinProvince),
                "Vratsa Province" => Ok(Self::VratsaProvince),
                "Yambol Province" => Ok(Self::YambolProvince),
                _ => Err(errors::ConnectorError::InvalidDataFormat {
                    field_name: "address.state",
                }
                .into()),
            },
        }
    }
}

impl ForeignTryFrom<String> for BosniaAndHerzegovinaStatesAbbreviation {
    type Error = error_stack::Report<errors::ConnectorError>;
    fn foreign_try_from(value: String) -> Result<Self, Self::Error> {
        let state_abbreviation_check =
            StringExt::<Self>::parse_enum(value.clone(), "BosniaAndHerzegovinaStatesAbbreviation");
        match state_abbreviation_check {
            Ok(state_abbreviation) => Ok(state_abbreviation),
            Err(_) => match value.as_str() {
                "Bosnian Podrinje Canton" => Ok(Self::BosnianPodrinjeCanton),
                "Brčko District" => Ok(Self::BrckoDistrict),
                "Canton 10" => Ok(Self::Canton10),
                "Central Bosnia Canton" => Ok(Self::CentralBosniaCanton),
                "Federation of Bosnia and Herzegovina" => {
                    Ok(Self::FederationOfBosniaAndHerzegovina)
                }
                "Herzegovina-Neretva Canton" => Ok(Self::HerzegovinaNeretvaCanton),
                "Posavina Canton" => Ok(Self::PosavinaCanton),
                "Republika Srpska" => Ok(Self::RepublikaSrpska),
                "Sarajevo Canton" => Ok(Self::SarajevoCanton),
                "Tuzla Canton" => Ok(Self::TuzlaCanton),
                "Una-Sana Canton" => Ok(Self::UnaSanaCanton),
                "West Herzegovina Canton" => Ok(Self::WestHerzegovinaCanton),
                "Zenica-Doboj Canton" => Ok(Self::ZenicaDobojCanton),
                _ => Err(errors::ConnectorError::InvalidDataFormat {
                    field_name: "address.state",
                }
                .into()),
            },
        }
    }
}

impl ForeignTryFrom<String> for UnitedKingdomStatesAbbreviation {
    type Error = error_stack::Report<errors::ConnectorError>;
    fn foreign_try_from(value: String) -> Result<Self, Self::Error> {
        let state_abbreviation_check =
            StringExt::<Self>::parse_enum(value.clone(), "UnitedKingdomStatesAbbreviation");
        match state_abbreviation_check {
            Ok(state_abbreviation) => Ok(state_abbreviation),
            Err(_) => match value.as_str() {
                "Aberdeen" => Ok(Self::Aberdeen),
                "Aberdeenshire" => Ok(Self::Aberdeenshire),
                "Angus" => Ok(Self::Angus),
                "Antrim" => Ok(Self::Antrim),
                "Antrim and Newtownabbey" => Ok(Self::AntrimAndNewtownabbey),
                "Ards" => Ok(Self::Ards),
                "Ards and North Down" => Ok(Self::ArdsAndNorthDown),
                "Argyll and Bute" => Ok(Self::ArgyllAndBute),
                "Armagh City and District Council" => Ok(Self::ArmaghCityAndDistrictCouncil),
                "Armagh, Banbridge and Craigavon" => Ok(Self::ArmaghBanbridgeAndCraigavon),
                "Ascension Island" => Ok(Self::AscensionIsland),
                "Ballymena Borough" => Ok(Self::BallymenaBorough),
                "Ballymoney" => Ok(Self::Ballymoney),
                "Banbridge" => Ok(Self::Banbridge),
                "Barnsley" => Ok(Self::Barnsley),
                "Bath and North East Somerset" => Ok(Self::BathAndNorthEastSomerset),
                "Bedford" => Ok(Self::Bedford),
                "Belfast district" => Ok(Self::BelfastDistrict),
                "Birmingham" => Ok(Self::Birmingham),
                "Blackburn with Darwen" => Ok(Self::BlackburnWithDarwen),
                "Blackpool" => Ok(Self::Blackpool),
                "Blaenau Gwent County Borough" => Ok(Self::BlaenauGwentCountyBorough),
                "Bolton" => Ok(Self::Bolton),
                "Bournemouth" => Ok(Self::Bournemouth),
                "Bracknell Forest" => Ok(Self::BracknellForest),
                "Bradford" => Ok(Self::Bradford),
                "Bridgend County Borough" => Ok(Self::BridgendCountyBorough),
                "Brighton and Hove" => Ok(Self::BrightonAndHove),
                "Buckinghamshire" => Ok(Self::Buckinghamshire),
                "Bury" => Ok(Self::Bury),
                "Caerphilly County Borough" => Ok(Self::CaerphillyCountyBorough),
                "Calderdale" => Ok(Self::Calderdale),
                "Cambridgeshire" => Ok(Self::Cambridgeshire),
                "Carmarthenshire" => Ok(Self::Carmarthenshire),
                "Carrickfergus Borough Council" => Ok(Self::CarrickfergusBoroughCouncil),
                "Castlereagh" => Ok(Self::Castlereagh),
                "Causeway Coast and Glens" => Ok(Self::CausewayCoastAndGlens),
                "Central Bedfordshire" => Ok(Self::CentralBedfordshire),
                "Ceredigion" => Ok(Self::Ceredigion),
                "Cheshire East" => Ok(Self::CheshireEast),
                "Cheshire West and Chester" => Ok(Self::CheshireWestAndChester),
                "City and County of Cardiff" => Ok(Self::CityAndCountyOfCardiff),
                "City and County of Swansea" => Ok(Self::CityAndCountyOfSwansea),
                "City of Bristol" => Ok(Self::CityOfBristol),
                "City of Derby" => Ok(Self::CityOfDerby),
                "City of Kingston upon Hull" => Ok(Self::CityOfKingstonUponHull),
                "City of Leicester" => Ok(Self::CityOfLeicester),
                "City of London" => Ok(Self::CityOfLondon),
                "City of Nottingham" => Ok(Self::CityOfNottingham),
                "City of Peterborough" => Ok(Self::CityOfPeterborough),
                "City of Plymouth" => Ok(Self::CityOfPlymouth),
                "City of Portsmouth" => Ok(Self::CityOfPortsmouth),
                "City of Southampton" => Ok(Self::CityOfSouthampton),
                "City of Stoke-on-Trent" => Ok(Self::CityOfStokeOnTrent),
                "City of Sunderland" => Ok(Self::CityOfSunderland),
                "City of Westminster" => Ok(Self::CityOfWestminster),
                "City of Wolverhampton" => Ok(Self::CityOfWolverhampton),
                "City of York" => Ok(Self::CityOfYork),
                "Clackmannanshire" => Ok(Self::Clackmannanshire),
                "Coleraine Borough Council" => Ok(Self::ColeraineBoroughCouncil),
                "Conwy County Borough" => Ok(Self::ConwyCountyBorough),
                "Cookstown District Council" => Ok(Self::CookstownDistrictCouncil),
                "Cornwall" => Ok(Self::Cornwall),
                "County Durham" => Ok(Self::CountyDurham),
                "Coventry" => Ok(Self::Coventry),
                "Craigavon Borough Council" => Ok(Self::CraigavonBoroughCouncil),
                "Cumbria" => Ok(Self::Cumbria),
                "Darlington" => Ok(Self::Darlington),
                "Denbighshire" => Ok(Self::Denbighshire),
                "Derbyshire" => Ok(Self::Derbyshire),
                "Derry City and Strabane" => Ok(Self::DerryCityAndStrabane),
                "Derry City Council" => Ok(Self::DerryCityCouncil),
                "Devon" => Ok(Self::Devon),
                "Doncaster" => Ok(Self::Doncaster),
                "Dorset" => Ok(Self::Dorset),
                "Down District Council" => Ok(Self::DownDistrictCouncil),
                "Dudley" => Ok(Self::Dudley),
                "Dumfries and Galloway" => Ok(Self::DumfriesAndGalloway),
                "Dundee" => Ok(Self::Dundee),
                "Dungannon and South Tyrone Borough Council" => {
                    Ok(Self::DungannonAndSouthTyroneBoroughCouncil)
                }
                "East Ayrshire" => Ok(Self::EastAyrshire),
                "East Dunbartonshire" => Ok(Self::EastDunbartonshire),
                "East Lothian" => Ok(Self::EastLothian),
                "East Renfrewshire" => Ok(Self::EastRenfrewshire),
                "East Riding of Yorkshire" => Ok(Self::EastRidingOfYorkshire),
                "East Sussex" => Ok(Self::EastSussex),
                "Edinburgh" => Ok(Self::Edinburgh),
                "England" => Ok(Self::England),
                "Essex" => Ok(Self::Essex),
                "Falkirk" => Ok(Self::Falkirk),
                "Fermanagh and Omagh" => Ok(Self::FermanaghAndOmagh),
                "Fermanagh District Council" => Ok(Self::FermanaghDistrictCouncil),
                "Fife" => Ok(Self::Fife),
                "Flintshire" => Ok(Self::Flintshire),
                "Gateshead" => Ok(Self::Gateshead),
                "Glasgow" => Ok(Self::Glasgow),
                "Gloucestershire" => Ok(Self::Gloucestershire),
                "Gwynedd" => Ok(Self::Gwynedd),
                "Halton" => Ok(Self::Halton),
                "Hampshire" => Ok(Self::Hampshire),
                "Hartlepool" => Ok(Self::Hartlepool),
                "Herefordshire" => Ok(Self::Herefordshire),
                "Hertfordshire" => Ok(Self::Hertfordshire),
                "Highland" => Ok(Self::Highland),
                "Inverclyde" => Ok(Self::Inverclyde),
                "Isle of Wight" => Ok(Self::IsleOfWight),
                "Isles of Scilly" => Ok(Self::IslesOfScilly),
                "Kent" => Ok(Self::Kent),
                "Kirklees" => Ok(Self::Kirklees),
                "Knowsley" => Ok(Self::Knowsley),
                "Lancashire" => Ok(Self::Lancashire),
                "Larne Borough Council" => Ok(Self::LarneBoroughCouncil),
                "Leeds" => Ok(Self::Leeds),
                "Leicestershire" => Ok(Self::Leicestershire),
                "Limavady Borough Council" => Ok(Self::LimavadyBoroughCouncil),
                "Lincolnshire" => Ok(Self::Lincolnshire),
                "Lisburn and Castlereagh" => Ok(Self::LisburnAndCastlereagh),
                "Lisburn City Council" => Ok(Self::LisburnCityCouncil),
                "Liverpool" => Ok(Self::Liverpool),
                "London Borough of Barking and Dagenham" => {
                    Ok(Self::LondonBoroughOfBarkingAndDagenham)
                }
                "London Borough of Barnet" => Ok(Self::LondonBoroughOfBarnet),
                "London Borough of Bexley" => Ok(Self::LondonBoroughOfBexley),
                "London Borough of Brent" => Ok(Self::LondonBoroughOfBrent),
                "London Borough of Bromley" => Ok(Self::LondonBoroughOfBromley),
                "London Borough of Camden" => Ok(Self::LondonBoroughOfCamden),
                "London Borough of Croydon" => Ok(Self::LondonBoroughOfCroydon),
                "London Borough of Ealing" => Ok(Self::LondonBoroughOfEaling),
                "London Borough of Enfield" => Ok(Self::LondonBoroughOfEnfield),
                "London Borough of Hackney" => Ok(Self::LondonBoroughOfHackney),
                "London Borough of Hammersmith and Fulham" => {
                    Ok(Self::LondonBoroughOfHammersmithAndFulham)
                }
                "London Borough of Haringey" => Ok(Self::LondonBoroughOfHaringey),
                "London Borough of Harrow" => Ok(Self::LondonBoroughOfHarrow),
                "London Borough of Havering" => Ok(Self::LondonBoroughOfHavering),
                "London Borough of Hillingdon" => Ok(Self::LondonBoroughOfHillingdon),
                "London Borough of Hounslow" => Ok(Self::LondonBoroughOfHounslow),
                "London Borough of Islington" => Ok(Self::LondonBoroughOfIslington),
                "London Borough of Lambeth" => Ok(Self::LondonBoroughOfLambeth),
                "London Borough of Lewisham" => Ok(Self::LondonBoroughOfLewisham),
                "London Borough of Merton" => Ok(Self::LondonBoroughOfMerton),
                "London Borough of Newham" => Ok(Self::LondonBoroughOfNewham),
                "London Borough of Redbridge" => Ok(Self::LondonBoroughOfRedbridge),
                "London Borough of Richmond upon Thames" => {
                    Ok(Self::LondonBoroughOfRichmondUponThames)
                }
                "London Borough of Southwark" => Ok(Self::LondonBoroughOfSouthwark),
                "London Borough of Sutton" => Ok(Self::LondonBoroughOfSutton),
                "London Borough of Tower Hamlets" => Ok(Self::LondonBoroughOfTowerHamlets),
                "London Borough of Waltham Forest" => Ok(Self::LondonBoroughOfWalthamForest),
                "London Borough of Wandsworth" => Ok(Self::LondonBoroughOfWandsworth),
                "Magherafelt District Council" => Ok(Self::MagherafeltDistrictCouncil),
                "Manchester" => Ok(Self::Manchester),
                "Medway" => Ok(Self::Medway),
                "Merthyr Tydfil County Borough" => Ok(Self::MerthyrTydfilCountyBorough),
                "Metropolitan Borough of Wigan" => Ok(Self::MetropolitanBoroughOfWigan),
                "Mid and East Antrim" => Ok(Self::MidAndEastAntrim),
                "Mid Ulster" => Ok(Self::MidUlster),
                "Middlesbrough" => Ok(Self::Middlesbrough),
                "Midlothian" => Ok(Self::Midlothian),
                "Milton Keynes" => Ok(Self::MiltonKeynes),
                "Monmouthshire" => Ok(Self::Monmouthshire),
                "Moray" => Ok(Self::Moray),
                "Moyle District Council" => Ok(Self::MoyleDistrictCouncil),
                "Neath Port Talbot County Borough" => Ok(Self::NeathPortTalbotCountyBorough),
                "Newcastle upon Tyne" => Ok(Self::NewcastleUponTyne),
                "Newport" => Ok(Self::Newport),
                "Newry and Mourne District Council" => Ok(Self::NewryAndMourneDistrictCouncil),
                "Newry, Mourne and Down" => Ok(Self::NewryMourneAndDown),
                "Newtownabbey Borough Council" => Ok(Self::NewtownabbeyBoroughCouncil),
                "Norfolk" => Ok(Self::Norfolk),
                "North Ayrshire" => Ok(Self::NorthAyrshire),
                "North Down Borough Council" => Ok(Self::NorthDownBoroughCouncil),
                "North East Lincolnshire" => Ok(Self::NorthEastLincolnshire),
                "North Lanarkshire" => Ok(Self::NorthLanarkshire),
                "North Lincolnshire" => Ok(Self::NorthLincolnshire),
                "North Somerset" => Ok(Self::NorthSomerset),
                "North Tyneside" => Ok(Self::NorthTyneside),
                "North Yorkshire" => Ok(Self::NorthYorkshire),
                "Northamptonshire" => Ok(Self::Northamptonshire),
                "Northern Ireland" => Ok(Self::NorthernIreland),
                "Northumberland" => Ok(Self::Northumberland),
                "Nottinghamshire" => Ok(Self::Nottinghamshire),
                "Oldham" => Ok(Self::Oldham),
                "Omagh District Council" => Ok(Self::OmaghDistrictCouncil),
                "Orkney Islands" => Ok(Self::OrkneyIslands),
                "Outer Hebrides" => Ok(Self::OuterHebrides),
                "Oxfordshire" => Ok(Self::Oxfordshire),
                "Pembrokeshire" => Ok(Self::Pembrokeshire),
                "Perth and Kinross" => Ok(Self::PerthAndKinross),
                "Poole" => Ok(Self::Poole),
                "Powys" => Ok(Self::Powys),
                "Reading" => Ok(Self::Reading),
                "Redcar and Cleveland" => Ok(Self::RedcarAndCleveland),
                "Renfrewshire" => Ok(Self::Renfrewshire),
                "Rhondda Cynon Taf" => Ok(Self::RhonddaCynonTaf),
                "Rochdale" => Ok(Self::Rochdale),
                "Rotherham" => Ok(Self::Rotherham),
                "Royal Borough of Greenwich" => Ok(Self::RoyalBoroughOfGreenwich),
                "Royal Borough of Kensington and Chelsea" => {
                    Ok(Self::RoyalBoroughOfKensingtonAndChelsea)
                }
                "Royal Borough of Kingston upon Thames" => {
                    Ok(Self::RoyalBoroughOfKingstonUponThames)
                }
                "Rutland" => Ok(Self::Rutland),
                "Saint Helena" => Ok(Self::SaintHelena),
                "Salford" => Ok(Self::Salford),
                "Sandwell" => Ok(Self::Sandwell),
                "Scotland" => Ok(Self::Scotland),
                "Scottish Borders" => Ok(Self::ScottishBorders),
                "Sefton" => Ok(Self::Sefton),
                "Sheffield" => Ok(Self::Sheffield),
                "Shetland Islands" => Ok(Self::ShetlandIslands),
                "Shropshire" => Ok(Self::Shropshire),
                "Slough" => Ok(Self::Slough),
                "Solihull" => Ok(Self::Solihull),
                "Somerset" => Ok(Self::Somerset),
                "South Ayrshire" => Ok(Self::SouthAyrshire),
                "South Gloucestershire" => Ok(Self::SouthGloucestershire),
                "South Lanarkshire" => Ok(Self::SouthLanarkshire),
                "South Tyneside" => Ok(Self::SouthTyneside),
                "Southend-on-Sea" => Ok(Self::SouthendOnSea),
                "St Helens" => Ok(Self::StHelens),
                "Staffordshire" => Ok(Self::Staffordshire),
                "Stirling" => Ok(Self::Stirling),
                "Stockport" => Ok(Self::Stockport),
                "Stockton-on-Tees" => Ok(Self::StocktonOnTees),
                "Strabane District Council" => Ok(Self::StrabaneDistrictCouncil),
                "Suffolk" => Ok(Self::Suffolk),
                "Surrey" => Ok(Self::Surrey),
                "Swindon" => Ok(Self::Swindon),
                "Tameside" => Ok(Self::Tameside),
                "Telford and Wrekin" => Ok(Self::TelfordAndWrekin),
                "Thurrock" => Ok(Self::Thurrock),
                "Torbay" => Ok(Self::Torbay),
                "Torfaen" => Ok(Self::Torfaen),
                "Trafford" => Ok(Self::Trafford),
                "United Kingdom" => Ok(Self::UnitedKingdom),
                "Vale of Glamorgan" => Ok(Self::ValeOfGlamorgan),
                "Wakefield" => Ok(Self::Wakefield),
                "Wales" => Ok(Self::Wales),
                "Walsall" => Ok(Self::Walsall),
                "Warrington" => Ok(Self::Warrington),
                "Warwickshire" => Ok(Self::Warwickshire),
                "West Berkshire" => Ok(Self::WestBerkshire),
                "West Dunbartonshire" => Ok(Self::WestDunbartonshire),
                "West Lothian" => Ok(Self::WestLothian),
                "West Sussex" => Ok(Self::WestSussex),
                "Wiltshire" => Ok(Self::Wiltshire),
                "Windsor and Maidenhead" => Ok(Self::WindsorAndMaidenhead),
                "Wirral" => Ok(Self::Wirral),
                "Wokingham" => Ok(Self::Wokingham),
                "Worcestershire" => Ok(Self::Worcestershire),
                "Wrexham County Borough" => Ok(Self::WrexhamCountyBorough),
                _ => Err(errors::ConnectorError::InvalidDataFormat {
                    field_name: "address.state",
                }
                .into()),
            },
        }
    }
}

impl ForeignTryFrom<String> for BelgiumStatesAbbreviation {
    type Error = error_stack::Report<errors::ConnectorError>;
    fn foreign_try_from(value: String) -> Result<Self, Self::Error> {
        let state_abbreviation_check =
            StringExt::<Self>::parse_enum(value.clone(), "BelgiumStatesAbbreviation");
        match state_abbreviation_check {
            Ok(state_abbreviation) => Ok(state_abbreviation),
            Err(_) => match value.as_str() {
                "Antwerp" => Ok(Self::Antwerp),
                "Brussels-Capital Region" => Ok(Self::BrusselsCapitalRegion),
                "East Flanders" => Ok(Self::EastFlanders),
                "Flanders" => Ok(Self::Flanders),
                "Flemish Brabant" => Ok(Self::FlemishBrabant),
                "Hainaut" => Ok(Self::Hainaut),
                "Limburg" => Ok(Self::Limburg),
                "Liège" => Ok(Self::Liege),
                "Luxembourg" => Ok(Self::Luxembourg),
                "Namur" => Ok(Self::Namur),
                "Wallonia" => Ok(Self::Wallonia),
                "Walloon Brabant" => Ok(Self::WalloonBrabant),
                "West Flanders" => Ok(Self::WestFlanders),
                _ => Err(errors::ConnectorError::InvalidDataFormat {
                    field_name: "address.state",
                }
                .into()),
            },
        }
    }
}

impl ForeignTryFrom<String> for LuxembourgStatesAbbreviation {
    type Error = error_stack::Report<errors::ConnectorError>;
    fn foreign_try_from(value: String) -> Result<Self, Self::Error> {
        let state_abbreviation_check =
            StringExt::<Self>::parse_enum(value.clone(), "LuxembourgStatesAbbreviation");
        match state_abbreviation_check {
            Ok(state_abbreviation) => Ok(state_abbreviation),
            Err(_) => match value.as_str() {
                "Canton of Capellen" => Ok(Self::CantonOfCapellen),
                "Canton of Clervaux" => Ok(Self::CantonOfClervaux),
                "Canton of Diekirch" => Ok(Self::CantonOfDiekirch),
                "Canton of Echternach" => Ok(Self::CantonOfEchternach),
                "Canton of Esch-sur-Alzette" => Ok(Self::CantonOfEschSurAlzette),
                "Canton of Grevenmacher" => Ok(Self::CantonOfGrevenmacher),
                "Canton of Luxembourg" => Ok(Self::CantonOfLuxembourg),
                "Canton of Mersch" => Ok(Self::CantonOfMersch),
                "Canton of Redange" => Ok(Self::CantonOfRedange),
                "Canton of Remich" => Ok(Self::CantonOfRemich),
                "Canton of Vianden" => Ok(Self::CantonOfVianden),
                "Canton of Wiltz" => Ok(Self::CantonOfWiltz),
                "Diekirch District" => Ok(Self::DiekirchDistrict),
                "Grevenmacher District" => Ok(Self::GrevenmacherDistrict),
                "Luxembourg District" => Ok(Self::LuxembourgDistrict),
                _ => Err(errors::ConnectorError::InvalidDataFormat {
                    field_name: "address.state",
                }
                .into()),
            },
        }
    }
}

impl ForeignTryFrom<String> for RussiaStatesAbbreviation {
    type Error = error_stack::Report<errors::ConnectorError>;
    fn foreign_try_from(value: String) -> Result<Self, Self::Error> {
        let state_abbreviation_check =
            StringExt::<Self>::parse_enum(value.clone(), "RussiaStatesAbbreviation");
        match state_abbreviation_check {
            Ok(state_abbreviation) => Ok(state_abbreviation),
            Err(_) => match value.as_str() {
                "Altai Krai" => Ok(Self::AltaiKrai),
                "Altai Republic" => Ok(Self::AltaiRepublic),
                "Amur Oblast" => Ok(Self::AmurOblast),
                "Arkhangelsk" => Ok(Self::Arkhangelsk),
                "Astrakhan Oblast" => Ok(Self::AstrakhanOblast),
                "Belgorod Oblast" => Ok(Self::BelgorodOblast),
                "Bryansk Oblast" => Ok(Self::BryanskOblast),
                "Chechen Republic" => Ok(Self::ChechenRepublic),
                "Chelyabinsk Oblast" => Ok(Self::ChelyabinskOblast),
                "Chukotka Autonomous Okrug" => Ok(Self::ChukotkaAutonomousOkrug),
                "Chuvash Republic" => Ok(Self::ChuvashRepublic),
                "Irkutsk" => Ok(Self::Irkutsk),
                "Ivanovo Oblast" => Ok(Self::IvanovoOblast),
                "Jewish Autonomous Oblast" => Ok(Self::JewishAutonomousOblast),
                "Kabardino-Balkar Republic" => Ok(Self::KabardinoBalkarRepublic),
                "Kaliningrad" => Ok(Self::Kaliningrad),
                "Kaluga Oblast" => Ok(Self::KalugaOblast),
                "Kamchatka Krai" => Ok(Self::KamchatkaKrai),
                "Karachay-Cherkess Republic" => Ok(Self::KarachayCherkessRepublic),
                "Kemerovo Oblast" => Ok(Self::KemerovoOblast),
                "Khabarovsk Krai" => Ok(Self::KhabarovskKrai),
                "Khanty-Mansi Autonomous Okrug" => Ok(Self::KhantyMansiAutonomousOkrug),
                "Kirov Oblast" => Ok(Self::KirovOblast),
                "Komi Republic" => Ok(Self::KomiRepublic),
                "Kostroma Oblast" => Ok(Self::KostromaOblast),
                "Krasnodar Krai" => Ok(Self::KrasnodarKrai),
                "Krasnoyarsk Krai" => Ok(Self::KrasnoyarskKrai),
                "Kurgan Oblast" => Ok(Self::KurganOblast),
                "Kursk Oblast" => Ok(Self::KurskOblast),
                "Leningrad Oblast" => Ok(Self::LeningradOblast),
                "Lipetsk Oblast" => Ok(Self::LipetskOblast),
                "Magadan Oblast" => Ok(Self::MagadanOblast),
                "Mari El Republic" => Ok(Self::MariElRepublic),
                "Moscow" => Ok(Self::Moscow),
                "Moscow Oblast" => Ok(Self::MoscowOblast),
                "Murmansk Oblast" => Ok(Self::MurmanskOblast),
                "Nenets Autonomous Okrug" => Ok(Self::NenetsAutonomousOkrug),
                "Nizhny Novgorod Oblast" => Ok(Self::NizhnyNovgorodOblast),
                "Novgorod Oblast" => Ok(Self::NovgorodOblast),
                "Novosibirsk" => Ok(Self::Novosibirsk),
                "Omsk Oblast" => Ok(Self::OmskOblast),
                "Orenburg Oblast" => Ok(Self::OrenburgOblast),
                "Oryol Oblast" => Ok(Self::OryolOblast),
                "Penza Oblast" => Ok(Self::PenzaOblast),
                "Perm Krai" => Ok(Self::PermKrai),
                "Primorsky Krai" => Ok(Self::PrimorskyKrai),
                "Pskov Oblast" => Ok(Self::PskovOblast),
                "Republic of Adygea" => Ok(Self::RepublicOfAdygea),
                "Republic of Bashkortostan" => Ok(Self::RepublicOfBashkortostan),
                "Republic of Buryatia" => Ok(Self::RepublicOfBuryatia),
                "Republic of Dagestan" => Ok(Self::RepublicOfDagestan),
                "Republic of Ingushetia" => Ok(Self::RepublicOfIngushetia),
                "Republic of Kalmykia" => Ok(Self::RepublicOfKalmykia),
                "Republic of Karelia" => Ok(Self::RepublicOfKarelia),
                "Republic of Khakassia" => Ok(Self::RepublicOfKhakassia),
                "Republic of Mordovia" => Ok(Self::RepublicOfMordovia),
                "Republic of North Ossetia-Alania" => Ok(Self::RepublicOfNorthOssetiaAlania),
                "Republic of Tatarstan" => Ok(Self::RepublicOfTatarstan),
                "Rostov Oblast" => Ok(Self::RostovOblast),
                "Ryazan Oblast" => Ok(Self::RyazanOblast),
                "Saint Petersburg" => Ok(Self::SaintPetersburg),
                "Sakha Republic" => Ok(Self::SakhaRepublic),
                "Sakhalin" => Ok(Self::Sakhalin),
                "Samara Oblast" => Ok(Self::SamaraOblast),
                "Saratov Oblast" => Ok(Self::SaratovOblast),
                "Sevastopol" => Ok(Self::Sevastopol),
                "Smolensk Oblast" => Ok(Self::SmolenskOblast),
                "Stavropol Krai" => Ok(Self::StavropolKrai),
                "Sverdlovsk" => Ok(Self::Sverdlovsk),
                "Tambov Oblast" => Ok(Self::TambovOblast),
                "Tomsk Oblast" => Ok(Self::TomskOblast),
                "Tula Oblast" => Ok(Self::TulaOblast),
                "Tuva Republic" => Ok(Self::TuvaRepublic),
                "Tver Oblast" => Ok(Self::TverOblast),
                "Tyumen Oblast" => Ok(Self::TyumenOblast),
                "Udmurt Republic" => Ok(Self::UdmurtRepublic),
                "Ulyanovsk Oblast" => Ok(Self::UlyanovskOblast),
                "Vladimir Oblast" => Ok(Self::VladimirOblast),
                "Vologda Oblast" => Ok(Self::VologdaOblast),
                "Voronezh Oblast" => Ok(Self::VoronezhOblast),
                "Yamalo-Nenets Autonomous Okrug" => Ok(Self::YamaloNenetsAutonomousOkrug),
                "Yaroslavl Oblast" => Ok(Self::YaroslavlOblast),
                "Zabaykalsky Krai" => Ok(Self::ZabaykalskyKrai),
                _ => Err(errors::ConnectorError::InvalidDataFormat {
                    field_name: "address.state",
                }
                .into()),
            },
        }
    }
}

impl ForeignTryFrom<String> for SanMarinoStatesAbbreviation {
    type Error = error_stack::Report<errors::ConnectorError>;
    fn foreign_try_from(value: String) -> Result<Self, Self::Error> {
        let state_abbreviation_check =
            StringExt::<Self>::parse_enum(value.clone(), "SanMarinoStatesAbbreviation");
        match state_abbreviation_check {
            Ok(state_abbreviation) => Ok(state_abbreviation),
            Err(_) => match value.as_str() {
                "Acquaviva" => Ok(Self::Acquaviva),
                "Borgo Maggiore" => Ok(Self::BorgoMaggiore),
                "Chiesanuova" => Ok(Self::Chiesanuova),
                "Domagnano" => Ok(Self::Domagnano),
                "Faetano" => Ok(Self::Faetano),
                "Fiorentino" => Ok(Self::Fiorentino),
                "Montegiardino" => Ok(Self::Montegiardino),
                "San Marino" => Ok(Self::SanMarino),
                "Serravalle" => Ok(Self::Serravalle),
                _ => Err(errors::ConnectorError::InvalidDataFormat {
                    field_name: "address.state",
                }
                .into()),
            },
        }
    }
}

impl ForeignTryFrom<String> for SerbiaStatesAbbreviation {
    type Error = error_stack::Report<errors::ConnectorError>;
    fn foreign_try_from(value: String) -> Result<Self, Self::Error> {
        let state_abbreviation_check =
            StringExt::<Self>::parse_enum(value.clone(), "SerbiaStatesAbbreviation");
        match state_abbreviation_check {
            Ok(state_abbreviation) => Ok(state_abbreviation),
            Err(_) => match value.as_str() {
                "Belgrade" => Ok(Self::Belgrade),
                "Bor District" => Ok(Self::BorDistrict),
                "Braničevo District" => Ok(Self::BraničevoDistrict),
                "Central Banat District" => Ok(Self::CentralBanatDistrict),
                "Jablanica District" => Ok(Self::JablanicaDistrict),
                "Kolubara District" => Ok(Self::KolubaraDistrict),
                "Mačva District" => Ok(Self::MačvaDistrict),
                "Moravica District" => Ok(Self::MoravicaDistrict),
                "Nišava District" => Ok(Self::NišavaDistrict),
                "North Banat District" => Ok(Self::NorthBanatDistrict),
                "North Bačka District" => Ok(Self::NorthBačkaDistrict),
                "Pirot District" => Ok(Self::PirotDistrict),
                "Podunavlje District" => Ok(Self::PodunavljeDistrict),
                "Pomoravlje District" => Ok(Self::PomoravljeDistrict),
                "Pčinja District" => Ok(Self::PčinjaDistrict),
                "Rasina District" => Ok(Self::RasinaDistrict),
                "Raška District" => Ok(Self::RaškaDistrict),
                "South Banat District" => Ok(Self::SouthBanatDistrict),
                "South Bačka District" => Ok(Self::SouthBačkaDistrict),
                "Srem District" => Ok(Self::SremDistrict),
                "Toplica District" => Ok(Self::ToplicaDistrict),
                "Vojvodina" => Ok(Self::Vojvodina),
                "West Bačka District" => Ok(Self::WestBačkaDistrict),
                "Zaječar District" => Ok(Self::ZaječarDistrict),
                "Zlatibor District" => Ok(Self::ZlatiborDistrict),
                "Šumadija District" => Ok(Self::ŠumadijaDistrict),
                _ => Err(errors::ConnectorError::InvalidDataFormat {
                    field_name: "address.state",
                }
                .into()),
            },
        }
    }
}

impl ForeignTryFrom<String> for SlovakiaStatesAbbreviation {
    type Error = error_stack::Report<errors::ConnectorError>;
    fn foreign_try_from(value: String) -> Result<Self, Self::Error> {
        let state_abbreviation_check =
            StringExt::<Self>::parse_enum(value.clone(), "SlovakiaStatesAbbreviation");
        match state_abbreviation_check {
            Ok(state_abbreviation) => Ok(state_abbreviation),
            Err(_) => match value.as_str() {
                "Banská Bystrica Region" => Ok(Self::BanskaBystricaRegion),
                "Bratislava Region" => Ok(Self::BratislavaRegion),
                "Košice Region" => Ok(Self::KosiceRegion),
                "Nitra Region" => Ok(Self::NitraRegion),
                "Prešov Region" => Ok(Self::PresovRegion),
                "Trenčín Region" => Ok(Self::TrencinRegion),
                "Trnava Region" => Ok(Self::TrnavaRegion),
                "Žilina Region" => Ok(Self::ZilinaRegion),
                _ => Err(errors::ConnectorError::InvalidDataFormat {
                    field_name: "address.state",
                }
                .into()),
            },
        }
    }
}

impl ForeignTryFrom<String> for SwedenStatesAbbreviation {
    type Error = error_stack::Report<errors::ConnectorError>;
    fn foreign_try_from(value: String) -> Result<Self, Self::Error> {
        let state_abbreviation_check =
            StringExt::<Self>::parse_enum(value.clone(), "SwedenStatesAbbreviation");
        match state_abbreviation_check {
            Ok(state_abbreviation) => Ok(state_abbreviation),
            Err(_) => match value.as_str() {
                "Blekinge" => Ok(Self::Blekinge),
                "Dalarna County" => Ok(Self::DalarnaCounty),
                "Gotland County" => Ok(Self::GotlandCounty),
                "Gävleborg County" => Ok(Self::GävleborgCounty),
                "Halland County" => Ok(Self::HallandCounty),
                "Jönköping County" => Ok(Self::JönköpingCounty),
                "Kalmar County" => Ok(Self::KalmarCounty),
                "Kronoberg County" => Ok(Self::KronobergCounty),
                "Norrbotten County" => Ok(Self::NorrbottenCounty),
                "Skåne County" => Ok(Self::SkåneCounty),
                "Stockholm County" => Ok(Self::StockholmCounty),
                "Södermanland County" => Ok(Self::SödermanlandCounty),
                "Uppsala County" => Ok(Self::UppsalaCounty),
                "Värmland County" => Ok(Self::VärmlandCounty),
                "Västerbotten County" => Ok(Self::VästerbottenCounty),
                "Västernorrland County" => Ok(Self::VästernorrlandCounty),
                "Västmanland County" => Ok(Self::VästmanlandCounty),
                "Västra Götaland County" => Ok(Self::VästraGötalandCounty),
                "Örebro County" => Ok(Self::ÖrebroCounty),
                "Östergötland County" => Ok(Self::ÖstergötlandCounty),
                _ => Err(errors::ConnectorError::InvalidDataFormat {
                    field_name: "address.state",
                }
                .into()),
            },
        }
    }
}

impl ForeignTryFrom<String> for SloveniaStatesAbbreviation {
    type Error = error_stack::Report<errors::ConnectorError>;
    fn foreign_try_from(value: String) -> Result<Self, Self::Error> {
        let state_abbreviation_check =
            StringExt::<Self>::parse_enum(value.clone(), "SloveniaStatesAbbreviation");
        match state_abbreviation_check {
            Ok(state_abbreviation) => Ok(state_abbreviation),
            Err(_) => match value.as_str() {
                "Ajdovščina Municipality" => Ok(Self::Ajdovščina),
                "Ankaran Municipality" => Ok(Self::Ankaran),
                "Beltinci Municipality" => Ok(Self::Beltinci),
                "Benedikt Municipality" => Ok(Self::Benedikt),
                "Bistrica ob Sotli Municipality" => Ok(Self::BistricaObSotli),
                "Bled Municipality" => Ok(Self::Bled),
                "Bloke Municipality" => Ok(Self::Bloke),
                "Bohinj Municipality" => Ok(Self::Bohinj),
                "Borovnica Municipality" => Ok(Self::Borovnica),
                "Bovec Municipality" => Ok(Self::Bovec),
                "Braslovče Municipality" => Ok(Self::Braslovče),
                "Brda Municipality" => Ok(Self::Brda),
                "Brezovica Municipality" => Ok(Self::Brezovica),
                "Brežice Municipality" => Ok(Self::Brežice),
                "Cankova Municipality" => Ok(Self::Cankova),
                "Cerklje na Gorenjskem Municipality" => Ok(Self::CerkljeNaGorenjskem),
                "Cerknica Municipality" => Ok(Self::Cerknica),
                "Cerkno Municipality" => Ok(Self::Cerkno),
                "Cerkvenjak Municipality" => Ok(Self::Cerkvenjak),
                "City Municipality of Celje" => Ok(Self::CityMunicipalityOfCelje),
                "City Municipality of Novo Mesto" => Ok(Self::CityMunicipalityOfNovoMesto),
                "Destrnik Municipality" => Ok(Self::Destrnik),
                "Divača Municipality" => Ok(Self::Divača),
                "Dobje Municipality" => Ok(Self::Dobje),
                "Dobrepolje Municipality" => Ok(Self::Dobrepolje),
                "Dobrna Municipality" => Ok(Self::Dobrna),
                "Dobrova–Polhov Gradec Municipality" => Ok(Self::DobrovaPolhovGradec),
                "Dobrovnik Municipality" => Ok(Self::Dobrovnik),
                "Dol pri Ljubljani Municipality" => Ok(Self::DolPriLjubljani),
                "Dolenjske Toplice Municipality" => Ok(Self::DolenjskeToplice),
                "Domžale Municipality" => Ok(Self::Domžale),
                "Dornava Municipality" => Ok(Self::Dornava),
                "Dravograd Municipality" => Ok(Self::Dravograd),
                "Duplek Municipality" => Ok(Self::Duplek),
                "Gorenja Vas–Poljane Municipality" => Ok(Self::GorenjaVasPoljane),
                "Gorišnica Municipality" => Ok(Self::Gorišnica),
                "Gorje Municipality" => Ok(Self::Gorje),
                "Gornja Radgona Municipality" => Ok(Self::GornjaRadgona),
                "Gornji Grad Municipality" => Ok(Self::GornjiGrad),
                "Gornji Petrovci Municipality" => Ok(Self::GornjiPetrovci),
                "Grad Municipality" => Ok(Self::Grad),
                "Grosuplje Municipality" => Ok(Self::Grosuplje),
                "Hajdina Municipality" => Ok(Self::Hajdina),
                "Hodoš Municipality" => Ok(Self::Hodoš),
                "Horjul Municipality" => Ok(Self::Horjul),
                "Hoče–Slivnica Municipality" => Ok(Self::HočeSlivnica),
                "Hrastnik Municipality" => Ok(Self::Hrastnik),
                "Hrpelje–Kozina Municipality" => Ok(Self::HrpeljeKozina),
                "Idrija Municipality" => Ok(Self::Idrija),
                "Ig Municipality" => Ok(Self::Ig),
                "Ivančna Gorica Municipality" => Ok(Self::IvančnaGorica),
                "Izola Municipality" => Ok(Self::Izola),
                "Jesenice Municipality" => Ok(Self::Jesenice),
                "Jezersko Municipality" => Ok(Self::Jezersko),
                "Juršinci Municipality" => Ok(Self::Jursinci),
                "Kamnik Municipality" => Ok(Self::Kamnik),
                "Kanal ob Soči Municipality" => Ok(Self::KanalObSoci),
                "Kidričevo Municipality" => Ok(Self::Kidricevo),
                "Kobarid Municipality" => Ok(Self::Kobarid),
                "Kobilje Municipality" => Ok(Self::Kobilje),
                "Komen Municipality" => Ok(Self::Komen),
                "Komenda Municipality" => Ok(Self::Komenda),
                "Koper City Municipality" => Ok(Self::Koper),
                "Kostanjevica na Krki Municipality" => Ok(Self::KostanjevicaNaKrki),
                "Kostel Municipality" => Ok(Self::Kostel),
                "Kozje Municipality" => Ok(Self::Kozje),
                "Kočevje Municipality" => Ok(Self::Kocevje),
                "Kranj City Municipality" => Ok(Self::Kranj),
                "Kranjska Gora Municipality" => Ok(Self::KranjskaGora),
                "Križevci Municipality" => Ok(Self::Krizevci),
                "Kungota" => Ok(Self::Kungota),
                "Kuzma Municipality" => Ok(Self::Kuzma),
                "Laško Municipality" => Ok(Self::Lasko),
                "Lenart Municipality" => Ok(Self::Lenart),
                "Lendava Municipality" => Ok(Self::Lendava),
                "Litija Municipality" => Ok(Self::Litija),
                "Ljubljana City Municipality" => Ok(Self::Ljubljana),
                "Ljubno Municipality" => Ok(Self::Ljubno),
                "Ljutomer Municipality" => Ok(Self::Ljutomer),
                "Logatec Municipality" => Ok(Self::Logatec),
                "Log–Dragomer Municipality" => Ok(Self::LogDragomer),
                "Lovrenc na Pohorju Municipality" => Ok(Self::LovrencNaPohorju),
                "Loška Dolina Municipality" => Ok(Self::LoskaDolina),
                "Loški Potok Municipality" => Ok(Self::LoskiPotok),
                "Lukovica Municipality" => Ok(Self::Lukovica),
                "Luče Municipality" => Ok(Self::Luče),
                "Majšperk Municipality" => Ok(Self::Majsperk),
                "Makole Municipality" => Ok(Self::Makole),
                "Maribor City Municipality" => Ok(Self::Maribor),
                "Markovci Municipality" => Ok(Self::Markovci),
                "Medvode Municipality" => Ok(Self::Medvode),
                "Mengeš Municipality" => Ok(Self::Menges),
                "Metlika Municipality" => Ok(Self::Metlika),
                "Mežica Municipality" => Ok(Self::Mezica),
                "Miklavž na Dravskem Polju Municipality" => Ok(Self::MiklavzNaDravskemPolju),
                "Miren–Kostanjevica Municipality" => Ok(Self::MirenKostanjevica),
                "Mirna Municipality" => Ok(Self::Mirna),
                "Mirna Peč Municipality" => Ok(Self::MirnaPec),
                "Mislinja Municipality" => Ok(Self::Mislinja),
                "Mokronog–Trebelno Municipality" => Ok(Self::MokronogTrebelno),
                "Moravske Toplice Municipality" => Ok(Self::MoravskeToplice),
                "Moravče Municipality" => Ok(Self::Moravce),
                "Mozirje Municipality" => Ok(Self::Mozirje),
                "Municipality of Apače" => Ok(Self::Apače),
                "Municipality of Cirkulane" => Ok(Self::Cirkulane),
                "Municipality of Ilirska Bistrica" => Ok(Self::IlirskaBistrica),
                "Municipality of Krško" => Ok(Self::Krsko),
                "Municipality of Škofljica" => Ok(Self::Skofljica),
                "Murska Sobota City Municipality" => Ok(Self::MurskaSobota),
                "Muta Municipality" => Ok(Self::Muta),
                "Naklo Municipality" => Ok(Self::Naklo),
                "Nazarje Municipality" => Ok(Self::Nazarje),
                "Nova Gorica City Municipality" => Ok(Self::NovaGorica),
                "Odranci Municipality" => Ok(Self::Odranci),
                "Oplotnica" => Ok(Self::Oplotnica),
                "Ormož Municipality" => Ok(Self::Ormoz),
                "Osilnica Municipality" => Ok(Self::Osilnica),
                "Pesnica Municipality" => Ok(Self::Pesnica),
                "Piran Municipality" => Ok(Self::Piran),
                "Pivka Municipality" => Ok(Self::Pivka),
                "Podlehnik Municipality" => Ok(Self::Podlehnik),
                "Podvelka Municipality" => Ok(Self::Podvelka),
                "Podčetrtek Municipality" => Ok(Self::Podcetrtek),
                "Poljčane Municipality" => Ok(Self::Poljcane),
                "Polzela Municipality" => Ok(Self::Polzela),
                "Postojna Municipality" => Ok(Self::Postojna),
                "Prebold Municipality" => Ok(Self::Prebold),
                "Preddvor Municipality" => Ok(Self::Preddvor),
                "Prevalje Municipality" => Ok(Self::Prevalje),
                "Ptuj City Municipality" => Ok(Self::Ptuj),
                "Puconci Municipality" => Ok(Self::Puconci),
                "Radenci Municipality" => Ok(Self::Radenci),
                "Radeče Municipality" => Ok(Self::Radece),
                "Radlje ob Dravi Municipality" => Ok(Self::RadljeObDravi),
                "Radovljica Municipality" => Ok(Self::Radovljica),
                "Ravne na Koroškem Municipality" => Ok(Self::RavneNaKoroskem),
                "Razkrižje Municipality" => Ok(Self::Razkrizje),
                "Rače–Fram Municipality" => Ok(Self::RaceFram),
                "Renče–Vogrsko Municipality" => Ok(Self::RenčeVogrsko),
                "Rečica ob Savinji Municipality" => Ok(Self::RecicaObSavinji),
                "Ribnica Municipality" => Ok(Self::Ribnica),
                "Ribnica na Pohorju Municipality" => Ok(Self::RibnicaNaPohorju),
                "Rogatec Municipality" => Ok(Self::Rogatec),
                "Rogaška Slatina Municipality" => Ok(Self::RogaskaSlatina),
                "Rogašovci Municipality" => Ok(Self::Rogasovci),
                "Ruše Municipality" => Ok(Self::Ruse),
                "Selnica ob Dravi Municipality" => Ok(Self::SelnicaObDravi),
                "Semič Municipality" => Ok(Self::Semic),
                "Sevnica Municipality" => Ok(Self::Sevnica),
                "Sežana Municipality" => Ok(Self::Sezana),
                "Slovenj Gradec City Municipality" => Ok(Self::SlovenjGradec),
                "Slovenska Bistrica Municipality" => Ok(Self::SlovenskaBistrica),
                "Slovenske Konjice Municipality" => Ok(Self::SlovenskeKonjice),
                "Sodražica Municipality" => Ok(Self::Sodrazica),
                "Solčava Municipality" => Ok(Self::Solcava),
                "Središče ob Dravi" => Ok(Self::SredisceObDravi),
                "Starše Municipality" => Ok(Self::Starse),
                "Straža Municipality" => Ok(Self::Straza),
                "Sveta Ana Municipality" => Ok(Self::SvetaAna),
                "Sveta Trojica v Slovenskih Goricah Municipality" => Ok(Self::SvetaTrojica),
                "Sveti Andraž v Slovenskih Goricah Municipality" => Ok(Self::SvetiAndraz),
                "Sveti Jurij ob Ščavnici Municipality" => Ok(Self::SvetiJurijObScavnici),
                "Sveti Jurij v Slovenskih Goricah Municipality" => {
                    Ok(Self::SvetiJurijVSlovenskihGoricah)
                }
                "Sveti Tomaž Municipality" => Ok(Self::SvetiTomaz),
                "Tabor Municipality" => Ok(Self::Tabor),
                "Tišina Municipality" => Ok(Self::Tišina),
                "Tolmin Municipality" => Ok(Self::Tolmin),
                "Trbovlje Municipality" => Ok(Self::Trbovlje),
                "Trebnje Municipality" => Ok(Self::Trebnje),
                "Trnovska Vas Municipality" => Ok(Self::TrnovskaVas),
                "Trzin Municipality" => Ok(Self::Trzin),
                "Tržič Municipality" => Ok(Self::Tržič),
                "Turnišče Municipality" => Ok(Self::Turnišče),
                "Velika Polana Municipality" => Ok(Self::VelikaPolana),
                "Velike Lašče Municipality" => Ok(Self::VelikeLašče),
                "Veržej Municipality" => Ok(Self::Veržej),
                "Videm Municipality" => Ok(Self::Videm),
                "Vipava Municipality" => Ok(Self::Vipava),
                "Vitanje Municipality" => Ok(Self::Vitanje),
                "Vodice Municipality" => Ok(Self::Vodice),
                "Vojnik Municipality" => Ok(Self::Vojnik),
                "Vransko Municipality" => Ok(Self::Vransko),
                "Vrhnika Municipality" => Ok(Self::Vrhnika),
                "Vuzenica Municipality" => Ok(Self::Vuzenica),
                "Zagorje ob Savi Municipality" => Ok(Self::ZagorjeObSavi),
                "Zavrč Municipality" => Ok(Self::Zavrč),
                "Zreče Municipality" => Ok(Self::Zreče),
                "Črenšovci Municipality" => Ok(Self::Črenšovci),
                "Črna na Koroškem Municipality" => Ok(Self::ČrnaNaKoroškem),
                "Črnomelj Municipality" => Ok(Self::Črnomelj),
                "Šalovci Municipality" => Ok(Self::Šalovci),
                "Šempeter–Vrtojba Municipality" => Ok(Self::ŠempeterVrtojba),
                "Šentilj Municipality" => Ok(Self::Šentilj),
                "Šentjernej Municipality" => Ok(Self::Šentjernej),
                "Šentjur Municipality" => Ok(Self::Šentjur),
                "Šentrupert Municipality" => Ok(Self::Šentrupert),
                "Šenčur Municipality" => Ok(Self::Šenčur),
                "Škocjan Municipality" => Ok(Self::Škocjan),
                "Škofja Loka Municipality" => Ok(Self::ŠkofjaLoka),
                "Šmarje pri Jelšah Municipality" => Ok(Self::ŠmarjePriJelšah),
                "Šmarješke Toplice Municipality" => Ok(Self::ŠmarješkeToplice),
                "Šmartno ob Paki Municipality" => Ok(Self::ŠmartnoObPaki),
                "Šmartno pri Litiji Municipality" => Ok(Self::ŠmartnoPriLitiji),
                "Šoštanj Municipality" => Ok(Self::Šoštanj),
                "Štore Municipality" => Ok(Self::Štore),
                "Žalec Municipality" => Ok(Self::Žalec),
                "Železniki Municipality" => Ok(Self::Železniki),
                "Žetale Municipality" => Ok(Self::Žetale),
                "Žiri Municipality" => Ok(Self::Žiri),
                "Žirovnica Municipality" => Ok(Self::Žirovnica),
                "Žužemberk Municipality" => Ok(Self::Žužemberk),
                _ => Err(errors::ConnectorError::InvalidDataFormat {
                    field_name: "address.state",
                }
                .into()),
            },
        }
    }
}

impl ForeignTryFrom<String> for UkraineStatesAbbreviation {
    type Error = error_stack::Report<errors::ConnectorError>;

    fn foreign_try_from(value: String) -> Result<Self, Self::Error> {
        let state_abbreviation_check =
            StringExt::<Self>::parse_enum(value.clone(), "UkraineStatesAbbreviation");

        match state_abbreviation_check {
            Ok(state_abbreviation) => Ok(state_abbreviation),
            Err(_) => match value.as_str() {
                "Autonomous Republic of Crimea" => Ok(Self::AutonomousRepublicOfCrimea),
                "Cherkasy Oblast" => Ok(Self::CherkasyOblast),
                "Chernihiv Oblast" => Ok(Self::ChernihivOblast),
                "Chernivtsi Oblast" => Ok(Self::ChernivtsiOblast),
                "Dnipropetrovsk Oblast" => Ok(Self::DnipropetrovskOblast),
                "Donetsk Oblast" => Ok(Self::DonetskOblast),
                "Ivano-Frankivsk Oblast" => Ok(Self::IvanoFrankivskOblast),
                "Kharkiv Oblast" => Ok(Self::KharkivOblast),
                "Kherson Oblast" => Ok(Self::KhersonOblast),
                "Khmelnytsky Oblast" => Ok(Self::KhmelnytskyOblast),
                "Kiev" => Ok(Self::Kiev),
                "Kirovohrad Oblast" => Ok(Self::KirovohradOblast),
                "Kyiv Oblast" => Ok(Self::KyivOblast),
                "Luhansk Oblast" => Ok(Self::LuhanskOblast),
                "Lviv Oblast" => Ok(Self::LvivOblast),
                "Mykolaiv Oblast" => Ok(Self::MykolaivOblast),
                "Odessa Oblast" => Ok(Self::OdessaOblast),
                "Rivne Oblast" => Ok(Self::RivneOblast),
                "Sumy Oblast" => Ok(Self::SumyOblast),
                "Ternopil Oblast" => Ok(Self::TernopilOblast),
                "Vinnytsia Oblast" => Ok(Self::VinnytsiaOblast),
                "Volyn Oblast" => Ok(Self::VolynOblast),
                "Zakarpattia Oblast" => Ok(Self::ZakarpattiaOblast),
                "Zaporizhzhya Oblast" => Ok(Self::ZaporizhzhyaOblast),
                "Zhytomyr Oblast" => Ok(Self::ZhytomyrOblast),
                _ => Err(errors::ConnectorError::InvalidDataFormat {
                    field_name: "address.state",
                }
                .into()),
            },
        }
    }
}

impl ForeignTryFrom<String> for BrazilStatesAbbreviation {
    type Error = error_stack::Report<errors::ConnectorError>;

    fn foreign_try_from(value: String) -> Result<Self, Self::Error> {
        let state_abbreviation_check =
            StringExt::<Self>::parse_enum(value.clone(), "BrazilStatesAbbreviation");

        match state_abbreviation_check {
            Ok(state_abbreviation) => Ok(state_abbreviation),
            Err(_) => match value.as_str() {
                "Acre" => Ok(Self::Acre),
                "Alagoas" => Ok(Self::Alagoas),
                "Amapá" => Ok(Self::Amapá),
                "Amazonas" => Ok(Self::Amazonas),
                "Bahia" => Ok(Self::Bahia),
                "Ceará" => Ok(Self::Ceará),
                "Distrito Federal" => Ok(Self::DistritoFederal),
                "Espírito Santo" => Ok(Self::EspíritoSanto),
                "Goiás" => Ok(Self::Goiás),
                "Maranhão" => Ok(Self::Maranhão),
                "Mato Grosso" => Ok(Self::MatoGrosso),
                "Mato Grosso do Sul" => Ok(Self::MatoGrossoDoSul),
                "Minas Gerais" => Ok(Self::MinasGerais),
                "Pará" => Ok(Self::Pará),
                "Paraíba" => Ok(Self::Paraíba),
                "Paraná" => Ok(Self::Paraná),
                "Pernambuco" => Ok(Self::Pernambuco),
                "Piauí" => Ok(Self::Piauí),
                "Rio de Janeiro" => Ok(Self::RioDeJaneiro),
                "Rio Grande do Norte" => Ok(Self::RioGrandeDoNorte),
                "Rio Grande do Sul" => Ok(Self::RioGrandeDoSul),
                "Rondônia" => Ok(Self::Rondônia),
                "Roraima" => Ok(Self::Roraima),
                "Santa Catarina" => Ok(Self::SantaCatarina),
                "São Paulo" => Ok(Self::SãoPaulo),
                "Sergipe" => Ok(Self::Sergipe),
                "Tocantins" => Ok(Self::Tocantins),
                _ => Err(errors::ConnectorError::InvalidDataFormat {
                    field_name: "address.state",
                }
                .into()),
            },
        }
    }
}

pub trait ForeignTryFrom<F>: Sized {
    type Error;

    fn foreign_try_from(from: F) -> Result<Self, Self::Error>;
}

#[derive(Debug)]
pub struct QrImage {
    pub data: String,
}

// Qr Image data source starts with this string
// The base64 image data will be appended to it to image data source
pub(crate) const QR_IMAGE_DATA_SOURCE_STRING: &str = "data:image/png;base64";

impl QrImage {
    pub fn new_from_data(
        data: String,
    ) -> Result<Self, error_stack::Report<common_utils::errors::QrCodeError>> {
        let qr_code = qrcode::QrCode::new(data.as_bytes())
            .change_context(common_utils::errors::QrCodeError::FailedToCreateQrCode)?;

        let qrcode_image_buffer = qr_code.render::<Luma<u8>>().build();
        let qrcode_dynamic_image = DynamicImage::ImageLuma8(qrcode_image_buffer);

        let mut image_bytes = std::io::BufWriter::new(std::io::Cursor::new(Vec::new()));

        // Encodes qrcode_dynamic_image and write it to image_bytes
        let _ = qrcode_dynamic_image.write_to(&mut image_bytes, ImageFormat::Png);

        let image_data_source = format!(
            "{},{}",
            QR_IMAGE_DATA_SOURCE_STRING,
            BASE64_ENGINE.encode(image_bytes.buffer())
        );
        Ok(Self {
            data: image_data_source,
        })
    }

    pub fn new_colored_from_data(
        data: String,
        hex_color: &str,
    ) -> Result<Self, error_stack::Report<common_utils::errors::QrCodeError>> {
        let qr_code = qrcode::QrCode::new(data.as_bytes())
            .change_context(common_utils::errors::QrCodeError::FailedToCreateQrCode)?;

        let qrcode_image_buffer = qr_code.render::<Luma<u8>>().build();
        let (width, height) = qrcode_image_buffer.dimensions();
        let mut colored_image = ImageBuffer::new(width, height);
        let rgb = Self::parse_hex_color(hex_color)?;

        for (x, y, pixel) in qrcode_image_buffer.enumerate_pixels() {
            let luminance = pixel.0[0];
            let color = if luminance == 0 {
                Rgba([rgb.0, rgb.1, rgb.2, 255])
            } else {
                Rgba([255, 255, 255, 255])
            };
            colored_image.put_pixel(x, y, color);
        }

        let qrcode_dynamic_image = DynamicImage::ImageRgba8(colored_image);
        let mut image_bytes = std::io::Cursor::new(Vec::new());
        qrcode_dynamic_image
            .write_to(&mut image_bytes, ImageFormat::Png)
            .change_context(common_utils::errors::QrCodeError::FailedToCreateQrCode)?;

        let image_data_source = format!(
            "{},{}",
            QR_IMAGE_DATA_SOURCE_STRING,
            BASE64_ENGINE.encode(image_bytes.get_ref())
        );

        Ok(Self {
            data: image_data_source,
        })
    }

    pub fn parse_hex_color(hex: &str) -> Result<(u8, u8, u8), common_utils::errors::QrCodeError> {
        let hex = hex.trim_start_matches('#');
        if hex.len() == 6 {
            let r = u8::from_str_radix(&hex[0..2], 16).ok();
            let g = u8::from_str_radix(&hex[2..4], 16).ok();
            let b = u8::from_str_radix(&hex[4..6], 16).ok();
            if let (Some(r), Some(g), Some(b)) = (r, g, b) {
                return Ok((r, g, b));
            }
        }
        Err(common_utils::errors::QrCodeError::InvalidHexColor)
    }
}

#[cfg(test)]
mod tests {
    use crate::utils;
    #[test]
    fn test_image_data_source_url() {
        let qr_image_data_source_url = utils::QrImage::new_from_data("Hyperswitch".to_string());
        assert!(qr_image_data_source_url.is_ok());
    }
}

pub fn is_mandate_supported(
    selected_pmd: PaymentMethodData,
    payment_method_type: Option<enums::PaymentMethodType>,
    mandate_implemented_pmds: HashSet<PaymentMethodDataType>,
    connector: &'static str,
) -> Result<(), Error> {
    if mandate_implemented_pmds.contains(&PaymentMethodDataType::from(selected_pmd.clone())) {
        Ok(())
    } else {
        match payment_method_type {
            Some(pm_type) => Err(errors::ConnectorError::NotSupported {
                message: format!("{} mandate payment", pm_type),
                connector,
            }
            .into()),
            None => Err(errors::ConnectorError::NotSupported {
                message: "mandate payment".to_string(),
                connector,
            }
            .into()),
        }
    }
}

pub fn get_mandate_details(
    setup_mandate_details: Option<mandates::MandateData>,
) -> Result<Option<mandates::MandateAmountData>, error_stack::Report<errors::ConnectorError>> {
    setup_mandate_details
        .map(|mandate_data| match &mandate_data.mandate_type {
            Some(mandates::MandateDataType::SingleUse(mandate))
            | Some(mandates::MandateDataType::MultiUse(Some(mandate))) => Ok(mandate.clone()),
            Some(mandates::MandateDataType::MultiUse(None)) => {
                Err(errors::ConnectorError::MissingRequiredField {
                    field_name: "setup_future_usage.mandate_data.mandate_type.multi_use.amount",
                }
                .into())
            }
            None => Err(errors::ConnectorError::MissingRequiredField {
                field_name: "setup_future_usage.mandate_data.mandate_type",
            }
            .into()),
        })
        .transpose()
}

pub fn collect_values_by_removing_signature(value: &Value, signature: &String) -> Vec<String> {
    match value {
        Value::Null => vec!["null".to_owned()],
        Value::Bool(b) => vec![b.to_string()],
        Value::Number(n) => match n.as_f64() {
            Some(f) => vec![format!("{f:.2}")],
            None => vec![n.to_string()],
        },
        Value::String(s) => {
            if signature == s {
                vec![]
            } else {
                vec![s.clone()]
            }
        }
        Value::Array(arr) => arr
            .iter()
            .flat_map(|v| collect_values_by_removing_signature(v, signature))
            .collect(),
        Value::Object(obj) => obj
            .values()
            .flat_map(|v| collect_values_by_removing_signature(v, signature))
            .collect(),
    }
}

pub fn collect_and_sort_values_by_removing_signature(
    value: &Value,
    signature: &String,
) -> Vec<String> {
    let mut values = collect_values_by_removing_signature(value, signature);
    values.sort();
    values
}

#[derive(Debug, strum::Display, Eq, PartialEq, Hash)]
pub enum PaymentMethodDataType {
    Card,
    Knet,
    Benefit,
    MomoAtm,
    CardRedirect,
    AliPayQr,
    AliPayRedirect,
    AliPayHkRedirect,
    AmazonPayRedirect,
    MomoRedirect,
    KakaoPayRedirect,
    GoPayRedirect,
    GcashRedirect,
    ApplePay,
    ApplePayRedirect,
    ApplePayThirdPartySdk,
    DanaRedirect,
    DuitNow,
    GooglePay,
    GooglePayRedirect,
    GooglePayThirdPartySdk,
    MbWayRedirect,
    MobilePayRedirect,
    PaypalRedirect,
    PaypalSdk,
    Paze,
    SamsungPay,
    TwintRedirect,
    VippsRedirect,
    TouchNGoRedirect,
    WeChatPayRedirect,
    WeChatPayQr,
    CashappQr,
    SwishQr,
    KlarnaRedirect,
    KlarnaSdk,
    AffirmRedirect,
    AfterpayClearpayRedirect,
    PayBrightRedirect,
    WalleyRedirect,
    AlmaRedirect,
    AtomeRedirect,
    BancontactCard,
    Bizum,
    Blik,
    Eft,
    Eps,
    Giropay,
    Ideal,
    Interac,
    LocalBankRedirect,
    OnlineBankingCzechRepublic,
    OnlineBankingFinland,
    OnlineBankingPoland,
    OnlineBankingSlovakia,
    OpenBankingUk,
    Przelewy24,
    Sofort,
    Trustly,
    OnlineBankingFpx,
    OnlineBankingThailand,
    AchBankDebit,
    SepaBankDebit,
    BecsBankDebit,
    BacsBankDebit,
    AchBankTransfer,
    SepaBankTransfer,
    BacsBankTransfer,
    MultibancoBankTransfer,
    PermataBankTransfer,
    BcaBankTransfer,
    BniVaBankTransfer,
    BriVaBankTransfer,
    CimbVaBankTransfer,
    DanamonVaBankTransfer,
    MandiriVaBankTransfer,
    Pix,
    Pse,
    Crypto,
    MandatePayment,
    Reward,
    Upi,
    Boleto,
    Efecty,
    PagoEfectivo,
    RedCompra,
    RedPagos,
    Alfamart,
    Indomaret,
    Oxxo,
    SevenEleven,
    Lawson,
    MiniStop,
    FamilyMart,
    Seicomart,
    PayEasy,
    Givex,
    PaySafeCar,
    CardToken,
    LocalBankTransfer,
    Mifinity,
    Fps,
    PromptPay,
    VietQr,
    OpenBanking,
    NetworkToken,
    NetworkTransactionIdAndCardDetails,
    DirectCarrierBilling,
    InstantBankTransfer,
}

impl From<PaymentMethodData> for PaymentMethodDataType {
    fn from(pm_data: PaymentMethodData) -> Self {
        match pm_data {
            PaymentMethodData::Card(_) => Self::Card,
            PaymentMethodData::NetworkToken(_) => Self::NetworkToken,
            PaymentMethodData::CardDetailsForNetworkTransactionId(_) => {
                Self::NetworkTransactionIdAndCardDetails
            }
            PaymentMethodData::CardRedirect(card_redirect_data) => match card_redirect_data {
                payment_method_data::CardRedirectData::Knet {} => Self::Knet,
                payment_method_data::CardRedirectData::Benefit {} => Self::Benefit,
                payment_method_data::CardRedirectData::MomoAtm {} => Self::MomoAtm,
                payment_method_data::CardRedirectData::CardRedirect {} => Self::CardRedirect,
            },
            PaymentMethodData::Wallet(wallet_data) => match wallet_data {
                payment_method_data::WalletData::AliPayQr(_) => Self::AliPayQr,
                payment_method_data::WalletData::AliPayRedirect(_) => Self::AliPayRedirect,
                payment_method_data::WalletData::AliPayHkRedirect(_) => Self::AliPayHkRedirect,
                payment_method_data::WalletData::AmazonPayRedirect(_) => Self::AmazonPayRedirect,
                payment_method_data::WalletData::MomoRedirect(_) => Self::MomoRedirect,
                payment_method_data::WalletData::KakaoPayRedirect(_) => Self::KakaoPayRedirect,
                payment_method_data::WalletData::GoPayRedirect(_) => Self::GoPayRedirect,
                payment_method_data::WalletData::GcashRedirect(_) => Self::GcashRedirect,
                payment_method_data::WalletData::ApplePay(_) => Self::ApplePay,
                payment_method_data::WalletData::ApplePayRedirect(_) => Self::ApplePayRedirect,
                payment_method_data::WalletData::ApplePayThirdPartySdk(_) => {
                    Self::ApplePayThirdPartySdk
                }
                payment_method_data::WalletData::DanaRedirect {} => Self::DanaRedirect,
                payment_method_data::WalletData::GooglePay(_) => Self::GooglePay,
                payment_method_data::WalletData::GooglePayRedirect(_) => Self::GooglePayRedirect,
                payment_method_data::WalletData::GooglePayThirdPartySdk(_) => {
                    Self::GooglePayThirdPartySdk
                }
                payment_method_data::WalletData::MbWayRedirect(_) => Self::MbWayRedirect,
                payment_method_data::WalletData::MobilePayRedirect(_) => Self::MobilePayRedirect,
                payment_method_data::WalletData::PaypalRedirect(_) => Self::PaypalRedirect,
                payment_method_data::WalletData::PaypalSdk(_) => Self::PaypalSdk,
                payment_method_data::WalletData::Paze(_) => Self::Paze,
                payment_method_data::WalletData::SamsungPay(_) => Self::SamsungPay,
                payment_method_data::WalletData::TwintRedirect {} => Self::TwintRedirect,
                payment_method_data::WalletData::VippsRedirect {} => Self::VippsRedirect,
                payment_method_data::WalletData::TouchNGoRedirect(_) => Self::TouchNGoRedirect,
                payment_method_data::WalletData::WeChatPayRedirect(_) => Self::WeChatPayRedirect,
                payment_method_data::WalletData::WeChatPayQr(_) => Self::WeChatPayQr,
                payment_method_data::WalletData::CashappQr(_) => Self::CashappQr,
                payment_method_data::WalletData::SwishQr(_) => Self::SwishQr,
                payment_method_data::WalletData::Mifinity(_) => Self::Mifinity,
            },
            PaymentMethodData::PayLater(pay_later_data) => match pay_later_data {
                payment_method_data::PayLaterData::KlarnaRedirect { .. } => Self::KlarnaRedirect,
                payment_method_data::PayLaterData::KlarnaSdk { .. } => Self::KlarnaSdk,
                payment_method_data::PayLaterData::AffirmRedirect {} => Self::AffirmRedirect,
                payment_method_data::PayLaterData::AfterpayClearpayRedirect { .. } => {
                    Self::AfterpayClearpayRedirect
                }
                payment_method_data::PayLaterData::PayBrightRedirect {} => Self::PayBrightRedirect,
                payment_method_data::PayLaterData::WalleyRedirect {} => Self::WalleyRedirect,
                payment_method_data::PayLaterData::AlmaRedirect {} => Self::AlmaRedirect,
                payment_method_data::PayLaterData::AtomeRedirect {} => Self::AtomeRedirect,
            },
            PaymentMethodData::BankRedirect(bank_redirect_data) => match bank_redirect_data {
                payment_method_data::BankRedirectData::BancontactCard { .. } => {
                    Self::BancontactCard
                }
                payment_method_data::BankRedirectData::Bizum {} => Self::Bizum,
                payment_method_data::BankRedirectData::Blik { .. } => Self::Blik,
                payment_method_data::BankRedirectData::Eft { .. } => Self::Eft,
                payment_method_data::BankRedirectData::Eps { .. } => Self::Eps,
                payment_method_data::BankRedirectData::Giropay { .. } => Self::Giropay,
                payment_method_data::BankRedirectData::Ideal { .. } => Self::Ideal,
                payment_method_data::BankRedirectData::Interac { .. } => Self::Interac,
                payment_method_data::BankRedirectData::OnlineBankingCzechRepublic { .. } => {
                    Self::OnlineBankingCzechRepublic
                }
                payment_method_data::BankRedirectData::OnlineBankingFinland { .. } => {
                    Self::OnlineBankingFinland
                }
                payment_method_data::BankRedirectData::OnlineBankingPoland { .. } => {
                    Self::OnlineBankingPoland
                }
                payment_method_data::BankRedirectData::OnlineBankingSlovakia { .. } => {
                    Self::OnlineBankingSlovakia
                }
                payment_method_data::BankRedirectData::OpenBankingUk { .. } => Self::OpenBankingUk,
                payment_method_data::BankRedirectData::Przelewy24 { .. } => Self::Przelewy24,
                payment_method_data::BankRedirectData::Sofort { .. } => Self::Sofort,
                payment_method_data::BankRedirectData::Trustly { .. } => Self::Trustly,
                payment_method_data::BankRedirectData::OnlineBankingFpx { .. } => {
                    Self::OnlineBankingFpx
                }
                payment_method_data::BankRedirectData::OnlineBankingThailand { .. } => {
                    Self::OnlineBankingThailand
                }
                payment_method_data::BankRedirectData::LocalBankRedirect {} => {
                    Self::LocalBankRedirect
                }
            },
            PaymentMethodData::BankDebit(bank_debit_data) => match bank_debit_data {
                payment_method_data::BankDebitData::AchBankDebit { .. } => Self::AchBankDebit,
                payment_method_data::BankDebitData::SepaBankDebit { .. } => Self::SepaBankDebit,
                payment_method_data::BankDebitData::BecsBankDebit { .. } => Self::BecsBankDebit,
                payment_method_data::BankDebitData::BacsBankDebit { .. } => Self::BacsBankDebit,
            },
            PaymentMethodData::BankTransfer(bank_transfer_data) => match *bank_transfer_data {
                payment_method_data::BankTransferData::AchBankTransfer { .. } => {
                    Self::AchBankTransfer
                }
                payment_method_data::BankTransferData::SepaBankTransfer { .. } => {
                    Self::SepaBankTransfer
                }
                payment_method_data::BankTransferData::BacsBankTransfer { .. } => {
                    Self::BacsBankTransfer
                }
                payment_method_data::BankTransferData::MultibancoBankTransfer { .. } => {
                    Self::MultibancoBankTransfer
                }
                payment_method_data::BankTransferData::PermataBankTransfer { .. } => {
                    Self::PermataBankTransfer
                }
                payment_method_data::BankTransferData::BcaBankTransfer { .. } => {
                    Self::BcaBankTransfer
                }
                payment_method_data::BankTransferData::BniVaBankTransfer { .. } => {
                    Self::BniVaBankTransfer
                }
                payment_method_data::BankTransferData::BriVaBankTransfer { .. } => {
                    Self::BriVaBankTransfer
                }
                payment_method_data::BankTransferData::CimbVaBankTransfer { .. } => {
                    Self::CimbVaBankTransfer
                }
                payment_method_data::BankTransferData::DanamonVaBankTransfer { .. } => {
                    Self::DanamonVaBankTransfer
                }
                payment_method_data::BankTransferData::MandiriVaBankTransfer { .. } => {
                    Self::MandiriVaBankTransfer
                }
                payment_method_data::BankTransferData::Pix { .. } => Self::Pix,
                payment_method_data::BankTransferData::Pse {} => Self::Pse,
                payment_method_data::BankTransferData::LocalBankTransfer { .. } => {
                    Self::LocalBankTransfer
                }
                payment_method_data::BankTransferData::InstantBankTransfer {} => {
                    Self::InstantBankTransfer
                }
            },
            PaymentMethodData::Crypto(_) => Self::Crypto,
            PaymentMethodData::MandatePayment => Self::MandatePayment,
            PaymentMethodData::Reward => Self::Reward,
            PaymentMethodData::Upi(_) => Self::Upi,
            PaymentMethodData::Voucher(voucher_data) => match voucher_data {
                payment_method_data::VoucherData::Boleto(_) => Self::Boleto,
                payment_method_data::VoucherData::Efecty => Self::Efecty,
                payment_method_data::VoucherData::PagoEfectivo => Self::PagoEfectivo,
                payment_method_data::VoucherData::RedCompra => Self::RedCompra,
                payment_method_data::VoucherData::RedPagos => Self::RedPagos,
                payment_method_data::VoucherData::Alfamart(_) => Self::Alfamart,
                payment_method_data::VoucherData::Indomaret(_) => Self::Indomaret,
                payment_method_data::VoucherData::Oxxo => Self::Oxxo,
                payment_method_data::VoucherData::SevenEleven(_) => Self::SevenEleven,
                payment_method_data::VoucherData::Lawson(_) => Self::Lawson,
                payment_method_data::VoucherData::MiniStop(_) => Self::MiniStop,
                payment_method_data::VoucherData::FamilyMart(_) => Self::FamilyMart,
                payment_method_data::VoucherData::Seicomart(_) => Self::Seicomart,
                payment_method_data::VoucherData::PayEasy(_) => Self::PayEasy,
            },
            PaymentMethodData::RealTimePayment(real_time_payment_data) => {
                match *real_time_payment_data {
                    payment_method_data::RealTimePaymentData::DuitNow {} => Self::DuitNow,
                    payment_method_data::RealTimePaymentData::Fps {} => Self::Fps,
                    payment_method_data::RealTimePaymentData::PromptPay {} => Self::PromptPay,
                    payment_method_data::RealTimePaymentData::VietQr {} => Self::VietQr,
                }
            }
            PaymentMethodData::GiftCard(gift_card_data) => match *gift_card_data {
                payment_method_data::GiftCardData::Givex(_) => Self::Givex,
                payment_method_data::GiftCardData::PaySafeCard {} => Self::PaySafeCar,
            },
            PaymentMethodData::CardToken(_) => Self::CardToken,
            PaymentMethodData::OpenBanking(data) => match data {
                payment_method_data::OpenBankingData::OpenBankingPIS {} => Self::OpenBanking,
            },
            PaymentMethodData::MobilePayment(mobile_payment_data) => match mobile_payment_data {
                payment_method_data::MobilePaymentData::DirectCarrierBilling { .. } => {
                    Self::DirectCarrierBilling
                }
            },
        }
    }
}
pub trait ApplePay {
    fn get_applepay_decoded_payment_data(&self) -> Result<Secret<String>, Error>;
}

impl ApplePay for payment_method_data::ApplePayWalletData {
    fn get_applepay_decoded_payment_data(&self) -> Result<Secret<String>, Error> {
        let token = Secret::new(
            String::from_utf8(BASE64_ENGINE.decode(&self.payment_data).change_context(
                errors::ConnectorError::InvalidWalletToken {
                    wallet_name: "Apple Pay".to_string(),
                },
            )?)
            .change_context(errors::ConnectorError::InvalidWalletToken {
                wallet_name: "Apple Pay".to_string(),
            })?,
        );
        Ok(token)
    }
}

pub trait WalletData {
    fn get_wallet_token(&self) -> Result<Secret<String>, Error>;
    fn get_wallet_token_as_json<T>(&self, wallet_name: String) -> Result<T, Error>
    where
        T: serde::de::DeserializeOwned;
    fn get_encoded_wallet_token(&self) -> Result<String, Error>;
}

impl WalletData for payment_method_data::WalletData {
    fn get_wallet_token(&self) -> Result<Secret<String>, Error> {
        match self {
            Self::GooglePay(data) => Ok(Secret::new(data.tokenization_data.token.clone())),
            Self::ApplePay(data) => Ok(data.get_applepay_decoded_payment_data()?),
            Self::PaypalSdk(data) => Ok(Secret::new(data.token.clone())),
            _ => Err(errors::ConnectorError::InvalidWallet.into()),
        }
    }
    fn get_wallet_token_as_json<T>(&self, wallet_name: String) -> Result<T, Error>
    where
        T: serde::de::DeserializeOwned,
    {
        serde_json::from_str::<T>(self.get_wallet_token()?.peek())
            .change_context(errors::ConnectorError::InvalidWalletToken { wallet_name })
    }

    fn get_encoded_wallet_token(&self) -> Result<String, Error> {
        match self {
            Self::GooglePay(_) => {
                let json_token: Value = self.get_wallet_token_as_json("Google Pay".to_owned())?;
                let token_as_vec = serde_json::to_vec(&json_token).change_context(
                    errors::ConnectorError::InvalidWalletToken {
                        wallet_name: "Google Pay".to_string(),
                    },
                )?;
                let encoded_token = BASE64_ENGINE.encode(token_as_vec);
                Ok(encoded_token)
            }
            _ => Err(
                errors::ConnectorError::NotImplemented("SELECTED PAYMENT METHOD".to_owned()).into(),
            ),
        }
    }
}

pub fn deserialize_xml_to_struct<T: serde::de::DeserializeOwned>(
    xml_data: &[u8],
) -> Result<T, errors::ConnectorError> {
    let response_str = std::str::from_utf8(xml_data)
        .map_err(|e| {
            router_env::logger::error!("Error converting response data to UTF-8: {:?}", e);
            errors::ConnectorError::ResponseDeserializationFailed
        })?
        .trim();
    let result: T = quick_xml::de::from_str(response_str).map_err(|e| {
        router_env::logger::error!("Error deserializing XML response: {:?}", e);
        errors::ConnectorError::ResponseDeserializationFailed
    })?;

    Ok(result)
}

pub fn is_html_response(response: &str) -> bool {
    response.starts_with("<html>") || response.starts_with("<!DOCTYPE html>")
}

#[cfg(feature = "payouts")]
pub trait PayoutsData {
    fn get_transfer_id(&self) -> Result<String, Error>;
    fn get_customer_details(
        &self,
    ) -> Result<hyperswitch_domain_models::router_request_types::CustomerDetails, Error>;
    fn get_vendor_details(&self) -> Result<PayoutVendorAccountDetails, Error>;
    #[cfg(feature = "payouts")]
    fn get_payout_type(&self) -> Result<enums::PayoutType, Error>;
}

#[cfg(feature = "payouts")]
impl PayoutsData for hyperswitch_domain_models::router_request_types::PayoutsData {
    fn get_transfer_id(&self) -> Result<String, Error> {
        self.connector_payout_id
            .clone()
            .ok_or_else(missing_field_err("transfer_id"))
    }
    fn get_customer_details(
        &self,
    ) -> Result<hyperswitch_domain_models::router_request_types::CustomerDetails, Error> {
        self.customer_details
            .clone()
            .ok_or_else(missing_field_err("customer_details"))
    }
    fn get_vendor_details(&self) -> Result<PayoutVendorAccountDetails, Error> {
        self.vendor_details
            .clone()
            .ok_or_else(missing_field_err("vendor_details"))
    }
    #[cfg(feature = "payouts")]
    fn get_payout_type(&self) -> Result<enums::PayoutType, Error> {
        self.payout_type
            .to_owned()
            .ok_or_else(missing_field_err("payout_type"))
    }
}
pub trait RevokeMandateRequestData {
    fn get_connector_mandate_id(&self) -> Result<String, Error>;
}

impl RevokeMandateRequestData for MandateRevokeRequestData {
    fn get_connector_mandate_id(&self) -> Result<String, Error> {
        self.connector_mandate_id
            .clone()
            .ok_or_else(missing_field_err("connector_mandate_id"))
    }
}
pub trait RecurringMandateData {
    fn get_original_payment_amount(&self) -> Result<i64, Error>;
    fn get_original_payment_currency(&self) -> Result<enums::Currency, Error>;
}

impl RecurringMandateData for RecurringMandatePaymentData {
    fn get_original_payment_amount(&self) -> Result<i64, Error> {
        self.original_payment_authorized_amount
            .ok_or_else(missing_field_err("original_payment_authorized_amount"))
    }
    fn get_original_payment_currency(&self) -> Result<enums::Currency, Error> {
        self.original_payment_authorized_currency
            .ok_or_else(missing_field_err("original_payment_authorized_currency"))
    }
}

#[cfg(feature = "payouts")]
impl CardData for api_models::payouts::CardPayout {
    fn get_card_expiry_year_2_digit(&self) -> Result<Secret<String>, errors::ConnectorError> {
        let binding = self.expiry_year.clone();
        let year = binding.peek();
        Ok(Secret::new(
            year.get(year.len() - 2..)
                .ok_or(errors::ConnectorError::RequestEncodingFailed)?
                .to_string(),
        ))
    }
    fn get_card_expiry_month_2_digit(&self) -> Result<Secret<String>, errors::ConnectorError> {
        let exp_month = self
            .expiry_month
            .peek()
            .to_string()
            .parse::<u8>()
            .map_err(|_| errors::ConnectorError::InvalidDataFormat {
                field_name: "payment_method_data.card.card_exp_month",
            })?;
        let month = ::cards::CardExpirationMonth::try_from(exp_month).map_err(|_| {
            errors::ConnectorError::InvalidDataFormat {
                field_name: "payment_method_data.card.card_exp_month",
            }
        })?;
        Ok(Secret::new(month.two_digits()))
    }
    fn get_card_issuer(&self) -> Result<CardIssuer, Error> {
        get_card_issuer(self.card_number.peek())
    }
    fn get_card_expiry_month_year_2_digit_with_delimiter(
        &self,
        delimiter: String,
    ) -> Result<Secret<String>, errors::ConnectorError> {
        let year = self.get_card_expiry_year_2_digit()?;
        Ok(Secret::new(format!(
            "{}{}{}",
            self.expiry_month.peek(),
            delimiter,
            year.peek()
        )))
    }
    fn get_expiry_date_as_yyyymm(&self, delimiter: &str) -> Secret<String> {
        let year = self.get_expiry_year_4_digit();
        Secret::new(format!(
            "{}{}{}",
            year.peek(),
            delimiter,
            self.expiry_month.peek()
        ))
    }
    fn get_expiry_date_as_mmyyyy(&self, delimiter: &str) -> Secret<String> {
        let year = self.get_expiry_year_4_digit();
        Secret::new(format!(
            "{}{}{}",
            self.expiry_month.peek(),
            delimiter,
            year.peek()
        ))
    }
    fn get_expiry_year_4_digit(&self) -> Secret<String> {
        let mut year = self.expiry_year.peek().clone();
        if year.len() == 2 {
            year = format!("20{}", year);
        }
        Secret::new(year)
    }
    fn get_expiry_date_as_yymm(&self) -> Result<Secret<String>, errors::ConnectorError> {
        let year = self.get_card_expiry_year_2_digit()?.expose();
        let month = self.expiry_month.clone().expose();
        Ok(Secret::new(format!("{year}{month}")))
    }
    fn get_expiry_month_as_i8(&self) -> Result<Secret<i8>, Error> {
        self.expiry_month
            .peek()
            .clone()
            .parse::<i8>()
            .change_context(errors::ConnectorError::ResponseDeserializationFailed)
            .map(Secret::new)
    }
    fn get_expiry_year_as_i32(&self) -> Result<Secret<i32>, Error> {
        self.expiry_year
            .peek()
            .clone()
            .parse::<i32>()
            .change_context(errors::ConnectorError::ResponseDeserializationFailed)
            .map(Secret::new)
    }

    fn get_expiry_date_as_mmyy(&self) -> Result<Secret<String>, errors::ConnectorError> {
        let year = self.get_card_expiry_year_2_digit()?.expose();
        let month = self.expiry_month.clone().expose();
        Ok(Secret::new(format!("{month}{year}")))
    }

    fn get_expiry_year_as_4_digit_i32(&self) -> Result<Secret<i32>, Error> {
        self.get_expiry_year_4_digit()
            .peek()
            .clone()
            .parse::<i32>()
            .change_context(errors::ConnectorError::ResponseDeserializationFailed)
            .map(Secret::new)
    }
    fn get_cardholder_name(&self) -> Result<Secret<String>, Error> {
        self.card_holder_name
            .clone()
            .ok_or_else(missing_field_err("card.card_holder_name"))
    }
}

pub trait NetworkTokenData {
    fn get_card_issuer(&self) -> Result<CardIssuer, Error>;
    fn get_expiry_year_4_digit(&self) -> Secret<String>;
    fn get_network_token(&self) -> NetworkTokenNumber;
    fn get_network_token_expiry_month(&self) -> Secret<String>;
    fn get_network_token_expiry_year(&self) -> Secret<String>;
    fn get_cryptogram(&self) -> Option<Secret<String>>;
}

impl NetworkTokenData for payment_method_data::NetworkTokenData {
    #[cfg(feature = "v1")]
    fn get_card_issuer(&self) -> Result<CardIssuer, Error> {
        get_card_issuer(self.token_number.peek())
    }

    #[cfg(feature = "v2")]
    fn get_card_issuer(&self) -> Result<CardIssuer, Error> {
        get_card_issuer(self.network_token.peek())
    }

    #[cfg(feature = "v1")]
    fn get_expiry_year_4_digit(&self) -> Secret<String> {
        let mut year = self.token_exp_year.peek().clone();
        if year.len() == 2 {
            year = format!("20{}", year);
        }
        Secret::new(year)
    }

    #[cfg(feature = "v2")]
    fn get_expiry_year_4_digit(&self) -> Secret<String> {
        let mut year = self.network_token_exp_year.peek().clone();
        if year.len() == 2 {
            year = format!("20{}", year);
        }
        Secret::new(year)
    }

    #[cfg(feature = "v1")]
    fn get_network_token(&self) -> NetworkTokenNumber {
        self.token_number.clone()
    }

    #[cfg(feature = "v2")]
    fn get_network_token(&self) -> NetworkTokenNumber {
        self.network_token.clone()
    }

    #[cfg(feature = "v1")]
    fn get_network_token_expiry_month(&self) -> Secret<String> {
        self.token_exp_month.clone()
    }

    #[cfg(feature = "v2")]
    fn get_network_token_expiry_month(&self) -> Secret<String> {
        self.network_token_exp_month.clone()
    }

    #[cfg(feature = "v1")]
    fn get_network_token_expiry_year(&self) -> Secret<String> {
        self.token_exp_year.clone()
    }

    #[cfg(feature = "v2")]
    fn get_network_token_expiry_year(&self) -> Secret<String> {
        self.network_token_exp_year.clone()
    }

    #[cfg(feature = "v1")]
    fn get_cryptogram(&self) -> Option<Secret<String>> {
        self.token_cryptogram.clone()
    }

    #[cfg(feature = "v2")]
    fn get_cryptogram(&self) -> Option<Secret<String>> {
        self.cryptogram.clone()
    }
}

pub fn convert_uppercase<'de, D, T>(v: D) -> Result<T, D::Error>
where
    D: serde::Deserializer<'de>,
    T: FromStr,
    <T as FromStr>::Err: std::fmt::Debug + std::fmt::Display + std::error::Error,
{
    use serde::de::Error;
    let output = <&str>::deserialize(v)?;
    output.to_uppercase().parse::<T>().map_err(D::Error::custom)
}

pub(crate) fn convert_setup_mandate_router_data_to_authorize_router_data(
    data: &SetupMandateRouterData,
) -> PaymentsAuthorizeData {
    PaymentsAuthorizeData {
        currency: data.request.currency,
        payment_method_data: data.request.payment_method_data.clone(),
        confirm: data.request.confirm,
        statement_descriptor_suffix: data.request.statement_descriptor_suffix.clone(),
        mandate_id: data.request.mandate_id.clone(),
        setup_future_usage: data.request.setup_future_usage,
        off_session: data.request.off_session,
        setup_mandate_details: data.request.setup_mandate_details.clone(),
        router_return_url: data.request.router_return_url.clone(),
        email: data.request.email.clone(),
        customer_name: data.request.customer_name.clone(),
        amount: 0,
        order_tax_amount: Some(MinorUnit::zero()),
        minor_amount: MinorUnit::new(0),
        statement_descriptor: None,
        capture_method: data.request.capture_method,
        webhook_url: None,
        complete_authorize_url: None,
        browser_info: data.request.browser_info.clone(),
        order_details: None,
        order_category: None,
        session_token: None,
        enrolled_for_3ds: true,
        related_transaction_id: None,
        payment_experience: None,
        payment_method_type: None,
        customer_id: None,
        surcharge_details: None,
        request_extended_authorization: None,
        request_incremental_authorization: data.request.request_incremental_authorization,
        metadata: None,
        authentication_data: None,
        customer_acceptance: data.request.customer_acceptance.clone(),
        split_payments: None, // TODO: allow charges on mandates?
        merchant_order_reference_id: None,
        integrity_object: None,
        additional_payment_method_data: None,
        shipping_cost: data.request.shipping_cost,
        merchant_account_id: None,
        merchant_config_currency: None,
        connector_testing_data: data.request.connector_testing_data.clone(),
    }
}

pub(crate) fn convert_payment_authorize_router_response<F1, F2, T1, T2>(
    item: (&ConnectorRouterData<F1, T1, PaymentsResponseData>, T2),
) -> ConnectorRouterData<F2, T2, PaymentsResponseData> {
    let data = item.0;
    let request = item.1;
    ConnectorRouterData {
        flow: PhantomData,
        request,
        merchant_id: data.merchant_id.clone(),
        connector: data.connector.clone(),
        attempt_id: data.attempt_id.clone(),
        tenant_id: data.tenant_id.clone(),
        status: data.status,
        payment_method: data.payment_method,
        connector_auth_type: data.connector_auth_type.clone(),
        description: data.description.clone(),
        address: data.address.clone(),
        auth_type: data.auth_type,
        connector_meta_data: data.connector_meta_data.clone(),
        connector_wallets_details: data.connector_wallets_details.clone(),
        amount_captured: data.amount_captured,
        minor_amount_captured: data.minor_amount_captured,
        access_token: data.access_token.clone(),
        response: data.response.clone(),
        payment_id: data.payment_id.clone(),
        session_token: data.session_token.clone(),
        reference_id: data.reference_id.clone(),
        customer_id: data.customer_id.clone(),
        payment_method_token: None,
        preprocessing_id: None,
        connector_customer: data.connector_customer.clone(),
        recurring_mandate_payment_data: data.recurring_mandate_payment_data.clone(),
        connector_request_reference_id: data.connector_request_reference_id.clone(),
        #[cfg(feature = "payouts")]
        payout_method_data: data.payout_method_data.clone(),
        #[cfg(feature = "payouts")]
        quote_id: data.quote_id.clone(),
        test_mode: data.test_mode,
        payment_method_status: None,
        payment_method_balance: data.payment_method_balance.clone(),
        connector_api_version: data.connector_api_version.clone(),
        connector_http_status_code: data.connector_http_status_code,
        external_latency: data.external_latency,
        apple_pay_flow: data.apple_pay_flow.clone(),
        frm_metadata: data.frm_metadata.clone(),
        dispute_id: data.dispute_id.clone(),
        refund_id: data.refund_id.clone(),
        connector_response: data.connector_response.clone(),
        integrity_check: Ok(()),
        additional_merchant_data: data.additional_merchant_data.clone(),
        header_payload: data.header_payload.clone(),
        connector_mandate_request_reference_id: data.connector_mandate_request_reference_id.clone(),
        authentication_id: data.authentication_id.clone(),
        psd2_sca_exemption_type: data.psd2_sca_exemption_type,
        whole_connector_response: data.whole_connector_response.clone(),
    }
}

pub fn generate_12_digit_number() -> u64 {
    let mut rng = rand::thread_rng();
    rng.gen_range(100_000_000_000..=999_999_999_999)
}

/// Normalizes a string by converting to lowercase, performing NFKD normalization(https://unicode.org/reports/tr15/#Description_Norm),and removing special characters and spaces.
pub fn normalize_string(value: String) -> Result<String, regex::Error> {
    let nfkd_value = value.nfkd().collect::<String>();
    let lowercase_value = nfkd_value.to_lowercase();
    static REGEX: LazyLock<Result<Regex, regex::Error>> =
        LazyLock::new(|| Regex::new(r"[^a-z0-9]"));
    let regex = REGEX.as_ref().map_err(|e| e.clone())?;
    let normalized = regex.replace_all(&lowercase_value, "").to_string();
    Ok(normalized)
}
#[cfg(feature = "frm")]
pub trait FrmTransactionRouterDataRequest {
    fn is_payment_successful(&self) -> Option<bool>;
}

#[cfg(feature = "frm")]
impl FrmTransactionRouterDataRequest for FrmTransactionRouterData {
    fn is_payment_successful(&self) -> Option<bool> {
        match self.status {
            AttemptStatus::AuthenticationFailed
            | AttemptStatus::RouterDeclined
            | AttemptStatus::AuthorizationFailed
            | AttemptStatus::Voided
            | AttemptStatus::CaptureFailed
            | AttemptStatus::Failure
            | AttemptStatus::AutoRefunded => Some(false),

            AttemptStatus::AuthenticationSuccessful
            | AttemptStatus::PartialChargedAndChargeable
            | AttemptStatus::Authorized
            | AttemptStatus::Charged => Some(true),

            AttemptStatus::Started
            | AttemptStatus::AuthenticationPending
            | AttemptStatus::Authorizing
            | AttemptStatus::CodInitiated
            | AttemptStatus::VoidInitiated
            | AttemptStatus::CaptureInitiated
            | AttemptStatus::VoidFailed
            | AttemptStatus::PartialCharged
            | AttemptStatus::Unresolved
            | AttemptStatus::Pending
            | AttemptStatus::PaymentMethodAwaited
            | AttemptStatus::ConfirmationAwaited
            | AttemptStatus::DeviceDataCollectionPending => None,
        }
    }
}

#[cfg(feature = "frm")]
pub trait FraudCheckCheckoutRequest {
    fn get_order_details(&self) -> Result<Vec<OrderDetailsWithAmount>, Error>;
}

#[cfg(feature = "frm")]
impl FraudCheckCheckoutRequest for FraudCheckCheckoutData {
    fn get_order_details(&self) -> Result<Vec<OrderDetailsWithAmount>, Error> {
        self.order_details
            .clone()
            .ok_or_else(missing_field_err("order_details"))
    }
}

#[cfg(feature = "frm")]
pub trait FraudCheckTransactionRequest {
    fn get_currency(&self) -> Result<enums::Currency, Error>;
}
#[cfg(feature = "frm")]
impl FraudCheckTransactionRequest for FraudCheckTransactionData {
    fn get_currency(&self) -> Result<enums::Currency, Error> {
        self.currency.ok_or_else(missing_field_err("currency"))
    }
}

/// Custom deserializer for Option<Currency> that treats empty strings as None
pub fn deserialize_optional_currency<'de, D>(
    deserializer: D,
) -> Result<Option<enums::Currency>, D::Error>
where
    D: serde::Deserializer<'de>,
{
    let string_data: Option<String> = Option::deserialize(deserializer)?;
    match string_data {
        Some(ref value) if !value.is_empty() => value
            .clone()
            .parse_enum("Currency")
            .map(Some)
            .map_err(|_| serde::de::Error::custom(format!("Invalid currency code: {}", value))),
        _ => Ok(None),
    }
}
#[cfg(feature = "payouts")]
pub trait CustomerDetails {
    fn get_customer_id(&self) -> Result<id_type::CustomerId, errors::ConnectorError>;
    fn get_customer_name(
        &self,
    ) -> Result<Secret<String, masking::WithType>, errors::ConnectorError>;
    fn get_customer_email(&self) -> Result<Email, errors::ConnectorError>;
    fn get_customer_phone(
        &self,
    ) -> Result<Secret<String, masking::WithType>, errors::ConnectorError>;
    fn get_customer_phone_country_code(&self) -> Result<String, errors::ConnectorError>;
}

#[cfg(feature = "payouts")]
impl CustomerDetails for hyperswitch_domain_models::router_request_types::CustomerDetails {
    fn get_customer_id(&self) -> Result<id_type::CustomerId, errors::ConnectorError> {
        self.customer_id
            .clone()
            .ok_or(errors::ConnectorError::MissingRequiredField {
                field_name: "customer_id",
            })
    }

    fn get_customer_name(
        &self,
    ) -> Result<Secret<String, masking::WithType>, errors::ConnectorError> {
        self.name
            .clone()
            .ok_or(errors::ConnectorError::MissingRequiredField {
                field_name: "customer_name",
            })
    }

    fn get_customer_email(&self) -> Result<Email, errors::ConnectorError> {
        self.email
            .clone()
            .ok_or(errors::ConnectorError::MissingRequiredField {
                field_name: "customer_email",
            })
    }

    fn get_customer_phone(
        &self,
    ) -> Result<Secret<String, masking::WithType>, errors::ConnectorError> {
        self.phone
            .clone()
            .ok_or(errors::ConnectorError::MissingRequiredField {
                field_name: "customer_phone",
            })
    }

    fn get_customer_phone_country_code(&self) -> Result<String, errors::ConnectorError> {
        self.phone_country_code
            .clone()
            .ok_or(errors::ConnectorError::MissingRequiredField {
                field_name: "customer_phone_country_code",
            })
    }
}

pub fn get_card_details(
    payment_method_data: PaymentMethodData,
    connector_name: &'static str,
) -> Result<Card, errors::ConnectorError> {
    match payment_method_data {
        PaymentMethodData::Card(details) => Ok(details),
        _ => Err(errors::ConnectorError::NotSupported {
            message: SELECTED_PAYMENT_METHOD.to_string(),
            connector: connector_name,
        })?,
    }
}

pub fn get_authorise_integrity_object<T>(
    amount_convertor: &dyn AmountConvertor<Output = T>,
    amount: T,
    currency: String,
) -> Result<AuthoriseIntegrityObject, error_stack::Report<errors::ConnectorError>> {
    let currency_enum = enums::Currency::from_str(currency.to_uppercase().as_str())
        .change_context(errors::ConnectorError::ParsingFailed)?;

    let amount_in_minor_unit =
        convert_back_amount_to_minor_units(amount_convertor, amount, currency_enum)?;

    Ok(AuthoriseIntegrityObject {
        amount: amount_in_minor_unit,
        currency: currency_enum,
    })
}

pub fn get_sync_integrity_object<T>(
    amount_convertor: &dyn AmountConvertor<Output = T>,
    amount: T,
    currency: String,
) -> Result<SyncIntegrityObject, error_stack::Report<errors::ConnectorError>> {
    let currency_enum = enums::Currency::from_str(currency.to_uppercase().as_str())
        .change_context(errors::ConnectorError::ParsingFailed)?;
    let amount_in_minor_unit =
        convert_back_amount_to_minor_units(amount_convertor, amount, currency_enum)?;

    Ok(SyncIntegrityObject {
        amount: Some(amount_in_minor_unit),
        currency: Some(currency_enum),
    })
}

pub fn get_capture_integrity_object<T>(
    amount_convertor: &dyn AmountConvertor<Output = T>,
    capture_amount: Option<T>,
    currency: String,
) -> Result<CaptureIntegrityObject, error_stack::Report<errors::ConnectorError>> {
    let currency_enum = enums::Currency::from_str(currency.to_uppercase().as_str())
        .change_context(errors::ConnectorError::ParsingFailed)?;

    let capture_amount_in_minor_unit = capture_amount
        .map(|amount| convert_back_amount_to_minor_units(amount_convertor, amount, currency_enum))
        .transpose()?;

    Ok(CaptureIntegrityObject {
        capture_amount: capture_amount_in_minor_unit,
        currency: currency_enum,
    })
}

pub fn get_refund_integrity_object<T>(
    amount_convertor: &dyn AmountConvertor<Output = T>,
    refund_amount: T,
    currency: String,
) -> Result<RefundIntegrityObject, error_stack::Report<errors::ConnectorError>> {
    let currency_enum = enums::Currency::from_str(currency.to_uppercase().as_str())
        .change_context(errors::ConnectorError::ParsingFailed)?;

    let refund_amount_in_minor_unit =
        convert_back_amount_to_minor_units(amount_convertor, refund_amount, currency_enum)?;

    Ok(RefundIntegrityObject {
        currency: currency_enum,
        refund_amount: refund_amount_in_minor_unit,
    })
}

#[cfg(feature = "frm")]
pub trait FraudCheckSaleRequest {
    fn get_order_details(&self) -> Result<Vec<OrderDetailsWithAmount>, Error>;
}
#[cfg(feature = "frm")]
impl FraudCheckSaleRequest for FraudCheckSaleData {
    fn get_order_details(&self) -> Result<Vec<OrderDetailsWithAmount>, Error> {
        self.order_details
            .clone()
            .ok_or_else(missing_field_err("order_details"))
    }
}

#[cfg(feature = "frm")]
pub trait FraudCheckRecordReturnRequest {
    fn get_currency(&self) -> Result<enums::Currency, Error>;
}
#[cfg(feature = "frm")]
impl FraudCheckRecordReturnRequest for FraudCheckRecordReturnData {
    fn get_currency(&self) -> Result<enums::Currency, Error> {
        self.currency.ok_or_else(missing_field_err("currency"))
    }
}

pub trait SplitPaymentData {
    fn get_split_payment_data(&self) -> Option<common_types::payments::SplitPaymentsRequest>;
}

impl SplitPaymentData for PaymentsCaptureData {
    fn get_split_payment_data(&self) -> Option<common_types::payments::SplitPaymentsRequest> {
        None
    }
}

impl SplitPaymentData for PaymentsAuthorizeData {
    fn get_split_payment_data(&self) -> Option<common_types::payments::SplitPaymentsRequest> {
        self.split_payments.clone()
    }
}

impl SplitPaymentData for PaymentsSyncData {
    fn get_split_payment_data(&self) -> Option<common_types::payments::SplitPaymentsRequest> {
        self.split_payments.clone()
    }
}

impl SplitPaymentData for PaymentsCancelData {
    fn get_split_payment_data(&self) -> Option<common_types::payments::SplitPaymentsRequest> {
        None
    }
}

impl SplitPaymentData for SetupMandateRequestData {
    fn get_split_payment_data(&self) -> Option<common_types::payments::SplitPaymentsRequest> {
        None
    }
<<<<<<< HEAD
}

pub fn get_refund_integrity_object<T>(
    amount_convertor: &dyn AmountConvertor<Output = T>,
    refund_amount: T,
    currency: String,
) -> Result<RefundIntegrityObject, error_stack::Report<errors::ConnectorError>> {
    let currency_enum = enums::Currency::from_str(currency.to_uppercase().as_str())
        .change_context(errors::ConnectorError::ParsingFailed)?;

    let refund_amount_in_minor_unit =
        convert_back_amount_to_minor_units(amount_convertor, refund_amount, currency_enum)?;

    Ok(RefundIntegrityObject {
        currency: currency_enum,
        refund_amount: refund_amount_in_minor_unit,
    })
}

pub fn get_capture_integrity_object<T>(
    amount_convertor: &dyn AmountConvertor<Output = T>,
    capture_amount: Option<T>,
    currency: String,
) -> Result<CaptureIntegrityObject, error_stack::Report<errors::ConnectorError>> {
    let currency_enum = enums::Currency::from_str(currency.to_uppercase().as_str())
        .change_context(errors::ConnectorError::ParsingFailed)?;

    let capture_amount_in_minor_unit = capture_amount
        .map(|amount| convert_back_amount_to_minor_units(amount_convertor, amount, currency_enum))
        .transpose()?;

    Ok(CaptureIntegrityObject {
        capture_amount: capture_amount_in_minor_unit,
        currency: currency_enum,
    })
}

pub fn get_sync_integrity_object<T>(
    amount_convertor: &dyn AmountConvertor<Output = T>,
    amount: T,
    currency: String,
) -> Result<SyncIntegrityObject, error_stack::Report<errors::ConnectorError>> {
    let currency_enum = enums::Currency::from_str(currency.to_uppercase().as_str())
        .change_context(errors::ConnectorError::ParsingFailed)?;
    let amount_in_minor_unit =
        convert_back_amount_to_minor_units(amount_convertor, amount, currency_enum)?;

    Ok(SyncIntegrityObject {
        amount: Some(amount_in_minor_unit),
        currency: Some(currency_enum),
    })
}

pub fn get_authorise_integrity_object<T>(
    amount_convertor: &dyn AmountConvertor<Output = T>,
    amount: T,
    currency: String,
) -> Result<AuthoriseIntegrityObject, error_stack::Report<errors::ConnectorError>> {
    let currency_enum = enums::Currency::from_str(currency.to_uppercase().as_str())
        .change_context(errors::ConnectorError::ParsingFailed)?;

    let amount_in_minor_unit =
        convert_back_amount_to_minor_units(amount_convertor, amount, currency_enum)?;

    Ok(AuthoriseIntegrityObject {
        amount: amount_in_minor_unit,
        currency: currency_enum,
    })
}

pub struct XmlSerializer;
impl XmlSerializer {
    pub fn serialize_to_xml_bytes<T: Serialize>(
        item: &T,
        xml_version: &str,
        xml_encoding: Option<&str>,
        xml_standalone: Option<&str>,
        xml_doc_type: &str,
    ) -> Result<Vec<u8>, error_stack::Report<errors::ConnectorError>> {
        let mut xml_bytes = Vec::new();
        let mut writer = Writer::new(std::io::Cursor::new(&mut xml_bytes));

        writer
            .write_event(Event::Decl(BytesDecl::new(
                xml_version,
                xml_encoding,
                xml_standalone,
            )))
            .change_context(errors::ConnectorError::RequestEncodingFailed)
            .attach_printable("Failed to write XML declaration")?;

        writer
            .write_event(Event::DocType(BytesText::from_escaped(xml_doc_type)))
            .change_context(errors::ConnectorError::RequestEncodingFailed)
            .attach_printable("Failed to write the XML declaration")?;

        let xml_body = quick_xml::se::to_string(&item)
            .change_context(errors::ConnectorError::RequestEncodingFailed)
            .attach_printable("Failed to serialize the XML body")?;

        writer
            .write_event(Event::Text(BytesText::from_escaped(xml_body)))
            .change_context(errors::ConnectorError::RequestEncodingFailed)
            .attach_printable("Failed to serialize the XML body")?;

        Ok(xml_bytes)
    }
=======
>>>>>>> 0465886f
}<|MERGE_RESOLUTION|>--- conflicted
+++ resolved
@@ -6437,75 +6437,6 @@
     fn get_split_payment_data(&self) -> Option<common_types::payments::SplitPaymentsRequest> {
         None
     }
-<<<<<<< HEAD
-}
-
-pub fn get_refund_integrity_object<T>(
-    amount_convertor: &dyn AmountConvertor<Output = T>,
-    refund_amount: T,
-    currency: String,
-) -> Result<RefundIntegrityObject, error_stack::Report<errors::ConnectorError>> {
-    let currency_enum = enums::Currency::from_str(currency.to_uppercase().as_str())
-        .change_context(errors::ConnectorError::ParsingFailed)?;
-
-    let refund_amount_in_minor_unit =
-        convert_back_amount_to_minor_units(amount_convertor, refund_amount, currency_enum)?;
-
-    Ok(RefundIntegrityObject {
-        currency: currency_enum,
-        refund_amount: refund_amount_in_minor_unit,
-    })
-}
-
-pub fn get_capture_integrity_object<T>(
-    amount_convertor: &dyn AmountConvertor<Output = T>,
-    capture_amount: Option<T>,
-    currency: String,
-) -> Result<CaptureIntegrityObject, error_stack::Report<errors::ConnectorError>> {
-    let currency_enum = enums::Currency::from_str(currency.to_uppercase().as_str())
-        .change_context(errors::ConnectorError::ParsingFailed)?;
-
-    let capture_amount_in_minor_unit = capture_amount
-        .map(|amount| convert_back_amount_to_minor_units(amount_convertor, amount, currency_enum))
-        .transpose()?;
-
-    Ok(CaptureIntegrityObject {
-        capture_amount: capture_amount_in_minor_unit,
-        currency: currency_enum,
-    })
-}
-
-pub fn get_sync_integrity_object<T>(
-    amount_convertor: &dyn AmountConvertor<Output = T>,
-    amount: T,
-    currency: String,
-) -> Result<SyncIntegrityObject, error_stack::Report<errors::ConnectorError>> {
-    let currency_enum = enums::Currency::from_str(currency.to_uppercase().as_str())
-        .change_context(errors::ConnectorError::ParsingFailed)?;
-    let amount_in_minor_unit =
-        convert_back_amount_to_minor_units(amount_convertor, amount, currency_enum)?;
-
-    Ok(SyncIntegrityObject {
-        amount: Some(amount_in_minor_unit),
-        currency: Some(currency_enum),
-    })
-}
-
-pub fn get_authorise_integrity_object<T>(
-    amount_convertor: &dyn AmountConvertor<Output = T>,
-    amount: T,
-    currency: String,
-) -> Result<AuthoriseIntegrityObject, error_stack::Report<errors::ConnectorError>> {
-    let currency_enum = enums::Currency::from_str(currency.to_uppercase().as_str())
-        .change_context(errors::ConnectorError::ParsingFailed)?;
-
-    let amount_in_minor_unit =
-        convert_back_amount_to_minor_units(amount_convertor, amount, currency_enum)?;
-
-    Ok(AuthoriseIntegrityObject {
-        amount: amount_in_minor_unit,
-        currency: currency_enum,
-    })
 }
 
 pub struct XmlSerializer;
@@ -6545,6 +6476,4 @@
 
         Ok(xml_bytes)
     }
-=======
->>>>>>> 0465886f
 }