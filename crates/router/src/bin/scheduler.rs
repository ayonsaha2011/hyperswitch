#![recursion_limit = "256"]
use std::{str::FromStr, sync::Arc};

use actix_web::{dev::Server, web, Scope};
use api_models::health_check::SchedulerHealthCheckResponse;
use common_utils::ext_traits::{OptionExt, StringExt};
use diesel_models::process_tracker as storage;
use error_stack::ResultExt;
use router::{
    configs::settings::{CmdLineConf, Settings},
    core::{
        errors::{self, CustomResult},
        health_check::HealthCheckInterface,
    },
    logger, routes,
    services::{self, api},
    workflows,
};
use router_env::{instrument, tracing};
use scheduler::{
    consumer::workflows::ProcessTrackerWorkflow, errors::ProcessTrackerError,
    workflows::ProcessTrackerWorkflows, SchedulerAppState,
};
use storage_impl::errors::ApplicationError;
use tokio::sync::{mpsc, oneshot};

const SCHEDULER_FLOW: &str = "SCHEDULER_FLOW";
#[tokio::main]
async fn main() -> CustomResult<(), ProcessTrackerError> {
    let cmd_line = <CmdLineConf as clap::Parser>::parse();

    #[allow(clippy::expect_used)]
    let conf = Settings::with_config_path(cmd_line.config_path)
        .expect("Unable to construct application configuration");
    let api_client = Box::new(
        services::ProxyClient::new(
            conf.proxy.clone(),
            services::proxy_bypass_urls(&conf.locker),
        )
        .change_context(errors::ProcessTrackerError::ConfigurationError)?,
    );
    // channel for listening to redis disconnect events
    let (redis_shutdown_signal_tx, redis_shutdown_signal_rx) = oneshot::channel();
    let state = Box::pin(routes::AppState::new(
        conf,
        redis_shutdown_signal_tx,
        api_client,
    ))
    .await;
    // channel to shutdown scheduler gracefully
    let (tx, rx) = mpsc::channel(1);
    tokio::spawn(router::receiver_for_error(
        redis_shutdown_signal_rx,
        tx.clone(),
    ));

    #[allow(clippy::expect_used)]
    let scheduler_flow_str =
        std::env::var(SCHEDULER_FLOW).expect("SCHEDULER_FLOW environment variable not set");
    #[allow(clippy::expect_used)]
    let scheduler_flow = scheduler::SchedulerFlow::from_str(&scheduler_flow_str)
        .expect("Unable to parse SchedulerFlow from environment variable");

    #[cfg(feature = "vergen")]
    println!(
        "Starting {scheduler_flow} (Version: {})",
        router_env::git_tag!()
    );

    let _guard = router_env::setup(
        &state.conf.log,
        &scheduler_flow_str,
        [router_env::service_name!()],
    );

    #[allow(clippy::expect_used)]
    let web_server = Box::pin(start_web_server(
        state.clone(),
        scheduler_flow_str.to_string(),
    ))
    .await
    .expect("Failed to create the server");

    tokio::spawn(async move {
        let _ = web_server.await;
        logger::error!("The health check probe stopped working!");
    });

    logger::debug!(startup_config=?state.conf);

    start_scheduler(&state, scheduler_flow, (tx, rx)).await?;

    eprintln!("Scheduler shut down");
    Ok(())
}

pub async fn start_web_server(
    state: routes::AppState,
    service: String,
) -> errors::ApplicationResult<Server> {
    let server = state
        .conf
        .scheduler
        .as_ref()
        .ok_or(ApplicationError::InvalidConfigurationValueError(
            "Scheduler server is invalidly configured".into(),
        ))?
        .server
        .clone();

    let web_server = actix_web::HttpServer::new(move || {
        actix_web::App::new().service(Health::server(state.clone(), service.clone()))
    })
    .bind((server.host.as_str(), server.port))?
    .workers(server.workers)
    .run();
    let _ = web_server.handle();

    Ok(web_server)
}

pub struct Health;

impl Health {
    pub fn server(state: routes::AppState, service: String) -> Scope {
        web::scope("health")
            .app_data(web::Data::new(state))
            .app_data(web::Data::new(service))
            .service(web::resource("").route(web::get().to(health)))
            .service(web::resource("/ready").route(web::get().to(deep_health_check)))
    }
}

#[instrument(skip_all)]
pub async fn health() -> impl actix_web::Responder {
    logger::info!("Scheduler health was called");
    actix_web::HttpResponse::Ok().body("Scheduler health is good")
}
#[instrument(skip_all)]
pub async fn deep_health_check(
    state: web::Data<routes::AppState>,
    service: web::Data<String>,
) -> impl actix_web::Responder {
    let report = deep_health_check_func(state, service).await;
    match report {
        Ok(response) => services::http_response_json(
            serde_json::to_string(&response)
                .map_err(|err| {
                    logger::error!(serialization_error=?err);
                })
                .unwrap_or_default(),
        ),
        Err(err) => api::log_and_return_error_response(err),
    }
}
#[instrument(skip_all)]
pub async fn deep_health_check_func(
    state: web::Data<routes::AppState>,
    service: web::Data<String>,
) -> errors::RouterResult<SchedulerHealthCheckResponse> {
    logger::info!("{} deep health check was called", service.into_inner());

    logger::debug!("Database health check begin");

    let db_status = state.health_check_db().await.map(|_| true).map_err(|err| {
        error_stack::report!(errors::ApiErrorResponse::HealthCheckError {
            component: "Database",
            message: err.to_string()
        })
    })?;

    logger::debug!("Database health check end");

    logger::debug!("Redis health check begin");

    let redis_status = state
        .health_check_redis()
        .await
        .map(|_| true)
        .map_err(|err| {
            error_stack::report!(errors::ApiErrorResponse::HealthCheckError {
                component: "Redis",
                message: err.to_string()
            })
        })?;

    let outgoing_req_check = state
        .health_check_outgoing()
        .await
        .map(|_| true)
        .map_err(|err| {
            error_stack::report!(errors::ApiErrorResponse::HealthCheckError {
                component: "Outgoing Request",
                message: err.to_string()
            })
        })?;

    logger::debug!("Redis health check end");

    let response = SchedulerHealthCheckResponse {
        database: db_status,
        redis: redis_status,
        outgoing_request: outgoing_req_check,
    };

    Ok(response)
}

#[derive(Debug, Copy, Clone)]
pub struct WorkflowRunner;

#[async_trait::async_trait]
impl ProcessTrackerWorkflows<routes::AppState> for WorkflowRunner {
    async fn trigger_workflow<'a>(
        &'a self,
        state: &'a routes::AppState,
        process: storage::ProcessTracker,
    ) -> CustomResult<(), ProcessTrackerError> {
        let runner = process
            .runner
            .clone()
            .get_required_value("runner")
            .change_context(ProcessTrackerError::MissingRequiredField)
            .attach_printable("Missing runner field in process information")?;
        let runner: storage::ProcessTrackerRunner = runner
            .parse_enum("ProcessTrackerRunner")
            .change_context(ProcessTrackerError::UnexpectedFlow)
            .attach_printable("Failed to parse workflow runner name")?;

        let get_operation = |runner: storage::ProcessTrackerRunner| -> CustomResult<
            Box<dyn ProcessTrackerWorkflow<routes::AppState>>,
            ProcessTrackerError,
        > {
            match runner {
                storage::ProcessTrackerRunner::PaymentsSyncWorkflow => {
                    Ok(Box::new(workflows::payment_sync::PaymentsSyncWorkflow))
                }
                storage::ProcessTrackerRunner::RefundWorkflowRouter => {
                    Ok(Box::new(workflows::refund_router::RefundWorkflowRouter))
                }
                storage::ProcessTrackerRunner::DeleteTokenizeDataWorkflow => Ok(Box::new(
                    workflows::tokenized_data::DeleteTokenizeDataWorkflow,
                )),
                storage::ProcessTrackerRunner::ApiKeyExpiryWorkflow => {
                    #[cfg(feature = "email")]
                    {
                        Ok(Box::new(workflows::api_key_expiry::ApiKeyExpiryWorkflow))
                    }

                    #[cfg(not(feature = "email"))]
                    {
                        Err(error_stack::report!(ProcessTrackerError::UnexpectedFlow))
                            .attach_printable(
                                "Cannot run API key expiry workflow when email feature is disabled",
                            )
                    }
                }
<<<<<<< HEAD
=======
                storage::ProcessTrackerRunner::OutgoingWebhookRetryWorkflow => Ok(Box::new(
                    workflows::outgoing_webhook_retry::OutgoingWebhookRetryWorkflow,
                )),
>>>>>>> b74435b6
            }
        };

        let operation = get_operation(runner)?;

        let app_state = &state.clone();
        let output = operation.execute_workflow(app_state, process.clone()).await;
        match output {
            Ok(_) => operation.success_handler(app_state, process).await,
            Err(error) => match operation
                .error_handler(app_state, process.clone(), error)
                .await
            {
                Ok(_) => (),
                Err(error) => {
                    logger::error!(%error, "Failed while handling error");
                    let status = state
                        .get_db()
                        .as_scheduler()
                        .finish_process_with_business_status(process, "GLOBAL_FAILURE".to_string())
                        .await;
                    if let Err(err) = status {
                        logger::error!(%err, "Failed while performing database operation: GLOBAL_FAILURE");
                    }
                }
            },
        };
        Ok(())
    }
}

async fn start_scheduler(
    state: &routes::AppState,
    scheduler_flow: scheduler::SchedulerFlow,
    channel: (mpsc::Sender<()>, mpsc::Receiver<()>),
) -> CustomResult<(), ProcessTrackerError> {
    let scheduler_settings = state
        .conf
        .scheduler
        .clone()
        .ok_or(errors::ProcessTrackerError::ConfigurationError)?;
    scheduler::start_process_tracker(
        state,
        scheduler_flow,
        Arc::new(scheduler_settings),
        channel,
        WorkflowRunner {},
    )
    .await
}<|MERGE_RESOLUTION|>--- conflicted
+++ resolved
@@ -255,12 +255,9 @@
                             )
                     }
                 }
-<<<<<<< HEAD
-=======
                 storage::ProcessTrackerRunner::OutgoingWebhookRetryWorkflow => Ok(Box::new(
                     workflows::outgoing_webhook_retry::OutgoingWebhookRetryWorkflow,
                 )),
->>>>>>> b74435b6
             }
         };
 
