use base64::Engine;
use common_utils::ext_traits::ValueExt;
use error_stack::{IntoReport, ResultExt};
use masking::Secret;
use serde::{Deserialize, Deserializer, Serialize};

use crate::{
    connector::utils::PaymentsAuthorizeRequestData,
    consts,
    core::errors,
    services,
    types::{self, api, storage::enums},
};

#[derive(Default, Debug, Serialize, Eq, PartialEq)]
pub struct BamboraCard {
    name: Secret<String>,
    number: Secret<String, common_utils::pii::CardNumber>,
    expiry_month: Secret<String>,
    expiry_year: Secret<String>,
    cvd: Secret<String>,
    complete: bool,
    #[serde(skip_serializing_if = "Option::is_none")]
    #[serde(rename = "3d_secure")]
    three_d_secure: Option<ThreeDSecure>,
}

#[derive(Default, Debug, Serialize, Eq, PartialEq)]
pub struct ThreeDSecure {
    browser: Option<BamboraBrowserInfo>, //Needed only in case of 3Ds 2.0. Need to update request for this.
    enabled: bool,
    version: Option<i64>,
    auth_required: Option<bool>,
}

#[derive(Default, Debug, Serialize, Eq, PartialEq)]
pub struct BamboraBrowserInfo {
    accept_header: String,
    java_enabled: bool,
    language: String,
    color_depth: u8,
    screen_height: u32,
    screen_width: u32,
    time_zone: i32,
    user_agent: String,
    javascript_enabled: bool,
}

#[derive(Default, Debug, Serialize, Eq, PartialEq)]
pub struct BamboraPaymentsRequest {
    amount: i64,
    payment_method: PaymentMethod,
    customer_ip: Option<std::net::IpAddr>,
    term_url: Option<String>,
    card: BamboraCard,
}

fn get_browser_info(item: &types::PaymentsAuthorizeRouterData) -> Option<BamboraBrowserInfo> {
    if matches!(item.auth_type, enums::AuthenticationType::ThreeDs) {
        item.request
            .browser_info
            .as_ref()
            .map(|info| BamboraBrowserInfo {
                accept_header: info.accept_header.clone(),
                java_enabled: info.java_enabled,
                language: info.language.clone(),
                color_depth: info.color_depth,
                screen_height: info.screen_height,
                screen_width: info.screen_width,
                time_zone: info.time_zone,
                user_agent: info.user_agent.clone(),
                javascript_enabled: info.java_script_enabled,
            })
    } else {
        None
    }
}

impl TryFrom<&types::CompleteAuthorizeData> for BamboraThreedsContinueRequest {
    type Error = error_stack::Report<errors::ConnectorError>;
    fn try_from(value: &types::CompleteAuthorizeData) -> Result<Self, Self::Error> {
        let card_response: CardResponse = value
            .payload
            .clone()
            .ok_or(errors::ConnectorError::MissingRequiredField {
                field_name: "payload",
            })?
            .parse_value("CardResponse")
            .change_context(errors::ConnectorError::ParsingFailed)?;
        let bambora_req = Self {
            payment_method: "credit_card".to_string(),
            card_response,
        };
        Ok(bambora_req)
    }
}

impl TryFrom<&types::PaymentsAuthorizeRouterData> for BamboraPaymentsRequest {
    type Error = error_stack::Report<errors::ConnectorError>;
    fn try_from(item: &types::PaymentsAuthorizeRouterData) -> Result<Self, Self::Error> {
        match item.request.payment_method_data.clone() {
            api::PaymentMethodData::Card(req_card) => {
                let three_ds = match item.auth_type {
                    enums::AuthenticationType::ThreeDs => Some(ThreeDSecure {
                        enabled: true,
                        browser: get_browser_info(item),
                        version: Some(2),
                        auth_required: Some(true),
                    }),
                    enums::AuthenticationType::NoThreeDs => None,
                };
                let bambora_card = BamboraCard {
                    name: req_card.card_holder_name,
                    number: req_card.card_number,
                    expiry_month: req_card.card_exp_month,
                    expiry_year: req_card.card_exp_year,
                    cvd: req_card.card_cvc,
                    three_d_secure: three_ds,
                    complete: item.request.is_auto_capture()?,
                };
                let browser_info = item.request.get_browser_info()?;
                Ok(Self {
                    amount: item.request.amount,
                    payment_method: PaymentMethod::Card,
                    card: bambora_card,
                    customer_ip: browser_info.ip_address,
                    term_url: item.request.complete_authorize_url.clone(),
                })
            }
            _ => Err(errors::ConnectorError::NotImplemented("Payment methods".to_string()).into()),
        }
    }
}

impl TryFrom<&types::PaymentsCancelRouterData> for BamboraPaymentsRequest {
    type Error = error_stack::Report<errors::ConnectorError>;
    fn try_from(_item: &types::PaymentsCancelRouterData) -> Result<Self, Self::Error> {
        Ok(Self {
            amount: 0,
            ..Default::default()
        })
    }
}

pub struct BamboraAuthType {
    pub(super) api_key: String,
}

impl TryFrom<&types::ConnectorAuthType> for BamboraAuthType {
    type Error = error_stack::Report<errors::ConnectorError>;
    fn try_from(auth_type: &types::ConnectorAuthType) -> Result<Self, Self::Error> {
        if let types::ConnectorAuthType::BodyKey { api_key, key1 } = auth_type {
            let auth_key = format!("{key1}:{api_key}");
            let auth_header = format!("Passcode {}", consts::BASE64_ENGINE.encode(auth_key));
            Ok(Self {
                api_key: auth_header,
            })
        } else {
            Err(errors::ConnectorError::FailedToObtainAuthType)?
        }
    }
}

pub enum PaymentFlow {
    Authorize,
    Capture,
    Void,
}

// PaymentsResponse
impl<F, T>
    TryFrom<(
        types::ResponseRouterData<F, BamboraResponse, T, types::PaymentsResponseData>,
        PaymentFlow,
    )> for types::RouterData<F, T, types::PaymentsResponseData>
{
    type Error = error_stack::Report<errors::ConnectorError>;
    fn try_from(
        data: (
            types::ResponseRouterData<F, BamboraResponse, T, types::PaymentsResponseData>,
            PaymentFlow,
        ),
    ) -> Result<Self, Self::Error> {
        let flow = data.1;
        let item = data.0;
        match item.response {
            BamboraResponse::NormalTransaction(pg_response) => Ok(Self {
                status: match pg_response.approved.as_str() {
                    "0" => match flow {
                        PaymentFlow::Authorize => enums::AttemptStatus::AuthorizationFailed,
                        PaymentFlow::Capture => enums::AttemptStatus::Failure,
                        PaymentFlow::Void => enums::AttemptStatus::VoidFailed,
                    },
                    "1" => match flow {
                        PaymentFlow::Authorize => enums::AttemptStatus::Authorized,
                        PaymentFlow::Capture => enums::AttemptStatus::Charged,
                        PaymentFlow::Void => enums::AttemptStatus::Voided,
                    },
                    &_ => Err(errors::ConnectorError::ResponseDeserializationFailed)?,
                },
<<<<<<< HEAD
                &_ => Err(errors::ConnectorError::ResponseDeserializationFailed)?,
            },
            response: Ok(types::PaymentsResponseData::TransactionResponse {
                resource_id: types::ResponseId::ConnectorTransactionId(pg_response.id.to_string()),
                redirection_data: None,
                mandate_reference: None,
                connector_metadata: None,
                network_txn_id: None,
=======
                response: Ok(types::PaymentsResponseData::TransactionResponse {
                    resource_id: types::ResponseId::ConnectorTransactionId(
                        pg_response.id.to_string(),
                    ),
                    redirection_data: None,
                    mandate_reference: None,
                    connector_metadata: None,
                }),
                ..item.data
>>>>>>> 897250eb
            }),

            BamboraResponse::ThreeDsResponse(response) => {
                let value = url::form_urlencoded::parse(response.contents.as_bytes())
                    .map(|(key, val)| [key, val].concat())
                    .collect();
                let redirection_data = Some(services::RedirectForm::Html { html_data: value });
                Ok(Self {
                    status: enums::AttemptStatus::AuthenticationPending,
                    response: Ok(types::PaymentsResponseData::TransactionResponse {
                        resource_id: types::ResponseId::NoResponseId,
                        redirection_data,
                        mandate_reference: None,
                        connector_metadata: Some(
                            serde_json::to_value(BamboraMeta {
                                three_d_session_data: response.three_d_session_data,
                            })
                            .into_report()
                            .change_context(errors::ConnectorError::ResponseHandlingFailed)?,
                        ),
                    }),
                    ..item.data
                })
            }
        }
    }
}

fn str_or_i32<'de, D>(deserializer: D) -> Result<String, D::Error>
where
    D: Deserializer<'de>,
{
    #[derive(Deserialize)]
    #[serde(untagged)]
    enum StrOrI32 {
        Str(String),
        I32(i32),
    }

    let value = StrOrI32::deserialize(deserializer)?;
    let res = match value {
        StrOrI32::Str(v) => v,
        StrOrI32::I32(v) => v.to_string(),
    };
    Ok(res)
}

#[derive(Debug, Clone, Deserialize)]
#[serde(untagged)]
pub enum BamboraResponse {
    NormalTransaction(Box<BamboraPaymentsResponse>),
    ThreeDsResponse(Box<Bambora3DsResponse>),
}

#[derive(Default, Debug, Clone, Deserialize, PartialEq)]
pub struct BamboraPaymentsResponse {
    #[serde(deserialize_with = "str_or_i32")]
    id: String,
    authorizing_merchant_id: i32,
    #[serde(deserialize_with = "str_or_i32")]
    approved: String,
    #[serde(deserialize_with = "str_or_i32")]
    message_id: String,
    message: String,
    auth_code: String,
    created: String,
    amount: f32,
    order_number: String,
    #[serde(rename = "type")]
    payment_type: String,
    comments: Option<String>,
    batch_number: Option<String>,
    total_refunds: Option<f32>,
    total_completions: Option<f32>,
    payment_method: String,
    card: CardData,
    billing: Option<AddressData>,
    shipping: Option<AddressData>,
    custom: CustomData,
    adjusted_by: Option<Vec<AdjustedBy>>,
    links: Vec<Links>,
    risk_score: Option<f32>,
}

#[derive(Debug, Clone, Deserialize)]
pub struct Bambora3DsResponse {
    #[serde(rename = "3d_session_data")]
    three_d_session_data: String,
    contents: String,
}

#[derive(Debug, Serialize, Default, Deserialize)]
pub struct BamboraMeta {
    pub three_d_session_data: String,
}

#[derive(Default, Debug, Serialize, Eq, PartialEq)]
pub struct BamboraThreedsContinueRequest {
    pub(crate) payment_method: String,
    pub card_response: CardResponse,
}

#[derive(Default, Debug, Deserialize, Serialize, Eq, PartialEq)]
pub struct CardResponse {
    pub(crate) cres: Option<common_utils::pii::SecretSerdeValue>,
}

#[derive(Default, Debug, Clone, Deserialize, PartialEq)]
pub struct CardData {
    name: Option<String>,
    expiry_month: Option<String>,
    expiry_year: Option<String>,
    card_type: String,
    last_four: String,
    card_bin: Option<String>,
    avs_result: String,
    cvd_result: String,
    cavv_result: Option<String>,
    address_match: Option<i32>,
    postal_result: Option<i32>,
    avs: Option<AvsObject>,
}

#[derive(Default, Debug, Clone, Serialize, Deserialize, PartialEq)]
pub struct AvsObject {
    id: String,
    message: String,
    processed: bool,
}

#[derive(Default, Debug, Clone, Serialize, Deserialize, PartialEq)]
pub struct AddressData {
    name: String,
    address_line1: String,
    address_line2: String,
    city: String,
    province: String,
    country: String,
    postal_code: String,
    phone_number: String,
    email_address: String,
}

#[derive(Default, Debug, Clone, Serialize, Deserialize, PartialEq)]
pub struct CustomData {
    ref1: String,
    ref2: String,
    ref3: String,
    ref4: String,
    ref5: String,
}

#[derive(Default, Debug, Clone, Serialize, Deserialize, PartialEq)]
pub struct AdjustedBy {
    id: i32,
    #[serde(rename = "type")]
    adjusted_by_type: String,
    approval: i32,
    message: String,
    amount: f32,
    created: String,
    url: String,
}

#[derive(Default, Debug, Clone, Serialize, Deserialize, PartialEq)]
pub struct Links {
    rel: String,
    href: String,
    method: String,
}

#[derive(Debug, Default, Clone, Serialize, Deserialize, PartialEq, Eq)]
#[serde(rename_all = "snake_case")]
pub enum PaymentMethod {
    #[default]
    Card,
    Token,
    PaymentProfile,
    Cash,
    Cheque,
    Interac,
    ApplePay,
    AndroidPay,
    #[serde(rename = "3d_secure")]
    ThreeDSecure,
    ProcessorToken,
}

// Capture
#[derive(Default, Debug, Clone, Serialize, PartialEq)]
pub struct BamboraPaymentsCaptureRequest {
    amount: Option<i64>,
    payment_method: PaymentMethod,
}

impl TryFrom<&types::PaymentsCaptureRouterData> for BamboraPaymentsCaptureRequest {
    type Error = error_stack::Report<errors::ConnectorError>;
    fn try_from(item: &types::PaymentsCaptureRouterData) -> Result<Self, Self::Error> {
        Ok(Self {
            amount: Some(item.request.amount_to_capture),
            payment_method: PaymentMethod::Card,
        })
    }
}

// REFUND :
// Type definition for RefundRequest
#[derive(Default, Debug, Serialize, Eq, PartialEq)]
pub struct BamboraRefundRequest {
    amount: i64,
}

impl<F> TryFrom<&types::RefundsRouterData<F>> for BamboraRefundRequest {
    type Error = error_stack::Report<errors::ParsingError>;
    fn try_from(item: &types::RefundsRouterData<F>) -> Result<Self, Self::Error> {
        Ok(Self {
            amount: item.request.amount,
        })
    }
}

// Type definition for Refund Response
#[allow(dead_code)]
#[derive(Debug, Serialize, Default, Deserialize, Clone)]
pub enum RefundStatus {
    Succeeded,
    Failed,
    #[default]
    Processing,
}

impl From<RefundStatus> for enums::RefundStatus {
    fn from(item: RefundStatus) -> Self {
        match item {
            RefundStatus::Succeeded => Self::Success,
            RefundStatus::Failed => Self::Failure,
            RefundStatus::Processing => Self::Pending,
        }
    }
}

#[derive(Default, Debug, Clone, Deserialize)]
pub struct RefundResponse {
    #[serde(deserialize_with = "str_or_i32")]
    pub id: String,
    pub authorizing_merchant_id: i32,
    #[serde(deserialize_with = "str_or_i32")]
    pub approved: String,
    #[serde(deserialize_with = "str_or_i32")]
    pub message_id: String,
    pub message: String,
    pub auth_code: String,
    pub created: String,
    pub amount: f32,
    pub order_number: String,
    #[serde(rename = "type")]
    pub payment_type: String,
    pub comments: Option<String>,
    pub batch_number: Option<String>,
    pub total_refunds: Option<f32>,
    pub total_completions: Option<f32>,
    pub payment_method: String,
    pub card: CardData,
    pub billing: Option<AddressData>,
    pub shipping: Option<AddressData>,
    pub custom: CustomData,
    pub adjusted_by: Option<Vec<AdjustedBy>>,
    pub links: Vec<Links>,
    pub risk_score: Option<f32>,
}

impl TryFrom<types::RefundsResponseRouterData<api::Execute, RefundResponse>>
    for types::RefundsRouterData<api::Execute>
{
    type Error = error_stack::Report<errors::ConnectorError>;
    fn try_from(
        item: types::RefundsResponseRouterData<api::Execute, RefundResponse>,
    ) -> Result<Self, Self::Error> {
        let refund_status = match item.response.approved.as_str() {
            "0" => enums::RefundStatus::Failure,
            "1" => enums::RefundStatus::Success,
            &_ => Err(errors::ConnectorError::ResponseDeserializationFailed)?,
        };
        Ok(Self {
            response: Ok(types::RefundsResponseData {
                connector_refund_id: item.response.id.to_string(),
                refund_status,
            }),
            ..item.data
        })
    }
}

impl TryFrom<types::RefundsResponseRouterData<api::RSync, RefundResponse>>
    for types::RefundsRouterData<api::RSync>
{
    type Error = error_stack::Report<errors::ConnectorError>;
    fn try_from(
        item: types::RefundsResponseRouterData<api::RSync, RefundResponse>,
    ) -> Result<Self, Self::Error> {
        let refund_status = match item.response.approved.as_str() {
            "0" => enums::RefundStatus::Failure,
            "1" => enums::RefundStatus::Success,
            &_ => Err(errors::ConnectorError::ResponseDeserializationFailed)?,
        };
        Ok(Self {
            response: Ok(types::RefundsResponseData {
                connector_refund_id: item.response.id.to_string(),
                refund_status,
            }),
            ..item.data
        })
    }
}

#[derive(Default, Debug, Clone, Serialize, Deserialize, PartialEq)]
pub struct BamboraErrorResponse {
    pub code: i32,
    pub category: i32,
    pub message: String,
    pub reference: String,
    pub details: Option<Vec<ErrorDetail>>,
    pub validation: Option<CardValidation>,
    pub card: Option<CardError>,
}

#[derive(Default, Debug, Clone, Serialize, Deserialize, PartialEq)]
pub struct CardError {
    pub avs: AVSDetails,
}

#[derive(Default, Debug, Clone, Serialize, Deserialize, PartialEq)]
pub struct AVSDetails {
    pub message: String,
}

#[derive(Default, Debug, Clone, Serialize, Deserialize, PartialEq)]
pub struct ErrorDetail {
    field: String,
    message: String,
}

#[derive(Default, Debug, Clone, Serialize, Deserialize, PartialEq)]
pub struct CardValidation {
    id: String,
    approved: i32,
    message_id: i32,
    message: String,
    auth_code: String,
    trans_date: String,
    order_number: String,
    type_: String,
    amount: f64,
    cvd_id: i32,
}<|MERGE_RESOLUTION|>--- conflicted
+++ resolved
@@ -198,16 +198,6 @@
                     },
                     &_ => Err(errors::ConnectorError::ResponseDeserializationFailed)?,
                 },
-<<<<<<< HEAD
-                &_ => Err(errors::ConnectorError::ResponseDeserializationFailed)?,
-            },
-            response: Ok(types::PaymentsResponseData::TransactionResponse {
-                resource_id: types::ResponseId::ConnectorTransactionId(pg_response.id.to_string()),
-                redirection_data: None,
-                mandate_reference: None,
-                connector_metadata: None,
-                network_txn_id: None,
-=======
                 response: Ok(types::PaymentsResponseData::TransactionResponse {
                     resource_id: types::ResponseId::ConnectorTransactionId(
                         pg_response.id.to_string(),
@@ -215,9 +205,9 @@
                     redirection_data: None,
                     mandate_reference: None,
                     connector_metadata: None,
+                    network_txn_id: None,
                 }),
                 ..item.data
->>>>>>> 897250eb
             }),
 
             BamboraResponse::ThreeDsResponse(response) => {
@@ -238,6 +228,7 @@
                             .into_report()
                             .change_context(errors::ConnectorError::ResponseHandlingFailed)?,
                         ),
+                        network_txn_id: None,
                     }),
                     ..item.data
                 })
