--- conflicted
+++ resolved
@@ -920,13 +920,10 @@
     // Minor Unit amount for amount frame work
     pub minor_amount: MinorUnit,
     pub apple_pay_recurring_details: Option<api_models::payments::ApplePayRecurringPaymentRequest>,
-<<<<<<< HEAD
+    pub customer_name: Option<Secret<String>>,
     pub order_tax_amount: Option<MinorUnit>,
     pub shipping_cost: Option<MinorUnit>,
     pub metadata: Option<serde_json::Value>,
-=======
-    pub customer_name: Option<Secret<String>>,
->>>>>>> 4c73d748
 }
 
 #[derive(Debug, Clone, Default)]
