# This is a sample config file whose sole purpose is to enumerate
# all the available configuration options, and is intended to be used
# solely as a reference. Please copy this file to create a config.

# Server configuration
[server]
port = 8080
host = "127.0.0.1"
# This is the grace time (in seconds) given to the actix-server to stop the execution
# For more details: https://actix.rs/docs/server/#graceful-shutdown
shutdown_timeout = 30
# HTTP Request body limit. Defaults to 32kB
request_body_limit = 32_768

# HTTPS Server Configuration
# Self-signed Private Key and Certificate can be generated with mkcert for local development
[server.tls]
port = 8081
host = "127.0.0.1"
private_key = "/path/to/private_key.pem"
certificate = "/path/to/certificate.pem"

# Proxy server configuration for connecting to payment gateways.
# Don't define the fields if a Proxy isn't needed. Empty strings will cause failure.
[proxy]
# http_url = "http proxy url"                   # Proxy all HTTP traffic via this proxy
# https_url = "https proxy url"                 # Proxy all HTTPS traffic via this proxy
idle_pool_connection_timeout = 90               # Timeout for idle pool connections (defaults to 90s)
bypass_proxy_hosts = "localhost, cluster.local" # A comma-separated list of domains or IP addresses that should not use the proxy. Whitespace between entries would be ignored.

# Configuration for the Key Manager Service
[key_manager]
url = "http://localhost:5000" # URL of the encryption service

# Main SQL data store credentials
[master_database]
username = "db_user"      # DB Username
password = "db_pass"      # DB Password. Use base-64 encoded kms encrypted value here when kms is enabled
host = "localhost"        # DB Host
port = 5432               # DB Port
dbname = "hyperswitch_db" # Name of Database
pool_size = 5             # Number of connections to keep open
connection_timeout = 10   # Timeout for database connection in seconds
queue_strategy = "Fifo"   # Add the queue strategy used by the database bb8 client

# Replica SQL data store credentials
[replica_database]
username = "replica_user" # DB Username
password = "db_pass"      # DB Password. Use base-64 encoded kms encrypted value here when kms is enabled
host = "localhost"        # DB Host
port = 5432               # DB Port
dbname = "hyperswitch_db" # Name of Database
pool_size = 5             # Number of connections to keep open
connection_timeout = 10   # Timeout for database connection in seconds
queue_strategy = "Fifo"   # Add the queue strategy used by the database bb8 client

# Redis credentials
[redis]
host = "127.0.0.1"
port = 6379
pool_size = 5                     # Number of connections to keep open
reconnect_max_attempts = 5        # Maximum number of reconnection attempts to make before failing. Set to 0 to retry forever.
reconnect_delay = 5               # Delay between reconnection attempts, in milliseconds
default_ttl = 300                 # Default TTL for entries, in seconds
default_hash_ttl = 900            # Default TTL for hashes entries, in seconds
use_legacy_version = false        # Resp protocol for fred crate (set this to true if using RESPv2 or redis version < 6)
stream_read_count = 1             # Default number of entries to read from stream if not provided in stream read options
auto_pipeline = true              # Whether or not the client should automatically pipeline commands across tasks when possible.
disable_auto_backpressure = false # Whether or not to disable the automatic backpressure features when pipelining is enabled.
max_in_flight_commands = 5000     # The maximum number of in-flight commands (per connection) before backpressure will be applied.
default_command_timeout = 30      # An optional timeout to apply to all commands. In seconds
unresponsive_timeout = 10         # An optional timeout for Unresponsive commands in seconds. This should be less than default_command_timeout.
max_feed_count = 200              # The maximum number of frames that will be fed to a socket before flushing.

# This section provides configs for currency conversion api
[forex_api]
api_key = ""                      # Api key for making request to foreign exchange Api
fallback_api_key = ""             # Api key for the fallback service
redis_ttl_in_seconds = 172800     # Time to expire for forex data stored in Redis
data_expiration_delay_in_seconds = 21600   # Expiration time for data in cache as well as redis in seconds
redis_lock_timeout_in_seconds = 100        # Redis remains write locked for 100 s once the acquire_redis_lock is called

# Logging configuration. Logging can be either to file or console or both.

# Logging configuration for file logging
[log.file]
enabled = false         # Toggle [true or false]
path = "logs"           # specify the directory to create log files
file_name = "debug.log" # base name for log files.
# levels can be "TRACE", "DEBUG", "INFO", "WARN", "ERROR", "OFF"
# defaults to "WARN"
level = "WARN"
# sets the log level for one or more crates
filtering_directive = "WARN,router=INFO,reqwest=INFO"
#                      ^^^^        ^^^^---------^^^^-- sets the log level for the
#                      |                               router and reqwest crates to INFO.
#                      |
#                      |______________________________ sets the log level for all
#                                                      other crates to WARN.

# Logging configuration for console logging
[log.console]
enabled = true         # boolean [true or false]
log_format = "default" # Log format. "default" or "json"
# levels can be "TRACE", "DEBUG", "INFO", "WARN", "ERROR", "OFF"
# defaults to "WARN"
level = "DEBUG"
# sets the log level for one or more crates
filtering_directive = "WARN,router=INFO,reqwest=INFO"
#                      ^^^^        ^^^^---------^^^^-- sets the log level for the
#                      |                               router and reqwest crates to INFO.
#                      |
#                      |______________________________ sets the log level for all
#                                                      other crates to WARN.

# Telemetry configuration for metrics and traces
[log.telemetry]
traces_enabled = false                                # boolean [true or false], whether traces are enabled
metrics_enabled = false                               # boolean [true or false], whether metrics are enabled
ignore_errors = false                                 # boolean [true or false], whether to ignore errors during traces or metrics pipeline setup
sampling_rate = 0.1                                   # decimal rate between 0.0 - 1.0
otel_exporter_otlp_endpoint = "http://localhost:4317" # endpoint to send metrics and traces to, can include port number
otel_exporter_otlp_timeout = 5000                     # timeout (in milliseconds) for sending metrics and traces
use_xray_generator = false                            # Set this to true for AWS X-ray compatible traces
route_to_trace = ["*/confirm"]
bg_metrics_collection_interval_in_secs = 15           # Interval for collecting the metrics in background thread

# This section provides some secret values.
[secrets]
master_enc_key = "sample_key"            # Master Encryption key used to encrypt merchant wise encryption key. Should be 32-byte long.
admin_api_key = "test_admin"             # admin API key for admin authentication.
jwt_secret = "secret"                    # JWT secret used for user authentication.

# Locker settings contain details for accessing a card locker, a
# PCI Compliant storage entity which stores payment method information
# like card details
[locker]
host = ""                           # Locker host
host_rs = ""                        # Rust Locker host
mock_locker = true                  # Emulate a locker locally using Postgres
locker_signing_key_id = "1"         # Key_id to sign basilisk hs locker
locker_enabled = true               # Boolean to enable or disable saving cards in locker
ttl_for_storage_in_secs = 220752000 # Time to live for storage entries in locker

[delayed_session_response]
connectors_with_delayed_session_response = "trustpay,payme" # List of connectors which has delayed session response

[webhook_source_verification_call]
connectors_with_webhook_source_verification_call = "paypal" # List of connectors which has additional source verification api-call

[jwekey] # 4 priv/pub key pair
vault_encryption_key = ""       # public key in pem format, corresponding private key in basilisk-hs
rust_locker_encryption_key = "" # public key in pem format, corresponding private key in rust locker
vault_private_key = ""          # private key in pem format, corresponding public key in basilisk-hs

# Refund configuration
[refund]
max_attempts = 10 # Number of refund attempts allowed
max_age = 365     # Max age of a refund in days.

[webhooks]
outgoing_enabled = true
redis_lock_expiry_seconds = 180

# Controls whether merchant ID authentication is enabled.
# When enabled, payment endpoints will accept and require a x-merchant-id header in the request.
[merchant_id_auth]
merchant_id_auth_enabled = false

# Validity of an Ephemeral Key in Hours
[eph_key]
validity = 1

[api_keys]
# Hex-encoded 32-byte long (64 characters long when hex-encoded) key used for calculating hashes of API keys
hash_key = "0123456789abcdef0123456789abcdef0123456789abcdef0123456789abcdef"

# Connector configuration, provided attributes will be used to fulfill API requests.
# Examples provided here are sandbox/test base urls, can be replaced by live or mock
# base urls based on your need.
# Note: These are not optional attributes. hyperswitch request can fail due to invalid/empty values.
[connectors]
aci.base_url = "https://eu-test.oppwa.com/"
adyen.base_url = "https://checkout-test.adyen.com/"
adyen.payout_base_url = "https://pal-test.adyen.com/"
adyen.dispute_base_url = "https://ca-test.adyen.com/"
adyenplatform.base_url = "https://balanceplatform-api-test.adyen.com/"
airwallex.base_url = "https://api-demo.airwallex.com/"
amazonpay.base_url = "https://pay-api.amazon.com/v2"
applepay.base_url = "https://apple-pay-gateway.apple.com/"
archipel.base_url = "https://{{merchant_endpoint_prefix}}/ArchiPEL/Transaction/v1"
authipay.base_url = "https://prod.emea.api.fiservapps.com/sandbox/ipp/payments-gateway/v2"
authorizedotnet.base_url = "https://apitest.authorize.net/xml/v1/request.api"
bambora.base_url = "https://api.na.bambora.com"
bamboraapac.base_url = "https://demo.ippayments.com.au/interface/api"
bankofamerica.base_url = "https://apitest.merchant-services.bankofamerica.com/"
barclaycard.base_url = "https://api.smartpayfuse-test.barclaycard/"
billwerk.base_url = "https://api.reepay.com/"
billwerk.secondary_base_url = "https://card.reepay.com/"
bitpay.base_url = "https://test.bitpay.com"
bluesnap.base_url = "https://sandbox.bluesnap.com/"
bluesnap.secondary_base_url = "https://sandpay.bluesnap.com/"
boku.base_url = "https://$-api4-stage.boku.com"
braintree.base_url = "https://payments.sandbox.braintree-api.com/graphql"
cashtocode.base_url = "https://cluster05.api-test.cashtocode.com"
celero.base_url = "https://sandbox.gotnpgateway.com"
chargebee.base_url = "https://$.chargebee.com/api/"
checkbook.base_url = "https://api.sandbox.checkbook.io"
checkout.base_url = "https://api.sandbox.checkout.com/"
coinbase.base_url = "https://api.commerce.coinbase.com"
coingate.base_url = "https://api-sandbox.coingate.com"
cryptopay.base_url = "https://business-sandbox.cryptopay.me"
cybersource.base_url = "https://apitest.cybersource.com/"
datatrans.base_url = "https://api.sandbox.datatrans.com/"
datatrans.secondary_base_url = "https://pay.sandbox.datatrans.com/"
deutschebank.base_url = "https://testmerch.directpos.de/rest-api"
digitalvirgo.base_url = "https://dcb-integration-service-sandbox-external.staging.digitalvirgo.pl"
dlocal.base_url = "https://sandbox.dlocal.com/"
dummyconnector.base_url = "http://localhost:8080/dummy-connector"
dwolla.base_url = "https://api-sandbox.dwolla.com"
ebanx.base_url = "https://sandbox.ebanxpay.com/"
elavon.base_url = "https://api.demo.convergepay.com/VirtualMerchantDemo/"
facilitapay.base_url = "https://sandbox-api.facilitapay.com/api/v1"
fiserv.base_url = "https://cert.api.fiservapps.com/"
fiservemea.base_url = "https://prod.emea.api.fiservapps.com/sandbox"
fiuu.base_url = "https://sandbox.merchant.razer.com/"
fiuu.secondary_base_url="https://sandbox.merchant.razer.com/"
fiuu.third_base_url="https://api.merchant.razer.com/"
forte.base_url = "https://sandbox.forte.net/api/v3"
getnet.base_url = "https://api-test.getneteurope.com/engine/rest"
globalpay.base_url = "https://apis.sandbox.globalpay.com/ucp/"
globepay.base_url = "https://pay.globepay.co/"
gocardless.base_url = "https://api-sandbox.gocardless.com"
gpayments.base_url = "https://{{merchant_endpoint_prefix}}-test.api.as1.gpayments.net"
helcim.base_url = "https://api.helcim.com/"
hipay.base_url = "https://stage-secure-gateway.hipay-tpp.com/rest/"
hyperswitch_vault.base_url = "http://localhost:8080"
hipay.secondary_base_url = "https://stage-secure2-vault.hipay-tpp.com/rest/"
hipay.third_base_url = "https://stage-api-gateway.hipay.com/"
iatapay.base_url = "https://sandbox.iata-pay.iata.org/api/v1"
inespay.base_url = "https://apiflow.inespay.com/san/v21"
itaubank.base_url = "https://sandbox.devportal.itau.com.br/"
jpmorgan.base_url = "https://api-mock.payments.jpmorgan.com/api/v2"
juspaythreedsserver.base_url = "http://localhost:8000"
jpmorgan.secondary_base_url= "https://id.payments.jpmorgan.com"
klarna.base_url = "https://api{{klarna_region}}.playground.klarna.com/"
mifinity.base_url = "https://demo.mifinity.com/"
mollie.base_url = "https://api.mollie.com/v2/"
moneris.base_url = "https://api.sb.moneris.io"
mollie.secondary_base_url = "https://api.cc.mollie.com/v1/"
multisafepay.base_url = "https://testapi.multisafepay.com/"
netcetera.base_url = "https://{{merchant_endpoint_prefix}}.3ds-server.prev.netcetera-cloud-payment.ch"
nexinets.base_url = "https://apitest.payengine.de/v1"
nexixpay.base_url = "https://xpaysandbox.nexigroup.com/api/phoenix-0.0/psp/api/v1"
nmi.base_url = "https://secure.nmi.com/"
nomupay.base_url = "https://payout-api.sandbox.nomupay.com"
noon.base_url = "https://api-test.noonpayments.com/"
nordea.base_url = "https://api.nordeaopenbanking.com"
novalnet.base_url = "https://payport.novalnet.de/v2"
noon.key_mode = "Test"
nuvei.base_url = "https://ppp-test.nuvei.com/"
opayo.base_url = "https://pi-test.sagepay.com/"
opennode.base_url = "https://dev-api.opennode.com"
paybox.base_url = "https://preprod-ppps.paybox.com/PPPS.php"
paybox.secondary_base_url="https://preprod-tpeweb.paybox.com/"
payeezy.base_url = "https://api-cert.payeezy.com/"
payload.base_url = "https://api.payload.com"
payme.base_url = "https://sandbox.payme.io/"
payone.base_url = "https://payment.preprod.payone.com/"
paypal.base_url = "https://api-m.sandbox.paypal.com/"
paystack.base_url = "https://api.paystack.co"
payu.base_url = "https://secure.snd.payu.com/"
placetopay.base_url = "https://test.placetopay.com/rest/gateway"
plaid.base_url = "https://sandbox.plaid.com"
powertranz.base_url = "https://staging.ptranz.com/api/"
prophetpay.base_url = "https://ccm-thirdparty.cps.golf/"
rapyd.base_url = "https://sandboxapi.rapyd.net"
razorpay.base_url = "https://api.razorpay.com/"
recurly.base_url = "https://v3.recurly.com"
redsys.base_url = "https://sis-t.redsys.es:25443"
riskified.base_url = "https://sandbox.riskified.com/api"
santander.base_url = "https://pix.santander.com.br/api/v1/sandbox/"
shift4.base_url = "https://api.shift4.com/"
silverflow.base_url = "https://api-sbx.silverflow.co/v1"
signifyd.base_url = "https://api.signifyd.com/"
square.base_url = "https://connect.squareupsandbox.com/"
square.secondary_base_url = "https://pci-connect.squareupsandbox.com/"
stax.base_url = "https://apiprod.fattlabs.com/"
stripe.base_url = "https://api.stripe.com/"
stripebilling.base_url = "https://api.stripe.com/"
taxjar.base_url = "https://api.sandbox.taxjar.com/v2/"
threedsecureio.base_url = "https://service.sandbox.3dsecure.io"
thunes.base_url = "https://api.limonetikqualif.com/"
tokenio.base_url = "https://api.sandbox.token.io"
stripe.base_url_file_upload = "https://files.stripe.com/"
trustpay.base_url = "https://test-tpgw.trustpay.eu/"
trustpay.base_url_bank_redirects = "https://aapi.trustpay.eu/"
tsys.base_url = "https://stagegw.transnox.com/"
unified_authentication_service.base_url = "http://localhost:8000"
vgs.base_url = "https://sandbox.vault-api.verygoodvault.com"
volt.base_url = "https://api.sandbox.volt.io/"
wellsfargo.base_url = "https://apitest.cybersource.com/"
wellsfargopayout.base_url = "https://api-sandbox.wellsfargo.com/"
wise.base_url = "https://api.sandbox.transferwise.tech/"
worldline.base_url = "https://eu.sandbox.api-ingenico.com/"
worldpay.base_url = "https://try.access.worldpay.com/"
worldpayvantiv.base_url = "https://transact.vantivprelive.com/vap/communicator/online"
worldpayvantiv.secondary_base_url = "https://onlinessr.vantivprelive.com"
worldpayxml.base_url = "https://secure-test.worldpay.com/jsp/merchant/xml/paymentService.jsp"
xendit.base_url = "https://api.xendit.co"
zsl.base_url = "https://api.sitoffalb.net/"
zen.base_url = "https://api.zen-test.com/"
zen.secondary_base_url = "https://secure.zen-test.com/"

#Payment Method Filters Based on Country and Currency
[pm_filters.default]
apple_pay = { country = "AU,CN,HK,JP,MO,MY,NZ,SG,TW,AM,AT,AZ,BY,BE,BG,HR,CY,CZ,DK,EE,FO,FI,FR,GE,DE,GR,GL,GG,HU,IS,IE,IM,IT,KZ,JE,LV,LI,LT,LU,MT,MD,MC,ME,NL,NO,PL,PT,RO,SM,RS,SK,SI,ES,SE,CH,UA,GB,AR,CO,CR,BR,MX,PE,BH,IL,JO,KW,PS,QA,SA,AE,CA,UM,US,KR,VN,MA,ZA,VA,CL,SV,GT,HN,PA", currency = "AED,AUD,CHF,CAD,EUR,GBP,HKD,SGD,USD" }

# Bank redirect configs for allowed banks through online_banking_czech_republic payment method
[bank_config.online_banking_czech_republic]
adyen = { banks = "ceska_sporitelna,komercni_banka,platnosc_online_karta_platnicza" }

# Bank redirect configs for allowed banks through online_banking_slovakia payment method
[bank_config.online_banking_slovakia]
adyen = { banks = "e_platby_vub,postova_banka,sporo_pay,tatra_pay,viamo" }

# Bank redirect configs for allowed banks through online_banking_poland payment method
[bank_config.online_banking_poland]
adyen = { banks = "blik_psp,place_zipko,m_bank,pay_with_ing,santander_przelew24,bank_pekaosa,bank_millennium,pay_with_alior_bank,banki_spoldzielcze,pay_with_inteligo,bnp_paribas_poland,bank_nowy_sa,credit_agricole,pay_with_bos,pay_with_citi_handlowy,pay_with_plus_bank,toyota_bank,velo_bank,e_transfer_pocztowy24" }

# Bank redirect configs for allowed banks through open_banking_uk payment method
[bank_config.open_banking_uk]
adyen = { banks = "aib,bank_of_scotland,danske_bank,first_direct,first_trust,halifax,lloyds,monzo,nat_west,nationwide_bank,royal_bank_of_scotland,starling,tsb_bank,tesco_bank,ulster_bank,barclays,hsbc_bank,revolut,santander_przelew24,open_bank_success,open_bank_failure,open_bank_cancelled" }

# Bank redirect configs for allowed banks through przelewy24 payment method
[bank_config.przelewy24]
stripe = { banks = "alior_bank,bank_millennium,bank_nowy_bfg_sa,bank_pekao_sa,banki_spbdzielcze,blik,bnp_paribas,boz,citi,credit_agricole,e_transfer_pocztowy24,getin_bank,idea_bank,inteligo,mbank_mtransfer,nest_przelew,noble_pay,pbac_z_ipko,plus_bank,santander_przelew24,toyota_bank,volkswagen_bank" }

# This data is used to call respective connectors for wallets and cards
[connectors.supported]
wallets = ["klarna", "mifinity", "braintree", "applepay"]
rewards = ["cashtocode", "zen"]
cards = [
  "adyen",
  "adyenplatform",
  "archipel",
    "authipay",
  "authorizedotnet",
  "celero",
  "coinbase",
    "coingate",
  "cryptopay",
  "braintree",
  "checkbook",
  "checkout",
  "cybersource",
  "datatrans",
  "deutschebank",
    "digitalvirgo",
  "facilitapay",
  "globalpay",
  "globepay",
  "gocardless",
  "gpayments",
  "helcim",
  "hipay",
  "hyperswitch_vault",
  "mollie",
    "moneris",
  "paypal",
    "paystack",
  "shift4",
  "square",
  "stax",
  "stripe",
    "stripebilling",
  "threedsecureio",
    "thunes",
    "tokenio",
  "worldpay",
    "worldpayvantiv",
    "worldpayxml",
    "xendit",
  "zen",
  "zsl",
]

# Scheduler settings provides a point to modify the behaviour of scheduler flow.
# It defines the streams/queues name and configuration as well as event selection variables
[scheduler]
stream = "SCHEDULER_STREAM"
graceful_shutdown_interval = 60000 # Specifies how much time to wait while re-attempting shutdown for a service (in milliseconds)
loop_interval = 5000               # Specifies how much time to wait before starting the defined behaviour of producer or consumer (in milliseconds)

[scheduler.consumer]
consumer_group = "SCHEDULER_GROUP"
disabled = false                   # This flag decides if the consumer should actively consume task

[scheduler.producer]
upper_fetch_limit = 0             # Upper limit for fetching entries from the redis queue (in seconds)
lower_fetch_limit = 1800          # Lower limit for fetching entries from redis queue (in seconds)
lock_key = "PRODUCER_LOCKING_KEY" # The following keys defines the producer lock that is created in redis with
lock_ttl = 160                    # the ttl being the expiry (in seconds)

# Scheduler server configuration
[scheduler.server]
port = 3000        # Port on which the server will listen for incoming requests
host = "127.0.0.1" # Host IP address to bind the server to
workers = 1        # Number of actix workers to handle incoming requests concurrently

batch_size = 200 # Specifies the batch size the producer will push under a single entry in the redis queue

# Drainer configuration, which handles draining raw SQL queries from Redis streams to the SQL database
[drainer]
stream_name = "DRAINER_STREAM" # Specifies the stream name to be used by the drainer
num_partitions = 64            # Specifies the number of partitions the stream will be divided into
max_read_count = 100           # Specifies the maximum number of entries that would be read from redis stream in one call
shutdown_interval = 1000       # Specifies how much time to wait, while waiting for threads to complete execution (in milliseconds)
loop_interval = 500            # Specifies how much time to wait after checking all the possible streams in completed (in milliseconds)

# Filtration logic for list payment method, allowing use to limit payment methods based on the requirement country and currency
[pm_filters.stripe]
#           ^--- This can be any connector (can be multiple)
paypal = { currency = "USD,INR", country = "US" }
# ^                       ^------- comma-separated values
# ^------------------------------- any valid payment method type (can be multiple) (for cards this should be card_network)
# If either currency or country isn't provided then, all possible values are accepted

[cors]
max_age = 30                            # Maximum time (in seconds) for which this CORS request may be cached.
origins = "http://localhost:8080"       # List of origins that are allowed to make requests.
allowed_methods = "GET,POST,PUT,DELETE" # List of methods that are allowed
wildcard_origin = false                 # If true, allows any origin to make requests

# EmailClient configuration. Only applicable when the `email` feature flag is enabled.
[email]
sender_email = "example@example.com"                 # Sender email
aws_region = ""                                      # AWS region used by AWS SES
allowed_unverified_days = 1                          # Number of days the api calls ( with jwt token ) can be made without verifying the email
active_email_client = "SES"                          # The currently active email client
recon_recipient_email = "recon@example.com"          # Recipient email for recon request email
prod_intent_recipient_email = "business@example.com" # Recipient email for prod intent email

# Configuration for aws ses, applicable when the active email client is SES
[email.aws_ses]
email_role_arn = ""        # The amazon resource name ( arn ) of the role which has permission to send emails
sts_role_session_name = "" # An identifier for the assumed role session, used to uniquely identify a session.

[user]
password_validity_in_days = 90       # Number of days after which password should be updated
two_factor_auth_expiry_in_secs = 300 # Number of seconds after which 2FA should be done again if doing update/change from inside
totp_issuer_name = "Hyperswitch"     # Name of the issuer for TOTP
base_url = ""                        # Base url used for user specific redirects and emails
force_two_factor_auth = false        # Whether to force two factor authentication for all users
force_cookies = true                 # Whether to use only cookies for JWT extraction and authentication

#tokenization configuration which describe token lifetime and payment method for specific connector
[tokenization]
stripe = { long_lived_token = false, payment_method = "wallet", payment_method_type = { type = "disable_only", list = "google_pay" } }
checkout = { long_lived_token = false, payment_method = "wallet", apple_pay_pre_decrypt_flow = "network_tokenization" }
mollie = { long_lived_token = false, payment_method = "card" }
stax = { long_lived_token = true, payment_method = "card,bank_debit" }
square = { long_lived_token = false, payment_method = "card" }
braintree = { long_lived_token = false, payment_method = "card" }
gocardless = { long_lived_token = true, payment_method = "bank_debit" }
billwerk = { long_lived_token = false, payment_method = "card" }

[debit_routing_config]                                       # Debit Routing configs
supported_currencies = "USD"                                 # Supported currencies for debit routing
supported_connectors = "adyen"                               # Supported connectors for debit routing

[debit_routing_config.connector_supported_debit_networks]    # Debit Routing config that contains the supported debit networks for each connector
adyen = "Star,Pulse,Accel,Nyce"                              # Debit networks supported by adyen connector

[temp_locker_enable_config]
stripe = { payment_method = "bank_transfer" }
nuvei = { payment_method = "card" }
shift4 = { payment_method = "card" }
bluesnap = { payment_method = "card" }
bankofamerica = { payment_method = "card" }
cybersource = { payment_method = "card" }
nmi = { payment_method = "card" }
payme = { payment_method = "card" }
deutschebank = { payment_method = "bank_debit" }
paybox = { payment_method = "card" }
nexixpay = { payment_method = "card" }
redsys = { payment_method = "card" }

[dummy_connector]
enabled = true                                  # Whether dummy connector is enabled or not
payment_ttl = 172800                            # Time to live for dummy connector payment in redis
payment_duration = 1000                         # Fake delay duration for dummy connector payment
payment_tolerance = 100                         # Fake delay tolerance for dummy connector payment
payment_retrieve_duration = 500                 # Fake delay duration for dummy connector payment sync
payment_retrieve_tolerance = 100                # Fake delay tolerance for dummy connector payment sync
payment_complete_duration = 500                 # Fake delay duration for dummy connector payment complete
payment_complete_tolerance = 100                # Fake delay tolerance for dummy connector payment complete
refund_ttl = 172800                             # Time to live for dummy connector refund in redis
refund_duration = 1000                          # Fake delay duration for dummy connector refund
refund_tolerance = 100                          # Fake delay tolerance for dummy connector refund
refund_retrieve_duration = 500                  # Fake delay duration for dummy connector refund sync
refund_retrieve_tolerance = 100                 # Fake delay tolerance for dummy connector refund sync
authorize_ttl = 36000                           # Time to live for dummy connector authorize request in redis
assets_base_url = "https://www.example.com/"    # Base url for dummy connector assets
default_return_url = "https://www.example.com/" # Default return url when no return url is passed while payment
slack_invite_url = "https://www.example.com/"   # Slack invite url for hyperswitch
discord_invite_url = "https://www.example.com/" # Discord invite url for hyperswitch

[zero_mandates.supported_payment_methods]
card.credit.connector_list = "stripe,adyen,authorizedotnet,cybersource,datatrans,globalpay,worldpay,multisafepay,nmi,nexinets,noon,bankofamerica,braintree,nuvei,payme,wellsfargo,bamboraapac,elavon,fiuu,nexixpay,novalnet,paybox,paypal,archipel"
card.debit.connector_list = "stripe,adyen,authorizedotnet,cybersource,datatrans,globalpay,worldpay,multisafepay,nmi,nexinets,noon,bankofamerica,braintree,nuvei,payme,wellsfargo,bamboraapac,elavon,fiuu,nexixpay,novalnet,paybox,paypal,archipel"
wallet.paypal = { connector_list = "adyen" }                                          # Mandate supported payment method type and connector for wallets
pay_later.klarna = { connector_list = "adyen" }                                       # Mandate supported payment method type and connector for pay_later
bank_debit.ach = { connector_list = "gocardless,adyen" }                              # Mandate supported payment method type and connector for bank_debit
bank_debit.becs = { connector_list = "gocardless" }                                   # Mandate supported payment method type and connector for bank_debit
bank_debit.bacs = { connector_list = "adyen" }                                        # Mandate supported payment method type and connector for bank_debit
bank_debit.sepa = { connector_list = "gocardless,adyen" }                             # Mandate supported payment method type and connector for bank_debit
bank_redirect.ideal = { connector_list = "stripe,adyen,globalpay" }                   # Mandate supported payment method type and connector for bank_redirect
bank_redirect.sofort = { connector_list = "stripe,globalpay" }
wallet.apple_pay = { connector_list = "stripe,adyen,cybersource,noon,bankofamerica,authorizedotnet" }
wallet.samsung_pay = { connector_list = "cybersource" }
wallet.google_pay = { connector_list = "bankofamerica,authorizedotnet" }
bank_redirect.giropay = { connector_list = "globalpay" }

[mandates.supported_payment_methods]
card.credit.connector_list = "stripe,adyen,authorizedotnet,cybersource,datatrans,globalpay,worldpay,multisafepay,nmi,nexinets,noon,bankofamerica,braintree,nuvei,payme,wellsfargo,bamboraapac,elavon,fiuu,nexixpay,novalnet,paybox,paypal,xendit,moneris,archipel,worldpayvantiv"
card.debit.connector_list = "stripe,adyen,authorizedotnet,cybersource,datatrans,globalpay,worldpay,multisafepay,nmi,nexinets,noon,bankofamerica,braintree,nuvei,payme,wellsfargo,bamboraapac,elavon,fiuu,nexixpay,novalnet,paybox,paypal,xendit,moneris,archipel,worldpayvantiv"
wallet.paypal = { connector_list = "adyen,novalnet" }                                          # Mandate supported payment method type and connector for wallets
pay_later.klarna = { connector_list = "adyen" }                                       # Mandate supported payment method type and connector for pay_later
bank_debit.ach = { connector_list = "gocardless,adyen" }                              # Mandate supported payment method type and connector for bank_debit
bank_debit.becs = { connector_list = "gocardless" }                                   # Mandate supported payment method type and connector for bank_debit
bank_debit.bacs = { connector_list = "adyen" }                                        # Mandate supported payment method type and connector for bank_debit
bank_debit.sepa = { connector_list = "gocardless,adyen" }                             # Mandate supported payment method type and connector for bank_debit
bank_redirect.ideal = { connector_list = "stripe,adyen,globalpay" }                   # Mandate supported payment method type and connector for bank_redirect
bank_redirect.sofort = { connector_list = "globalpay" }
wallet.apple_pay = { connector_list = "stripe,adyen,cybersource,noon,bankofamerica,authorizedotnet,novalnet" }
wallet.samsung_pay = { connector_list = "cybersource" }
wallet.google_pay = { connector_list = "bankofamerica,authorizedotnet,novalnet" }
bank_redirect.giropay = { connector_list = "globalpay" }


[mandates.update_mandate_supported]
card.credit = { connector_list = "cybersource" } # Update Mandate supported payment method type and connector for card
card.debit = { connector_list = "cybersource" }  # Update Mandate supported payment method type and connector for card

# Required fields info used while listing the payment_method_data
[required_fields.pay_later] # payment_method = "pay_later"
afterpay_clearpay = { fields = { stripe = [ # payment_method_type = afterpay_clearpay, connector = "stripe"
  # Required fields vector with its respective display name in front-end and field_type
  { required_field = "shipping.address.first_name", display_name = "first_name", field_type = "text" },
  { required_field = "shipping.address.last_name", display_name = "last_name", field_type = "text" },
  { required_field = "shipping.address.country", display_name = "country", field_type = { drop_down = { options = [
    "US",
    "IN",
  ] } } },
] } }

[payouts]
payout_eligibility = true # Defaults the eligibility of a payout method to true in case connector does not provide checks for payout eligibility

[pm_filters.adyen]
sofort = { country = "AT,BE,DE,ES,CH,NL", currency = "CHF,EUR" }
paypal = { country = "AU,NZ,CN,JP,HK,MY,TH,KR,PH,ID,AE,KW,BR,ES,GB,SE,NO,SK,AT,NL,DE,HU,CY,LU,CH,BE,FR,DK,FI,RO,HR,UA,MT,SI,GI,PT,IE,CZ,EE,LT,LV,IT,PL,IS,CA,US", currency = "AUD,BRL,CAD,CZK,DKK,EUR,HKD,HUF,INR,JPY,MYR,MXN,NZD,NOK,PHP,PLN,RUB,GBP,SGD,SEK,CHF,THB,USD" }
klarna = { country = "AU,AT,BE,CA,CZ,DK,FI,FR,DE,GR,IE,IT,NO,PL,PT,RO,ES,SE,CH,NL,GB,US", currency = "AUD,EUR,CAD,CZK,DKK,NOK,PLN,RON,SEK,CHF,GBP,USD" }
ideal = { country = "NL", currency = "EUR" }
online_banking_fpx = { country = "MY", currency = "MYR" }
online_banking_thailand = { country = "TH", currency = "THB" }
touch_n_go = { country = "MY", currency = "MYR" }
atome = { country = "MY,SG", currency = "MYR,SGD" }
swish = { country = "SE", currency = "SEK" }
permata_bank_transfer = { country = "ID", currency = "IDR" }
bca_bank_transfer = { country = "ID", currency = "IDR" }
bni_va = { country = "ID", currency = "IDR" }
bri_va = { country = "ID", currency = "IDR" }
cimb_va = { country = "ID", currency = "IDR" }
danamon_va = { country = "ID", currency = "IDR" }
mandiri_va = { country = "ID", currency = "IDR" }
alfamart = { country = "ID", currency = "IDR" }
indomaret = { country = "ID", currency = "IDR" }
open_banking_uk = { country = "GB", currency = "GBP" }
oxxo = { country = "MX", currency = "MXN" }
pay_safe_card = { country = "AT,AU,BE,BR,BE,CA,HR,CY,CZ,DK,FI,FR,GE,DE,GI,HU,IS,IE,KW,LV,IE,LI,LT,LU,MT,MX,MD,ME,NL,NZ,NO,PY,PE,PL,PT,RO,SA,RS,SK,SI,ES,SE,CH,TR,AE,GB,US,UY", currency = "EUR,AUD,BRL,CAD,CZK,DKK,GEL,GIP,HUF,KWD,CHF,MXN,MDL,NZD,NOK,PYG,PEN,PLN,RON,SAR,RSD,SEK,TRY,AED,GBP,USD,UYU" }
seven_eleven = { country = "JP", currency = "JPY" }
lawson = { country = "JP", currency = "JPY" }
mini_stop = { country = "JP", currency = "JPY" }
family_mart = { country = "JP", currency = "JPY" }
seicomart = { country = "JP", currency = "JPY" }
pay_easy = { country = "JP", currency = "JPY" }
boleto = { country = "BR", currency = "BRL" }

[pm_filters.airwallex]
credit = { country = "AU,HK,SG,NZ,US", currency = "AED,AFN,ALL,AMD,ANG,AOA,ARS,AUD,AWG,AZN,BAM,BBD,BDT,BGN,BHD,BIF,BMD,BND,BOB,BRL,BSD,BTN,BWP,BYN,BZD,CAD,CDF,CHF,CLP,CNY,COP,CRC,CUP,CVE,CZK,DJF,DKK,DOP,DZD,EGP,ERN,ETB,EUR,FJD,FKP,GBP,GEL,GHS,GIP,GMD,GNF,GTQ,GYD,HKD,HNL,HRK,HTG,HUF,IDR,ILS,INR,IQD,IRR,ISK,JMD,JOD,JPY,KES,KGS,KHR,KMF,KPW,KRW,KWD,KYD,KZT,LAK,LBP,LKR,LRD,LSL,LYD,MAD,MDL,MGA,MKD,MMK,MNT,MOP,MRU,MUR,MVR,MWK,MXN,MYR,MZN,NAD,NGN,NIO,NOK,NPR,NZD,OMR,PAB,PEN,PGK,PHP,PKR,PLN,PYG,QAR,RON,RSD,RUB,RWF,SAR,SBD,SCR,SDG,SEK,SGD,SHP,SLE,SLL,SOS,SRD,SSP,STN,SVC,SYP,SZL,THB,TJS,TMT,TND,TOP,TRY,TTD,TWD,TZS,UAH,UGX,USD,UYU,UZS,VES,VND,VUV,WST,XAF,XCD,XOF,XPF,YER,ZAR,ZMW,ZWL" }
debit = { country = "AU,HK,SG,NZ,US", currency = "AED,AFN,ALL,AMD,ANG,AOA,ARS,AUD,AWG,AZN,BAM,BBD,BDT,BGN,BHD,BIF,BMD,BND,BOB,BRL,BSD,BTN,BWP,BYN,BZD,CAD,CDF,CHF,CLP,CNY,COP,CRC,CUP,CVE,CZK,DJF,DKK,DOP,DZD,EGP,ERN,ETB,EUR,FJD,FKP,GBP,GEL,GHS,GIP,GMD,GNF,GTQ,GYD,HKD,HNL,HRK,HTG,HUF,IDR,ILS,INR,IQD,IRR,ISK,JMD,JOD,JPY,KES,KGS,KHR,KMF,KPW,KRW,KWD,KYD,KZT,LAK,LBP,LKR,LRD,LSL,LYD,MAD,MDL,MGA,MKD,MMK,MNT,MOP,MRU,MUR,MVR,MWK,MXN,MYR,MZN,NAD,NGN,NIO,NOK,NPR,NZD,OMR,PAB,PEN,PGK,PHP,PKR,PLN,PYG,QAR,RON,RSD,RUB,RWF,SAR,SBD,SCR,SDG,SEK,SGD,SHP,SLE,SLL,SOS,SRD,SSP,STN,SVC,SYP,SZL,THB,TJS,TMT,TND,TOP,TRY,TTD,TWD,TZS,UAH,UGX,USD,UYU,UZS,VES,VND,VUV,WST,XAF,XCD,XOF,XPF,YER,ZAR,ZMW,ZWL" }
google_pay = { country = "AU,HK,SG,NZ,US", currency = "AED,AFN,ALL,AMD,ANG,AOA,ARS,AUD,AWG,AZN,BAM,BBD,BDT,BGN,BHD,BIF,BMD,BND,BOB,BRL,BSD,BTN,BWP,BYN,BZD,CAD,CDF,CHF,CLP,CNY,COP,CRC,CUP,CVE,CZK,DJF,DKK,DOP,DZD,EGP,ERN,ETB,EUR,FJD,FKP,GBP,GEL,GHS,GIP,GMD,GNF,GTQ,GYD,HKD,HNL,HRK,HTG,HUF,IDR,ILS,INR,IQD,IRR,ISK,JMD,JOD,JPY,KES,KGS,KHR,KMF,KPW,KRW,KWD,KYD,KZT,LAK,LBP,LKR,LRD,LSL,LYD,MAD,MDL,MGA,MKD,MMK,MNT,MOP,MRU,MUR,MVR,MWK,MXN,MYR,MZN,NAD,NGN,NIO,NOK,NPR,NZD,OMR,PAB,PEN,PGK,PHP,PKR,PLN,PYG,QAR,RON,RSD,RUB,RWF,SAR,SBD,SCR,SDG,SEK,SGD,SHP,SLE,SLL,SOS,SRD,SSP,STN,SVC,SYP,SZL,THB,TJS,TMT,TND,TOP,TRY,TTD,TWD,TZS,UAH,UGX,USD,UYU,UZS,VES,VND,VUV,WST,XAF,XCD,XOF,XPF,YER,ZAR,ZMW,ZWL" }
paypal = { currency = "AUD,BRL,CAD,CZK,DKK,EUR,HKD,HUF,JPY,MYR,MXN,NOK,NZD,PHP,PLN,GBP,RUB,SGD,SEK,CHF,THB,USD" }
klarna = { currency = "EUR, DKK, NOK, PLN, SEK, CHF, GBP, USD, CZK" }
trustly = {currency="DKK, EUR, GBP, NOK, PLN, SEK" }
blik = { country="PL" , currency = "PLN" }
atome = { country = "SG, MY" , currency = "SGD, MYR" }

[pm_filters.checkout]
debit = { country = "AT,BE,BG,HR,CY,CZ,DK,EE,FI,FR,DE,GR,HU,IS,IE,IT,LV,LI,LT,LU,MT,NL,NO,PL,PT,RO,SK,SI,ES,SE,CH,GB,US,AU,HK,SG,SA,AE,BH,MX,AR,CL,CO,PE", currency = "AED,AFN,ALL,AMD,ANG,AOA,AUD,AWG,AZN,BAM,BBD,BDT,BGN,BHD,BIF,BMD,BND,BOB,BRL,BSD,BTN,BWP,BYN,BZD,CAD,CDF,CHF,CLP,CNY,COP,CRC,CUP,CVE,CZK,DJF,DKK,DOP,DZD,EGP,ERN,ETB,EUR,FJD,FKP,GBP,GEL,GHS,GIP,GMD,GNF,GTQ,GYD,HKD,HNL,HRK,HTG,HUF,IDR,ILS,INR,IQD,IRR,ISK,JMD,JOD,JPY,KES,KGS,KHR,KMF,KRW,KWD,KYD,KZT,LAK,LBP,LKR,LRD,LSL,LYD,MAD,MDL,MGA,MKD,MMK,MNT,MOP,MRU,MUR,MVR,MWK,MXN,MYR,MZN,NAD,NGN,NIO,NOK,NPR,NZD,OMR,PAB,PEN,PGK,PHP,PKR,PLN,PYG,QAR,RON,RSD,RUB,RWF,SAR,SBD,SCR,SDG,SEK,SGD,SHP,SLE,SLL,SOS,SRD,SSP,STN,SYP,SZL,THB,TJS,TMT,TND,TOP,TRY,TTD,TWD,TZS,UAH,UGX,USD,UYU,UZS,VES,VND,VUV,WST,XAF,XCD,XOF,XPF,YER,ZAR,ZMW,ZWL" }
credit = { country = "AT,BE,BG,HR,CY,CZ,DK,EE,FI,FR,DE,GR,HU,IS,IE,IT,LV,LI,LT,LU,MT,NL,NO,PL,PT,RO,SK,SI,ES,SE,CH,GB,US,AU,HK,SG,SA,AE,BH,MX,AR,CL,CO,PE", currency = "AED,AFN,ALL,AMD,ANG,AOA,AUD,AWG,AZN,BAM,BBD,BDT,BGN,BHD,BIF,BMD,BND,BOB,BRL,BSD,BTN,BWP,BYN,BZD,CAD,CDF,CHF,CLP,CNY,COP,CRC,CUP,CVE,CZK,DJF,DKK,DOP,DZD,EGP,ERN,ETB,EUR,FJD,FKP,GBP,GEL,GHS,GIP,GMD,GNF,GTQ,GYD,HKD,HNL,HRK,HTG,HUF,IDR,ILS,INR,IQD,IRR,ISK,JMD,JOD,JPY,KES,KGS,KHR,KMF,KRW,KWD,KYD,KZT,LAK,LBP,LKR,LRD,LSL,LYD,MAD,MDL,MGA,MKD,MMK,MNT,MOP,MRU,MUR,MVR,MWK,MXN,MYR,MZN,NAD,NGN,NIO,NOK,NPR,NZD,OMR,PAB,PEN,PGK,PHP,PKR,PLN,PYG,QAR,RON,RSD,RUB,RWF,SAR,SBD,SCR,SDG,SEK,SGD,SHP,SLE,SLL,SOS,SRD,SSP,STN,SYP,SZL,THB,TJS,TMT,TND,TOP,TRY,TTD,TWD,TZS,UAH,UGX,USD,UYU,UZS,VES,VND,VUV,WST,XAF,XCD,XOF,XPF,YER,ZAR,ZMW,ZWL" }
google_pay = { country = "AT,BE,BG,HR,CZ,DK,EE,FI,FR,DE,GR,HU,IE,IT,LT,LU,NL,NO,PL,PT,RO,SK,ES,SE,CH,GB,US,AU,HK,SG,SA,AE", currency = "AED, AFN, ALL, AMD, ANG, AOA, ARS, AUD, AWG, AZN, BAM, BBD, BDT, BGN, BHD, BIF, BMD, BND, BOB, BRL, BSD, BTN, BWP, BYN, BZD, CAD, CDF, CHF, CLF, CLP, CNY, COP, CRC, CUC, CUP, CVE, CZK, DJF, DKK, DOP, DZD, EGP, ERN, ETB, EUR, FJD, FKP, GBP, GEL, GHS, GIP, GMD, GNF, GTQ, GYD, HKD, HNL, HRK, HTG, HUF, IDR, ILS, INR, IQD, IRR, ISK, JMD, JOD, JPY, KES, KGS, KHR, KMF, KPW, KRW, KWD, KYD, KZT, LAK, LBP, LKR, LRD, LSL, LYD, MAD, MDL, MGA, MKD, MMK, MNT, MOP, MRU, MUR, MVR, MWK, MXN, MYR, MZN, NAD, NGN, NIO, NOK, NPR, NZD, OMR, PAB, PEN, PGK, PHP, PKR, PLN, PYG, QAR, RON, RSD, RUB, RWF, SAR, SBD, SCR, SDG, SEK, SGD, SHP, SLE, SLL, SOS, SRD, SSP, STD, STN, SVC, SYP, SZL, THB, TJS, TND, TMT, TOP, TTD, TRY, TWD, TZS, UAH, UGX, USD, UYU, UZS, VES, VND, VUV, WST, XAF, XCD, XOF, XPF, YER, ZAR, ZMW, ZWL" }
apple_pay = { country = "AT, BE, BG, HR, CY, CZ, DK, EE, FI, FR, DE, GR, HU, IS, IE, IT, LV, LI, LT, LU, MT, NL, NO, PL, PT, RO, SK, SI, ES, SE, CH, GB, US, AU, HK, SG, SA, AE, JO, KW, QA", currency = "AED, AFN, ALL, AMD, ANG, AOA, ARS, AUD, AWG, AZN, BAM, BBD, BDT, BGN, BHD, BIF, BMD, BND, BOB, BRL, BSD, BTN, BWP, BYN, BZD, CAD, CDF, CHF, CLF, CLP, CNY, COP, CRC, CUC, CUP, CVE, CZK, DJF, DKK, DOP, DZD, EGP, ERN, ETB, EUR, FJD, FKP, GBP, GEL, GHS, GIP, GMD, GNF, GTQ, GYD, HKD, HNL, HRK, HTG, HUF, IDR, ILS, INR, IQD, IRR, ISK, JMD, JOD, JPY, KES, KGS, KHR, KMF, KPW, KRW, KWD, KYD, KZT, LAK, LBP, LKR, LRD, LSL, LYD, MAD, MDL, MGA, MKD, MMK, MNT, MOP, MRU, MUR, MVR, MWK, MXN, MYR, MZN, NAD, NGN, NIO, NOK, NPR, NZD, OMR, PAB, PEN, PGK, PHP, PKR, PLN, PYG, QAR, RON, RSD, RUB, RWF, SAR, SBD, SCR, SDG, SEK, SGD, SHP, SLE, SLL, SOS, SRD, SSP, STD, STN, SVC, SYP, SZL, THB, TJS, TND, TMT, TOP, TTD, TRY, TWD, TZS, UAH, UGX, USD, UYU, UZS, VES, VND, VUV, WST, XAF, XCD, XOF, XPF, YER, ZAR, ZMW, ZWL" }

[pm_filters.elavon]
credit = { country = "US", currency = "AED,AFN,ALL,AMD,ANG,AOA,ARS,AUD,AWG,AZN,BAM,BBD,BDT,BGN,BHD,BIF,BMD,BND,BOB,BRL,BSD,BTN,BWP,BYN,BZD,CAD,CDF,CHF,CLP,CNY,COP,CRC,CUP,CVE,CZK,DJF,DKK,DOP,DZD,EGP,ERN,ETB,EUR,FJD,FKP,GBP,GEL,GHS,GIP,GMD,GNF,GTQ,GYD,HKD,HNL,HRK,HTG,HUF,IDR,ILS,INR,IQD,IRR,ISK,JMD,JOD,JPY,KES,KGS,KHR,KMF,KPW,KRW,KWD,KYD,KZT,LAK,LBP,LKR,LRD,LSL,LYD,MAD,MDL,MGA,MKD,MMK,MNT,MOP,MRU,MUR,MVR,MWK,MXN,MYR,MZN,NAD,NGN,NIO,NOK,NPR,NZD,OMR,PAB,PEN,PGK,PHP,PKR,PLN,PYG,QAR,RON,RSD,RUB,RWF,SAR,SBD,SCR,SDG,SEK,SGD,SHP,SLE,SLL,SOS,SRD,SSP,STN,SVC,SYP,SZL,THB,TJS,TMT,TND,TOP,TRY,TTD,TWD,TZS,UAH,UGX,USD,UYU,UZS,VES,VND,VUV,WST,XAF,XCD,XOF,XPF,YER,ZAR,ZMW,ZWL" }
debit = { country = "US", currency = "AED,AFN,ALL,AMD,ANG,AOA,ARS,AUD,AWG,AZN,BAM,BBD,BDT,BGN,BHD,BIF,BMD,BND,BOB,BRL,BSD,BTN,BWP,BYN,BZD,CAD,CDF,CHF,CLP,CNY,COP,CRC,CUP,CVE,CZK,DJF,DKK,DOP,DZD,EGP,ERN,ETB,EUR,FJD,FKP,GBP,GEL,GHS,GIP,GMD,GNF,GTQ,GYD,HKD,HNL,HRK,HTG,HUF,IDR,ILS,INR,IQD,IRR,ISK,JMD,JOD,JPY,KES,KGS,KHR,KMF,KPW,KRW,KWD,KYD,KZT,LAK,LBP,LKR,LRD,LSL,LYD,MAD,MDL,MGA,MKD,MMK,MNT,MOP,MRU,MUR,MVR,MWK,MXN,MYR,MZN,NAD,NGN,NIO,NOK,NPR,NZD,OMR,PAB,PEN,PGK,PHP,PKR,PLN,PYG,QAR,RON,RSD,RUB,RWF,SAR,SBD,SCR,SDG,SEK,SGD,SHP,SLE,SLL,SOS,SRD,SSP,STN,SVC,SYP,SZL,THB,TJS,TMT,TND,TOP,TRY,TTD,TWD,TZS,UAH,UGX,USD,UYU,UZS,VES,VND,VUV,WST,XAF,XCD,XOF,XPF,YER,ZAR,ZMW,ZWL" }

[pm_filters.xendit]
credit = { country = "ID,PH", currency = "IDR,PHP,USD,SGD,MYR" }
debit = { country = "ID,PH", currency = "IDR,PHP,USD,SGD,MYR" }

[pm_filters.tsys]
credit = { country = "NA", currency = "AED, AFN, ALL, AMD, ANG, AOA, ARS, AUD, AWG, AZN, BAM, BBD, BDT, BGN, BHD, BIF, BMD, BND, BOB, BRL, BSD, BTN, BWP, BZD, CAD, CDF, CHF, CLP, CNY, COP, CRC, CUP, CVE, CZK, DJF, DKK, DOP, DZD, EGP, ERN, ETB, EUR, FJD, FKP, GBP, GEL, GHS, GIP, GMD, GNF, GTQ, GYD, HKD, HNL, HRK, HTG, HUF, IDR, ILS, INR, IQD, IRR, ISK, JMD, JOD, JPY, KES, KGS, KHR, KMF, KRW, KWD, KYD, KZT, LAK, LBP, LKR, LRD, LSL, LYD, MAD, MDL, MGA, MKD, MMK, MNT, MOP, MUR, MVR, MWK, MXN, MYR, MZN, NAD, NGN, NIO, NOK, NPR, NZD, OMR, PAB, PEN, PGK, PHP, PKR, PLN, PYG, QAR, RON, RSD, RUB, RWF, SAR, SBD, SCR, SDG, SEK, SGD, SHP, SLE, SOS, SRD, SSP, SVC, SYP, SZL, THB, TJS, TMT, TND, TOP, TRY, TTD, TWD, TZS, UAH, UGX, USD, UYU, UZS, VND, VUV, WST, XAF, XCD, XOF, XPF, YER, ZAR, ZMW, ZWL, BYN, KPW, STN, MRU, VES" }
debit = { country = "NA", currency = "AED, AFN, ALL, AMD, ANG, AOA, ARS, AUD, AWG, AZN, BAM, BBD, BDT, BGN, BHD, BIF, BMD, BND, BOB, BRL, BSD, BTN, BWP, BZD, CAD, CDF, CHF, CLP, CNY, COP, CRC, CUP, CVE, CZK, DJF, DKK, DOP, DZD, EGP, ERN, ETB, EUR, FJD, FKP, GBP, GEL, GHS, GIP, GMD, GNF, GTQ, GYD, HKD, HNL, HRK, HTG, HUF, IDR, ILS, INR, IQD, IRR, ISK, JMD, JOD, JPY, KES, KGS, KHR, KMF, KRW, KWD, KYD, KZT, LAK, LBP, LKR, LRD, LSL, LYD, MAD, MDL, MGA, MKD, MMK, MNT, MOP, MUR, MVR, MWK, MXN, MYR, MZN, NAD, NGN, NIO, NOK, NPR, NZD, OMR, PAB, PEN, PGK, PHP, PKR, PLN, PYG, QAR, RON, RSD, RUB, RWF, SAR, SBD, SCR, SDG, SEK, SGD, SHP, SLE, SOS, SRD, SSP, SVC, SYP, SZL, THB, TJS, TMT, TND, TOP, TRY, TTD, TWD, TZS, UAH, UGX, USD, UYU, UZS, VND, VUV, WST, XAF, XCD, XOF, XPF, YER, ZAR, ZMW, ZWL, BYN, KPW, STN, MRU, VES" }

[pm_filters.billwerk]
credit = { country = "DE, DK, FR, SE", currency = "DKK, NOK" }
debit = { country = "DE, DK, FR, SE", currency = "DKK, NOK" }

[pm_filters.fiservemea]
credit = { country = "DE, FR, IT, NL, PL, ES, ZA, GB, AE", currency = "AED,AFN,ALL,AMD,ANG,AOA,ARS,AUD,AWG,AZN,BAM,BBD,BDT,BGN,BHD,BIF,BMD,BND,BOB,BRL,BSD,BTN,BWP,BYN,BZD,CAD,CDF,CHF,CLP,CNY,COP,CRC,CUP,CVE,CZK,DJF,DKK,DOP,DZD,EGP,ERN,ETB,EUR,FJD,FKP,GBP,GEL,GHS,GIP,GMD,GNF,GTQ,GYD,HKD,HNL,HRK,HTG,HUF,IDR,ILS,INR,IQD,IRR,ISK,JMD,JOD,JPY,KES,KGS,KHR,KMF,KPW,KRW,KWD,KYD,KZT,LAK,LBP,LKR,LRD,LSL,LYD,MAD,MDL,MGA,MKD,MMK,MNT,MOP,MRU,MUR,MVR,MWK,MXN,MYR,MZN,NAD,NGN,NIO,NOK,NPR,NZD,OMR,PAB,PEN,PGK,PHP,PKR,PLN,PYG,QAR,RON,RSD,RUB,RWF,SAR,SBD,SCR,SDG,SEK,SGD,SHP,SLE,SLL,SOS,SRD,SSP,STN,SVC,SYP,SZL,THB,TJS,TMT,TND,TOP,TRY,TTD,TWD,TZS,UAH,UGX,USD,UYU,UZS,VES,VND,VUV,WST,XAF,XCD,XOF,XPF,YER,ZAR,ZMW,ZWL" }
debit = { country = "DE, FR, IT, NL, PL, ES, ZA, GB, AE", currency = "AED,AFN,ALL,AMD,ANG,AOA,ARS,AUD,AWG,AZN,BAM,BBD,BDT,BGN,BHD,BIF,BMD,BND,BOB,BRL,BSD,BTN,BWP,BYN,BZD,CAD,CDF,CHF,CLP,CNY,COP,CRC,CUP,CVE,CZK,DJF,DKK,DOP,DZD,EGP,ERN,ETB,EUR,FJD,FKP,GBP,GEL,GHS,GIP,GMD,GNF,GTQ,GYD,HKD,HNL,HRK,HTG,HUF,IDR,ILS,INR,IQD,IRR,ISK,JMD,JOD,JPY,KES,KGS,KHR,KMF,KPW,KRW,KWD,KYD,KZT,LAK,LBP,LKR,LRD,LSL,LYD,MAD,MDL,MGA,MKD,MMK,MNT,MOP,MRU,MUR,MVR,MWK,MXN,MYR,MZN,NAD,NGN,NIO,NOK,NPR,NZD,OMR,PAB,PEN,PGK,PHP,PKR,PLN,PYG,QAR,RON,RSD,RUB,RWF,SAR,SBD,SCR,SDG,SEK,SGD,SHP,SLE,SLL,SOS,SRD,SSP,STN,SVC,SYP,SZL,THB,TJS,TMT,TND,TOP,TRY,TTD,TWD,TZS,UAH,UGX,USD,UYU,UZS,VES,VND,VUV,WST,XAF,XCD,XOF,XPF,YER,ZAR,ZMW,ZWL" }

[pm_filters.bambora]
credit = { country = "US,CA", currency = "USD" }
debit = { country = "US,CA", currency = "USD" }

[pm_filters.volt]
open_banking_uk = { country = "DE,GB,AT,BE,CY,EE,ES,FI,FR,GR,HR,IE,IT,LT,LU,LV,MT,NL,PT,SI,SK,BG,CZ,DK,HU,NO,PL,RO,SE,AU,BR", currency = "EUR,GBP,DKK,NOK,PLN,SEK,AUD,BRL" }

[pm_filters.razorpay]
upi_collect = { country = "IN", currency = "INR" }

[pm_filters.plaid]
open_banking_pis = {currency = "EUR,GBP"}

[pm_filters.zen]
credit = { not_available_flows = { capture_method = "manual" } }
debit = { not_available_flows = { capture_method = "manual" } }
boleto = { country = "BR", currency = "BRL" }
efecty = { country = "CO", currency = "COP" }
multibanco = { country = "PT", currency = "EUR" }
pago_efectivo = { country = "PE", currency = "PEN" }
pse = { country = "CO", currency = "COP" }
pix = { country = "BR", currency = "BRL" }
red_compra = { country = "CL", currency = "CLP" }
red_pagos = { country = "UY", currency = "UYU" }


[pm_filters.zsl]
local_bank_transfer = { country = "CN", currency = "CNY" }

[pm_filters.bankofamerica]
credit = { currency = "USD" }
debit = { currency = "USD" }
apple_pay = { currency = "USD" }
google_pay = { currency = "USD" }
samsung_pay = { currency = "USD" }

[pm_filters.cybersource]
credit = { currency = "USD,GBP,EUR,PLN,SEK" }
debit = { currency = "USD,GBP,EUR,PLN,SEK" }
apple_pay = { currency = "USD,GBP,EUR,PLN,SEK" }
google_pay = { currency = "USD,GBP,EUR,PLN,SEK" }
samsung_pay = { currency = "USD,GBP,EUR,SEK" }
paze = { currency = "USD,SEK" }

[pm_filters.globepay]
ali_pay = { country = "GB",currency = "GBP" }
we_chat_pay = { country = "GB",currency = "GBP" }


[pm_filters.itaubank]
pix = { country = "BR", currency = "BRL" }

[pm_filters.nexinets]
credit = { country = "DE",currency = "EUR" }
debit = { country = "DE",currency = "EUR" }
ideal = { country = "DE",currency = "EUR" }
giropay = { country = "DE",currency = "EUR" }
sofort = { country = "DE",currency = "EUR" }
eps = { country = "DE",currency = "EUR" }
apple_pay = { country = "DE",currency = "EUR" }
paypal = { country = "DE",currency = "EUR" }


[pm_filters.nuvei]
credit = { country = "AU,CA,GB,IN,JP,NZ,PH,SG,TH,US",currency = "AED,AMD,ARS,AUD,AZN,BAM,BDT,BGN,BHD,BMD,BND,BRL,BYN,CAD,CHF,CLP,CNY,COP,CRC,CZK,DKK,DOP,DZD,EGP,EUR,GBP,GEL,GHS,GTQ,HKD,HUF,IDR,INR,IQD,ISK,JOD,JPY,KES,KGS,KRW,KWD,KYD,KZT,LBP,LKR,MAD,MDL,MKD,MMK,MNT,MUR,MWK,MXN,MYR,MZN,NAD,NGN,NOK,NZD,OMR,PEN,PHP,PKR,PLN,PYG,QAR,RON,RSD,RUB,SAR,SEK,SGD,SOS,THB,TND,TOP,TRY,TTD,TWD,UAH,UGX,USD,UYU,UZS,VND,XAF,YER,ZAR" }
debit = { country = "AU,CA,GB,IN,JP,NZ,PH,SG,TH,US",currency = "AED,AMD,ARS,AUD,AZN,BAM,BDT,BGN,BHD,BMD,BND,BRL,BYN,CAD,CHF,CLP,CNY,COP,CRC,CZK,DKK,DOP,DZD,EGP,EUR,GBP,GEL,GHS,GTQ,HKD,HUF,IDR,INR,IQD,ISK,JOD,JPY,KES,KGS,KRW,KWD,KYD,KZT,LBP,LKR,MAD,MDL,MKD,MMK,MNT,MUR,MWK,MXN,MYR,MZN,NAD,NGN,NOK,NZD,OMR,PEN,PHP,PKR,PLN,PYG,QAR,RON,RSD,RUB,SAR,SEK,SGD,SOS,THB,TND,TOP,TRY,TTD,TWD,UAH,UGX,USD,UYU,UZS,VND,XAF,YER,ZAR" }
klarna = { country = "AU,CA,GB,IN,JP,NZ,PH,SG,TH,US",currency = "AED,AMD,ARS,AUD,AZN,BAM,BDT,BGN,BHD,BMD,BND,BRL,BYN,CAD,CHF,CLP,CNY,COP,CRC,CZK,DKK,DOP,DZD,EGP,EUR,GBP,GEL,GHS,GTQ,HKD,HUF,IDR,INR,IQD,ISK,JOD,JPY,KES,KGS,KRW,KWD,KYD,KZT,LBP,LKR,MAD,MDL,MKD,MMK,MNT,MUR,MWK,MXN,MYR,MZN,NAD,NGN,NOK,NZD,OMR,PEN,PHP,PKR,PLN,PYG,QAR,RON,RSD,RUB,SAR,SEK,SGD,SOS,THB,TND,TOP,TRY,TTD,TWD,UAH,UGX,USD,UYU,UZS,VND,XAF,YER,ZAR" }
afterpay_clearpay = { country = "AU,CA,GB,IN,JP,NZ,PH,SG,TH,US",currency = "AED,AMD,ARS,AUD,AZN,BAM,BDT,BGN,BHD,BMD,BND,BRL,BYN,CAD,CHF,CLP,CNY,COP,CRC,CZK,DKK,DOP,DZD,EGP,EUR,GBP,GEL,GHS,GTQ,HKD,HUF,IDR,INR,IQD,ISK,JOD,JPY,KES,KGS,KRW,KWD,KYD,KZT,LBP,LKR,MAD,MDL,MKD,MMK,MNT,MUR,MWK,MXN,MYR,MZN,NAD,NGN,NOK,NZD,OMR,PEN,PHP,PKR,PLN,PYG,QAR,RON,RSD,RUB,SAR,SEK,SGD,SOS,THB,TND,TOP,TRY,TTD,TWD,UAH,UGX,USD,UYU,UZS,VND,XAF,YER,ZAR" }
ideal = { country = "AU,CA,GB,IN,JP,NZ,PH,SG,TH,US",currency = "AED,AMD,ARS,AUD,AZN,BAM,BDT,BGN,BHD,BMD,BND,BRL,BYN,CAD,CHF,CLP,CNY,COP,CRC,CZK,DKK,DOP,DZD,EGP,EUR,GBP,GEL,GHS,GTQ,HKD,HUF,IDR,INR,IQD,ISK,JOD,JPY,KES,KGS,KRW,KWD,KYD,KZT,LBP,LKR,MAD,MDL,MKD,MMK,MNT,MUR,MWK,MXN,MYR,MZN,NAD,NGN,NOK,NZD,OMR,PEN,PHP,PKR,PLN,PYG,QAR,RON,RSD,RUB,SAR,SEK,SGD,SOS,THB,TND,TOP,TRY,TTD,TWD,UAH,UGX,USD,UYU,UZS,VND,XAF,YER,ZAR" }
giropay = { country = "AU,CA,GB,IN,JP,NZ,PH,SG,TH,US",currency = "AED,AMD,ARS,AUD,AZN,BAM,BDT,BGN,BHD,BMD,BND,BRL,BYN,CAD,CHF,CLP,CNY,COP,CRC,CZK,DKK,DOP,DZD,EGP,EUR,GBP,GEL,GHS,GTQ,HKD,HUF,IDR,INR,IQD,ISK,JOD,JPY,KES,KGS,KRW,KWD,KYD,KZT,LBP,LKR,MAD,MDL,MKD,MMK,MNT,MUR,MWK,MXN,MYR,MZN,NAD,NGN,NOK,NZD,OMR,PEN,PHP,PKR,PLN,PYG,QAR,RON,RSD,RUB,SAR,SEK,SGD,SOS,THB,TND,TOP,TRY,TTD,TWD,UAH,UGX,USD,UYU,UZS,VND,XAF,YER,ZAR" }
sofort = { country = "AU,CA,GB,IN,JP,NZ,PH,SG,TH,US",currency = "AED,AMD,ARS,AUD,AZN,BAM,BDT,BGN,BHD,BMD,BND,BRL,BYN,CAD,CHF,CLP,CNY,COP,CRC,CZK,DKK,DOP,DZD,EGP,EUR,GBP,GEL,GHS,GTQ,HKD,HUF,IDR,INR,IQD,ISK,JOD,JPY,KES,KGS,KRW,KWD,KYD,KZT,LBP,LKR,MAD,MDL,MKD,MMK,MNT,MUR,MWK,MXN,MYR,MZN,NAD,NGN,NOK,NZD,OMR,PEN,PHP,PKR,PLN,PYG,QAR,RON,RSD,RUB,SAR,SEK,SGD,SOS,THB,TND,TOP,TRY,TTD,TWD,UAH,UGX,USD,UYU,UZS,VND,XAF,YER,ZAR" }
eps = { country = "AU,CA,GB,IN,JP,NZ,PH,SG,TH,US",currency = "AED,AMD,ARS,AUD,AZN,BAM,BDT,BGN,BHD,BMD,BND,BRL,BYN,CAD,CHF,CLP,CNY,COP,CRC,CZK,DKK,DOP,DZD,EGP,EUR,GBP,GEL,GHS,GTQ,HKD,HUF,IDR,INR,IQD,ISK,JOD,JPY,KES,KGS,KRW,KWD,KYD,KZT,LBP,LKR,MAD,MDL,MKD,MMK,MNT,MUR,MWK,MXN,MYR,MZN,NAD,NGN,NOK,NZD,OMR,PEN,PHP,PKR,PLN,PYG,QAR,RON,RSD,RUB,SAR,SEK,SGD,SOS,THB,TND,TOP,TRY,TTD,TWD,UAH,UGX,USD,UYU,UZS,VND,XAF,YER,ZAR" }
apple_pay = { country = "AU,CA,GB,IN,JP,NZ,PH,SG,TH,US",currency = "AED,AMD,ARS,AUD,AZN,BAM,BDT,BGN,BHD,BMD,BND,BRL,BYN,CAD,CHF,CLP,CNY,COP,CRC,CZK,DKK,DOP,DZD,EGP,EUR,GBP,GEL,GHS,GTQ,HKD,HUF,IDR,INR,IQD,ISK,JOD,JPY,KES,KGS,KRW,KWD,KYD,KZT,LBP,LKR,MAD,MDL,MKD,MMK,MNT,MUR,MWK,MXN,MYR,MZN,NAD,NGN,NOK,NZD,OMR,PEN,PHP,PKR,PLN,PYG,QAR,RON,RSD,RUB,SAR,SEK,SGD,SOS,THB,TND,TOP,TRY,TTD,TWD,UAH,UGX,USD,UYU,UZS,VND,XAF,YER,ZAR" }
google_pay = { country = "AU,CA,GB,IN,JP,NZ,PH,SG,TH,US",currency = "AED,AMD,ARS,AUD,AZN,BAM,BDT,BGN,BHD,BMD,BND,BRL,BYN,CAD,CHF,CLP,CNY,COP,CRC,CZK,DKK,DOP,DZD,EGP,EUR,GBP,GEL,GHS,GTQ,HKD,HUF,IDR,INR,IQD,ISK,JOD,JPY,KES,KGS,KRW,KWD,KYD,KZT,LBP,LKR,MAD,MDL,MKD,MMK,MNT,MUR,MWK,MXN,MYR,MZN,NAD,NGN,NOK,NZD,OMR,PEN,PHP,PKR,PLN,PYG,QAR,RON,RSD,RUB,SAR,SEK,SGD,SOS,THB,TND,TOP,TRY,TTD,TWD,UAH,UGX,USD,UYU,UZS,VND,XAF,YER,ZAR" }
paypal = { country = "AU,CA,GB,IN,JP,NZ,PH,SG,TH,US",currency = "AED,AMD,ARS,AUD,AZN,BAM,BDT,BGN,BHD,BMD,BND,BRL,BYN,CAD,CHF,CLP,CNY,COP,CRC,CZK,DKK,DOP,DZD,EGP,EUR,GBP,GEL,GHS,GTQ,HKD,HUF,IDR,INR,IQD,ISK,JOD,JPY,KES,KGS,KRW,KWD,KYD,KZT,LBP,LKR,MAD,MDL,MKD,MMK,MNT,MUR,MWK,MXN,MYR,MZN,NAD,NGN,NOK,NZD,OMR,PEN,PHP,PKR,PLN,PYG,QAR,RON,RSD,RUB,SAR,SEK,SGD,SOS,THB,TND,TOP,TRY,TTD,TWD,UAH,UGX,USD,UYU,UZS,VND,XAF,YER,ZAR" }

[pm_filters.stax]
credit = { country = "US", currency = "USD" }
debit = { country = "US", currency = "USD" }
ach = { country = "US", currency = "USD" }

[pm_filters.prophetpay]
card_redirect = { country = "US", currency = "USD" }

[pm_filters.payu]
debit = { country = "AE, AF, AL, AM, CW, AO, AR, AU, AW, AZ, BA, BB, BG, BH, BI, BM, BN, BO, BR, BS, BW, BY, BZ, CA, CD, LI, CL, CN, CO, CR, CV, CZ, DJ, DK, DO, DZ, EG, ET, AD, FJ, FK, GG, GE, GH, GI, GM, GN, GT, GY, HK, HN, HR, HT, HU, ID, IL, IQ, IS, JM, JO, JP, KG, KH, KM, KR, KW, KY, KZ, LA, LB, LR, LS, MA, MD, MG, MK, MN, MO, MR, MV, MW, MX, MY, MZ, NA, NG, NI, BV, CK, OM, PA, PE, PG, PL, PY, QA, RO, RS, RW, SA, SB, SC, SE, SG, SH, SO, SR, SV, SZ, TH, TJ, TM, TN, TO, TR, TT, TW, TZ, UG, AS, UY, UZ, VE, VN, VU, WS, CM, AI, BJ, PF, YE, ZA, ZM, ZW", currency = "AED, AFN, ALL, AMD, ANG, AOA, ARS, AUD, AWG, AZN, BAM, BBD, BGN, BHD, BIF, BMD, BND, BOB, BRL, BSD, BWP, BYN, BZD, CAD, CDF, CHF, CLP, CNY, COP, CRC, CVE, CZK, DJF, DKK, DOP, DZD, EGP, ETB, EUR, FJD, FKP, GBP, GEL, GHS, GIP, GMD, GNF, GTQ, GYD, HKD, HNL, HRK, HTG, HUF, IDR, ILS, IQD, ISK, JMD, JOD, JPY, KGS, KHR, KMF, KRW, KWD, KYD, KZT, LAK, LBP, LRD, LSL, MAD, MDL, MGA, MKD, MNT, MOP, MRU, MVR, MWK, MXN, MYR, MZN, NAD, NGN, NIO, NOK, NZD, OMR, PAB, PEN, PGK, PLN, PYG, QAR, RON, RSD, RWF, SAR, SBD, SCR, SEK, SGD, SHP, SOS, SRD, SVC, SZL, THB, TJS, TMT, TND, TOP, TRY, TTD, TWD, TZS, UGX, USD, UYU, UZS, VES, VND, VUV, WST, XAF, XCD, XOF, XPF, YER, ZAR, ZMW, ZWL" }
credit = { country = "AE, AF, AL, AM, CW, AO, AR, AU, AW, AZ, BA, BB, BG, BH, BI, BM, BN, BO, BR, BS, BW, BY, BZ, CA, CD, LI, CL, CN, CO, CR, CV, CZ, DJ, DK, DO, DZ, EG, ET, AD, FJ, FK, GG, GE, GH, GI, GM, GN, GT, GY, HK, HN, HR, HT, HU, ID, IL, IQ, IS, JM, JO, JP, KG, KH, KM, KR, KW, KY, KZ, LA, LB, LR, LS, MA, MD, MG, MK, MN, MO, MR, MV, MW, MX, MY, MZ, NA, NG, NI, BV, CK, OM, PA, PE, PG, PL, PY, QA, RO, RS, RW, SA, SB, SC, SE, SG, SH, SO, SR, SV, SZ, TH, TJ, TM, TN, TO, TR, TT, TW, TZ, UG, AS, UY, UZ, VE, VN, VU, WS, CM, AI, BJ, PF, YE, ZA, ZM, ZW", currency = "AED, AFN, ALL, AMD, ANG, AOA, ARS, AUD, AWG, AZN, BAM, BBD, BGN, BHD, BIF, BMD, BND, BOB, BRL, BSD, BWP, BYN, BZD, CAD, CDF, CHF, CLP, CNY, COP, CRC, CVE, CZK, DJF, DKK, DOP, DZD, EGP, ETB, EUR, FJD, FKP, GBP, GEL, GHS, GIP, GMD, GNF, GTQ, GYD, HKD, HNL, HRK, HTG, HUF, IDR, ILS, IQD, ISK, JMD, JOD, JPY, KGS, KHR, KMF, KRW, KWD, KYD, KZT, LAK, LBP, LRD, LSL, MAD, MDL, MGA, MKD, MNT, MOP, MRU, MVR, MWK, MXN, MYR, MZN, NAD, NGN, NIO, NOK, NZD, OMR, PAB, PEN, PGK, PLN, PYG, QAR, RON, RSD, RWF, SAR, SBD, SCR, SEK, SGD, SHP, SOS, SRD, SVC, SZL, THB, TJS, TMT, TND, TOP, TRY, TTD, TWD, TZS, UGX, USD, UYU, UZS, VES, VND, VUV, WST, XAF, XCD, XOF, XPF, YER, ZAR, ZMW, ZWL" }
google_pay = { country = "AE, AF, AL, AM, CW, AO, AR, AU, AW, AZ, BA, BB, BG, BH, BI, BM, BN, BO, BR, BS, BW, BY, BZ, CA, CD, LI, CL, CN, CO, CR, CV, CZ, DJ, DK, DO, DZ, EG, ET, AD, FJ, FK, GG, GE, GH, GI, GM, GN, GT, GY, HK, HN, HR, HT, HU, ID, IL, IQ, IS, JM, JO, JP, KG, KH, KM, KR, KW, KY, KZ, LA, LB, LR, LS, MA, MD, MG, MK, MN, MO, MR, MV, MW, MX, MY, MZ, NA, NG, NI, BV, CK, OM, PA, PE, PG, PL, PY, QA, RO, RS, RW, SA, SB, SC, SE, SG, SH, SO, SR, SV, SZ, TH, TJ, TM, TN, TO, TR, TT, TW, TZ, UG, AS, UY, UZ, VE, VN, VU, WS, CM, AI, BJ, PF, YE, ZA, ZM, ZW", currency = "AED, AFN, ALL, AMD, ANG, AOA, ARS, AUD, AWG, AZN, BAM, BBD, BGN, BHD, BIF, BMD, BND, BOB, BRL, BSD, BWP, BYN, BZD, CAD, CDF, CHF, CLP, CNY, COP, CRC, CVE, CZK, DJF, DKK, DOP, DZD, EGP, ETB, EUR, FJD, FKP, GBP, GEL, GHS, GIP, GMD, GNF, GTQ, GYD, HKD, HNL, HRK, HTG, HUF, IDR, ILS, IQD, ISK, JMD, JOD, JPY, KGS, KHR, KMF, KRW, KWD, KYD, KZT, LAK, LBP, LRD, LSL, MAD, MDL, MGA, MKD, MNT, MOP, MRU, MVR, MWK, MXN, MYR, MZN, NAD, NGN, NIO, NOK, NZD, OMR, PAB, PEN, PGK, PLN, PYG, QAR, RON, RSD, RWF, SAR, SBD, SCR, SEK, SGD, SHP, SOS, SRD, SVC, SZL, THB, TJS, TMT, TND, TOP, TRY, TTD, TWD, TZS, UGX, USD, UYU, UZS, VES, VND, VUV, WST, XAF, XCD, XOF, XPF, YER, ZAR, ZMW, ZWL" }

[pm_filters.jpmorgan]
debit = { country = "CA, GB, US, AT, BE, BG, HR, CY, CZ, DK, EE, FI, FR, DE, GR, HU, IE, IT, LV, LT, LU, MT, NL, PL, PT, RO, SK, SI, ES, SE", currency = "USD, EUR, GBP, AUD, NZD, SGD, CAD, JPY, HKD, KRW, TWD, MXN, BRL, DKK, NOK, ZAR, SEK, CHF, CZK, PLN, TRY, AFN, ALL, DZD, AOA, ARS, AMD, AWG, AZN, BSD, BDT, BBD, BYN, BZD, BMD, BOB, BAM, BWP, BND, BGN, BIF, BTN, XOF, XAF, XPF, KHR, CVE, KYD, CLP, CNY, COP, KMF, CDF, CRC, HRK, DJF, DOP, XCD, EGP, ETB, FKP, FJD, GMD, GEL, GHS, GIP, GTQ, GYD, HTG, HNL, HUF, ISK, INR, IDR, ILS, JMD, KZT, KES, LAK, LBP, LSL, LRD, MOP, MKD, MGA, MWK, MYR, MVR, MRU, MUR, MDL, MNT, MAD, MZN, MMK, NAD, NPR, ANG, PGK, NIO, NGN, PKR, PAB, PYG, PEN, PHP, QAR, RON, RWF, SHP, WST, STN, SAR, RSD, SCR, SLL, SBD, SOS, LKR, SRD, SZL, TJS, TZS, THB, TOP, TTD, UGX, UAH, AED, UYU, UZS, VUV, VND, YER, ZMW" }
credit = { country = "CA, GB, US, AT, BE, BG, HR, CY, CZ, DK, EE, FI, FR, DE, GR, HU, IE, IT, LV, LT, LU, MT, NL, PL, PT, RO, SK, SI, ES, SE", currency = "USD, EUR, GBP, AUD, NZD, SGD, CAD, JPY, HKD, KRW, TWD, MXN, BRL, DKK, NOK, ZAR, SEK, CHF, CZK, PLN, TRY, AFN, ALL, DZD, AOA, ARS, AMD, AWG, AZN, BSD, BDT, BBD, BYN, BZD, BMD, BOB, BAM, BWP, BND, BGN, BIF, BTN, XOF, XAF, XPF, KHR, CVE, KYD, CLP, CNY, COP, KMF, CDF, CRC, HRK, DJF, DOP, XCD, EGP, ETB, FKP, FJD, GMD, GEL, GHS, GIP, GTQ, GYD, HTG, HNL, HUF, ISK, INR, IDR, ILS, JMD, KZT, KES, LAK, LBP, LSL, LRD, MOP, MKD, MGA, MWK, MYR, MVR, MRU, MUR, MDL, MNT, MAD, MZN, MMK, NAD, NPR, ANG, PGK, NIO, NGN, PKR, PAB, PYG, PEN, PHP, QAR, RON, RWF, SHP, WST, STN, SAR, RSD, SCR, SLL, SBD, SOS, LKR, SRD, SZL, TJS, TZS, THB, TOP, TTD, UGX, UAH, AED, UYU, UZS, VUV, VND, YER, ZMW" }

[pm_filters.bitpay]
crypto_currency = { country = "US, CA, GB, AT, BE, BG, HR, CY, CZ, DK, EE, FI, FR, DE, GR, HU, IE, IT, LV, LT, LU, MT, NL, PL, PT, RO, SK, SI, ES, SE", currency = "USD, AUD, CAD, GBP, MXN, NZD, CHF, EUR"}

[pm_filters.paybox]
debit = { country = "FR", currency = "CAD, AUD, EUR, USD" }
credit = { country = "FR", currency = "CAD, AUD, EUR, USD" }

[pm_filters.digitalvirgo]
direct_carrier_billing = {country = "MA, CM, ZA, EG, SN, DZ, TN, ML, GN, GH, LY, GA, CG, MG, BW, SD, NG, ID, SG, AZ, TR, FR, ES, PL, GB, PT, DE, IT, BE, IE, SK, GR, NL, CH, BR, MX, AR, CL, AE, IQ, KW, BH, SA, QA, PS, JO, OM, RU" , currency = "MAD, XOF, XAF, ZAR, EGP, DZD, TND, GNF, GHS, LYD, XAF, CDF, MGA, BWP, SDG, NGN, IDR, SGD, RUB, AZN, TRY, EUR, PLN, GBP, CHF, BRL, MXN, ARS, CLP, AED, IQD, KWD, BHD, SAR, QAR, ILS, JOD, OMR" }

[pm_filters.facilitapay]
pix = { country = "BR", currency = "BRL" }

[pm_filters.helcim]
credit = { country = "US, CA", currency = "USD, CAD" }
debit = { country = "US, CA", currency = "USD, CAD" }

[pm_filters.globalpay]
credit = { country = "AF,AX,AL,DZ,AS,AD,AO,AI,AQ,AG,AR,AM,AW,AU,AT,AZ,BS,BH,BD,BB,BY,BE,BZ,BJ,BM,BT,BO,BQ,BA,BW,BV,BR,IO,BN,BG,BF,BI,KH,CM,CA,CV,KY,CF,TD,CL,CN,CX,CC,CO,KM,CG,CD,CK,CR,CI,HR,CU,CW,CY,CZ,DK,DJ,DM,DO,EC,EG,SV,GQ,ER,EE,SZ,ET,FK,FO,FJ,FI,FR,GF,PF,TF,GA,GM,GE,DE,GH,GI,GR,GL,GD,GP,GU,GT,GG,GN,GW,GY,HT,HM,VA,HN,HK,HU,IS,IN,ID,IR,IQ,IE,IM,IL,IT,JM,JP,JE,JO,KZ,KE,KI,KP,KR,KW,KG,LA,LV,LB,LS,LR,LY,LI,LT,LU,MO,MK,MG,MW,MY,MV,ML,MT,MH,MQ,MR,MU,YT,MX,FM,MD,MC,MN,ME,MS,MA,MZ,MM,NA,NR,NP,NL,NC,NZ,NI,NE,NG,NU,NF,MP,NO,OM,PK,PW,PS,PA,PG,PY,PE,PH,PN,PL,PT,PR,QA,RE,RO,RU,RW,BL,SH,KN,LC,MF,PM,VC,WS,SM,ST,SA,SN,RS,SC,SL,SG,SX,SK,SI,SB,SO,ZA,GS,SS,ES,LK,SD,SR,SJ,SE,CH,SY,TW,TJ,TZ,TH,TL,TG,TK,TO,TT,TN,TR,TM,TC,TV,UG,UA,AE,GB,US,UM,UY,UZ,VU,VE,VN,VG,VI,WF,EH,YE,ZM,ZW", currency = "AFN,DZD,ARS,AMD,AWG,AUD,AZN,BSD,BHD,THB,PAB,BBD,BYN,BZD,BMD,BOB,BRL,BND,BGN,BIF,CVE,CAD,CLP,COP,KMF,CDF,NIO,CRC,CUP,CZK,GMD,DKK,MKD,DJF,DOP,VND,XCD,EGP,SVC,ETB,EUR,FKP,FJD,HUF,GHS,GIP,HTG,PYG,GNF,GYD,HKD,UAH,ISK,INR,IRR,IQD,JMD,JOD,KES,PGK,HRK,KWD,AOA,MMK,LAK,GEL,LBP,ALL,HNL,SLL,LRD,LYD,SZL,LSL,MGA,MWK,MYR,MUR,MXN,MDL,MAD,MZN,NGN,ERN,NAD,NPR,ANG,ILS,TWD,NZD,BTN,KPW,NOK,TOP,PKR,MOP,UYU,PHP,GBP,BWP,QAR,GTQ,ZAR,OMR,KHR,RON,MVR,IDR,RUB,RWF,SHP,SAR,RSD,SCR,SGD,PEN,SBD,KGS,SOS,TJS,SSP,LKR,SDG,SRD,SEK,CHF,SYP,BDT,WST,TZS,KZT,TTD,MNT,TND,TRY,TMT,AED,UGX,USD,UZS,VUV,KRW,YER,JPY,CNY,ZMW,ZWL,PLN,CLF,STD,CUC" }
debit = { country = "AF,AX,AL,DZ,AS,AD,AO,AI,AQ,AG,AR,AM,AW,AU,AT,AZ,BS,BH,BD,BB,BY,BE,BZ,BJ,BM,BT,BO,BQ,BA,BW,BV,BR,IO,BN,BG,BF,BI,KH,CM,CA,CV,KY,CF,TD,CL,CN,CX,CC,CO,KM,CG,CD,CK,CR,CI,HR,CU,CW,CY,CZ,DK,DJ,DM,DO,EC,EG,SV,GQ,ER,EE,SZ,ET,FK,FO,FJ,FI,FR,GF,PF,TF,GA,GM,GE,DE,GH,GI,GR,GL,GD,GP,GU,GT,GG,GN,GW,GY,HT,HM,VA,HN,HK,HU,IS,IN,ID,IR,IQ,IE,IM,IL,IT,JM,JP,JE,JO,KZ,KE,KI,KP,KR,KW,KG,LA,LV,LB,LS,LR,LY,LI,LT,LU,MO,MK,MG,MW,MY,MV,ML,MT,MH,MQ,MR,MU,YT,MX,FM,MD,MC,MN,ME,MS,MA,MZ,MM,NA,NR,NP,NL,NC,NZ,NI,NE,NG,NU,NF,MP,NO,OM,PK,PW,PS,PA,PG,PY,PE,PH,PN,PL,PT,PR,QA,RE,RO,RU,RW,BL,SH,KN,LC,MF,PM,VC,WS,SM,ST,SA,SN,RS,SC,SL,SG,SX,SK,SI,SB,SO,ZA,GS,SS,ES,LK,SD,SR,SJ,SE,CH,SY,TW,TJ,TZ,TH,TL,TG,TK,TO,TT,TN,TR,TM,TC,TV,UG,UA,AE,GB,US,UM,UY,UZ,VU,VE,VN,VG,VI,WF,EH,YE,ZM,ZW", currency = "AFN,DZD,ARS,AMD,AWG,AUD,AZN,BSD,BHD,THB,PAB,BBD,BYN,BZD,BMD,BOB,BRL,BND,BGN,BIF,CVE,CAD,CLP,COP,KMF,CDF,NIO,CRC,CUP,CZK,GMD,DKK,MKD,DJF,DOP,VND,XCD,EGP,SVC,ETB,EUR,FKP,FJD,HUF,GHS,GIP,HTG,PYG,GNF,GYD,HKD,UAH,ISK,INR,IRR,IQD,JMD,JOD,KES,PGK,HRK,KWD,AOA,MMK,LAK,GEL,LBP,ALL,HNL,SLL,LRD,LYD,SZL,LSL,MGA,MWK,MYR,MUR,MXN,MDL,MAD,MZN,NGN,ERN,NAD,NPR,ANG,ILS,TWD,NZD,BTN,KPW,NOK,TOP,PKR,MOP,UYU,PHP,GBP,BWP,QAR,GTQ,ZAR,OMR,KHR,RON,MVR,IDR,RUB,RWF,SHP,SAR,RSD,SCR,SGD,PEN,SBD,KGS,SOS,TJS,SSP,LKR,SDG,SRD,SEK,CHF,SYP,BDT,WST,TZS,KZT,TTD,MNT,TND,TRY,TMT,AED,UGX,USD,UZS,VUV,KRW,YER,JPY,CNY,ZMW,ZWL,PLN,CLF,STD,CUC" }
eps = { country = "AT", currency = "EUR" }
giropay = { country = "DE", currency = "EUR" }
ideal = { country = "NL", currency = "EUR" }
sofort = { country = "AT,BE,DE,ES,IT,NL", currency = "EUR" }

[pm_filters.klarna]
klarna = { country = "AU,AT,BE,CA,CZ,DK,FI,FR,DE,GR,IE,IT,NL,NZ,NO,PL,PT,ES,SE,CH,GB,US", currency = "CHF,DKK,EUR,GBP,NOK,PLN,SEK,USD,AUD,NZD,CAD" }

[pm_filters.nexixpay]
credit = { country = "AT,BE,CY,EE,FI,FR,DE,GR,IE,IT,LV,LT,LU,MT,NL,PT,SK,SI,ES,BG,HR,DK,GB,NO,PL,CZ,RO,SE,CH,HU,AU,BR,US", currency = "ARS,AUD,BHD,CAD,CLP,CNY,COP,HRK,CZK,DKK,HKD,HUF,INR,JPY,KZT,JOD,KRW,KWD,MYR,MXN,NGN,NOK,PHP,QAR,RUB,SAR,SGD,VND,ZAR,SEK,CHF,THB,AED,EGP,GBP,USD,TWD,BYN,RSD,AZN,RON,TRY,AOA,BGN,EUR,UAH,PLN,BRL" }
debit = { country = "AT,BE,CY,EE,FI,FR,DE,GR,IE,IT,LV,LT,LU,MT,NL,PT,SK,SI,ES,BG,HR,DK,GB,NO,PL,CZ,RO,SE,CH,HU,AU,BR,US", currency = "ARS,AUD,BHD,CAD,CLP,CNY,COP,HRK,CZK,DKK,HKD,HUF,INR,JPY,KZT,JOD,KRW,KWD,MYR,MXN,NGN,NOK,PHP,QAR,RUB,SAR,SGD,VND,ZAR,SEK,CHF,THB,AED,EGP,GBP,USD,TWD,BYN,RSD,AZN,RON,TRY,AOA,BGN,EUR,UAH,PLN,BRL" }

[pm_filters.square]
credit = { country = "AU,CA,FR,IE,JP,ES,GB,US", currency = "AED,AFN,ALL,AMD,ANG,AOA,ARS,AUD,AWG,AZN,BAM,BBD,BDT,BGN,BHD,BIF,BMD,BND,BOB,BRL,BSD,BTN,BWP,BZD,CAD,CDF,CHF,CLP,CNY,COP,CRC,CUP,CVE,CZK,DJF,DKK,DOP,DZD,EGP,ERN,ETB,EUR,FJD,FKP,GBP,GEL,GHS,GIP,GMD,GNF,GTQ,GYD,HKD,HNL,HRK,HTG,HUF,IDR,ILS,INR,IQD,IRR,ISK,JMD,JOD,JPY,KES,KGS,KHR,KMF,KPW,KRW,KWD,KYD,KZT,LAK,LBP,LKR,LRD,LSL,LYD,MAD,MDL,MGA,MKD,MMK,MNT,MOP,MUR,MVR,MWK,MXN,MYR,MZN,NAD,NGN,NIO,NOK,NPR,NZD,OMR,PAB,PEN,PGK,PHP,PKR,PLN,PYG,QAR,RON,RSD,RUB,RWF,SAR,SBD,SCR,SDG,SEK,SGD,SHP,SLE,SLL,SOS,SRD,SSP,SVC,SYP,SZL,THB,TJS,TMT,TND,TOP,TRY,TTD,TWD,TZS,UAH,UGX,USD,UYU,UZS,VND,VUV,WST,XAF,XCD,XOF,XPF,YER,ZAR,ZMW" }
debit = { country = "AU,CA,FR,IE,JP,ES,GB,US", currency = "AED,AFN,ALL,AMD,ANG,AOA,ARS,AUD,AWG,AZN,BAM,BBD,BDT,BGN,BHD,BIF,BMD,BND,BOB,BRL,BSD,BTN,BWP,BZD,CAD,CDF,CHF,CLP,CNY,COP,CRC,CUP,CVE,CZK,DJF,DKK,DOP,DZD,EGP,ERN,ETB,EUR,FJD,FKP,GBP,GEL,GHS,GIP,GMD,GNF,GTQ,GYD,HKD,HNL,HRK,HTG,HUF,IDR,ILS,INR,IQD,IRR,ISK,JMD,JOD,JPY,KES,KGS,KHR,KMF,KPW,KRW,KWD,KYD,KZT,LAK,LBP,LKR,LRD,LSL,LYD,MAD,MDL,MGA,MKD,MMK,MNT,MOP,MUR,MVR,MWK,MXN,MYR,MZN,NAD,NGN,NIO,NOK,NPR,NZD,OMR,PAB,PEN,PGK,PHP,PKR,PLN,PYG,QAR,RON,RSD,RUB,RWF,SAR,SBD,SCR,SDG,SEK,SGD,SHP,SLE,SLL,SOS,SRD,SSP,SVC,SYP,SZL,THB,TJS,TMT,TND,TOP,TRY,TTD,TWD,TZS,UAH,UGX,USD,UYU,UZS,VND,VUV,WST,XAF,XCD,XOF,XPF,YER,ZAR,ZMW" }

[pm_filters.iatapay]
upi_collect = { country = "IN", currency = "INR" }
upi_intent = { country = "IN", currency = "INR" }
ideal = { country = "NL", currency = "EUR" }
local_bank_redirect = { country = "AT,BE,EE,FI,FR,DE,IE,IT,LV,LT,LU,NL,PT,ES,GB,IN,HK,SG,TH,BR,MX,GH,VN,MY,PH,JO,AU,CO", currency = "EUR,GBP,INR,HKD,SGD,THB,BRL,MXN,GHS,VND,MYR,PHP,JOD,AUD,COP" }
duit_now = { country = "MY", currency = "MYR" }
fps = { country = "GB", currency = "GBP" }
prompt_pay = { country = "TH", currency = "THB" }
viet_qr = { country = "VN", currency = "VND" }

[pm_filters.coinbase]
crypto_currency = { country = "ZA,US,BR,CA,TR,SG,VN,GB,DE,FR,ES,PT,IT,NL,AU" }

[pm_filters.novalnet]
credit = { country = "AD,AE,AL,AM,AR,AT,AU,AZ,BA,BB,BD,BE,BG,BH,BI,BM,BN,BO,BR,BS,BW,BY,BZ,CA,CD,CH,CL,CN,CO,CR,CU,CY,CZ,DE,DJ,DK,DO,DZ,EE,EG,ET,ES,FI,FJ,FR,GB,GE,GH,GI,GM,GR,GT,GY,HK,HN,HR,HU,ID,IE,IL,IN,IS,IT,JM,JO,JP,KE,KH,KR,KW,KY,KZ,LB,LK,LT,LV,LY,MA,MC,MD,ME,MG,MK,MN,MO,MT,MV,MW,MX,MY,NG,NI,NO,NP,NL,NZ,OM,PA,PE,PG,PH,PK,PL,PT,PY,QA,RO,RS,RU,RW,SA,SB,SC,SE,SG,SH,SI,SK,SL,SO,SM,SR,ST,SV,SY,TH,TJ,TN,TO,TR,TW,TZ,UA,UG,US,UY,UZ,VE,VA,VN,VU,WS,CF,AG,DM,GD,KN,LC,VC,YE,ZA,ZM", currency = "AED,ALL,AMD,ARS,AUD,AZN,BAM,BBD,BDT,BGN,BHD,BIF,BMD,BND,BOB,BRL,BSD,BWP,BYN,BZD,CAD,CDF,CHF,CLP,CNY,COP,CRC,CUP,CZK,DJF,DKK,DOP,DZD,EGP,ETB,EUR,FJD,GBP,GEL,GHS,GIP,GMD,GTQ,GYD,HKD,HNL,HRK,HUF,IDR,ILS,INR,ISK,JMD,JOD,JPY,KES,KHR,KRW,KWD,KYD,KZT,LBP,LKR,LYD,MAD,MDL,MGA,MKD,MNT,MOP,MVR,MWK,MXN,MYR,NGN,NIO,NOK,NPR,NZD,OMR,PAB,PEN,PGK,PHP,PKR,PLN,PYG,QAR,RON,RSD,RUB,RWF,SAR,SBD,SCR,SEK,SGD,SHP,SLL,SOS,SRD,STN,SVC,SYP,THB,TJS,TND,TOP,TRY,TWD,TZS,UAH,UGX,USD,UYU,UZS,VES,VND,VUV,WST,XAF,XCD,YER,ZAR,ZMW"}
debit = { country = "AD,AE,AL,AM,AR,AT,AU,AZ,BA,BB,BD,BE,BG,BH,BI,BM,BN,BO,BR,BS,BW,BY,BZ,CA,CD,CH,CL,CN,CO,CR,CU,CY,CZ,DE,DJ,DK,DO,DZ,EE,EG,ET,ES,FI,FJ,FR,GB,GE,GH,GI,GM,GR,GT,GY,HK,HN,HR,HU,ID,IE,IL,IN,IS,IT,JM,JO,JP,KE,KH,KR,KW,KY,KZ,LB,LK,LT,LV,LY,MA,MC,MD,ME,MG,MK,MN,MO,MT,MV,MW,MX,MY,NG,NI,NO,NP,NL,NZ,OM,PA,PE,PG,PH,PK,PL,PT,PY,QA,RO,RS,RU,RW,SA,SB,SC,SE,SG,SH,SI,SK,SL,SO,SM,SR,ST,SV,SY,TH,TJ,TN,TO,TR,TW,TZ,UA,UG,US,UY,UZ,VE,VA,VN,VU,WS,CF,AG,DM,GD,KN,LC,VC,YE,ZA,ZM", currency = "AED,ALL,AMD,ARS,AUD,AZN,BAM,BBD,BDT,BGN,BHD,BIF,BMD,BND,BOB,BRL,BSD,BWP,BYN,BZD,CAD,CDF,CHF,CLP,CNY,COP,CRC,CUP,CZK,DJF,DKK,DOP,DZD,EGP,ETB,EUR,FJD,GBP,GEL,GHS,GIP,GMD,GTQ,GYD,HKD,HNL,HRK,HUF,IDR,ILS,INR,ISK,JMD,JOD,JPY,KES,KHR,KRW,KWD,KYD,KZT,LBP,LKR,LYD,MAD,MDL,MGA,MKD,MNT,MOP,MVR,MWK,MXN,MYR,NGN,NIO,NOK,NPR,NZD,OMR,PAB,PEN,PGK,PHP,PKR,PLN,PYG,QAR,RON,RSD,RUB,RWF,SAR,SBD,SCR,SEK,SGD,SHP,SLL,SOS,SRD,STN,SVC,SYP,THB,TJS,TND,TOP,TRY,TWD,TZS,UAH,UGX,USD,UYU,UZS,VES,VND,VUV,WST,XAF,XCD,YER,ZAR,ZMW"}
apple_pay = { country = "AD,AE,AL,AM,AR,AT,AU,AZ,BA,BB,BD,BE,BG,BH,BI,BM,BN,BO,BR,BS,BW,BY,BZ,CA,CD,CH,CL,CN,CO,CR,CU,CY,CZ,DE,DJ,DK,DO,DZ,EE,EG,ET,ES,FI,FJ,FR,GB,GE,GH,GI,GM,GR,GT,GY,HK,HN,HR,HU,ID,IE,IL,IN,IS,IT,JM,JO,JP,KE,KH,KR,KW,KY,KZ,LB,LK,LT,LV,LY,MA,MC,MD,ME,MG,MK,MN,MO,MT,MV,MW,MX,MY,NG,NI,NO,NP,NL,NZ,OM,PA,PE,PG,PH,PK,PL,PT,PY,QA,RO,RS,RU,RW,SA,SB,SC,SE,SG,SH,SI,SK,SL,SO,SM,SR,ST,SV,SY,TH,TJ,TN,TO,TR,TW,TZ,UA,UG,US,UY,UZ,VE,VA,VN,VU,WS,CF,AG,DM,GD,KN,LC,VC,YE,ZA,ZM", currency = "AED,ALL,AMD,ARS,AUD,AZN,BAM,BBD,BDT,BGN,BHD,BIF,BMD,BND,BOB,BRL,BSD,BWP,BYN,BZD,CAD,CDF,CHF,CLP,CNY,COP,CRC,CUP,CZK,DJF,DKK,DOP,DZD,EGP,ETB,EUR,FJD,GBP,GEL,GHS,GIP,GMD,GTQ,GYD,HKD,HNL,HRK,HUF,IDR,ILS,INR,ISK,JMD,JOD,JPY,KES,KHR,KRW,KWD,KYD,KZT,LBP,LKR,LYD,MAD,MDL,MGA,MKD,MNT,MOP,MVR,MWK,MXN,MYR,NGN,NIO,NOK,NPR,NZD,OMR,PAB,PEN,PGK,PHP,PKR,PLN,PYG,QAR,RON,RSD,RUB,RWF,SAR,SBD,SCR,SEK,SGD,SHP,SLL,SOS,SRD,STN,SVC,SYP,THB,TJS,TND,TOP,TRY,TWD,TZS,UAH,UGX,USD,UYU,UZS,VES,VND,VUV,WST,XAF,XCD,YER,ZAR,ZMW"}
google_pay = { country = "AD,AE,AL,AM,AR,AT,AU,AZ,BA,BB,BD,BE,BG,BH,BI,BM,BN,BO,BR,BS,BW,BY,BZ,CA,CD,CH,CL,CN,CO,CR,CU,CY,CZ,DE,DJ,DK,DO,DZ,EE,EG,ET,ES,FI,FJ,FR,GB,GE,GH,GI,GM,GR,GT,GY,HK,HN,HR,HU,ID,IE,IL,IN,IS,IT,JM,JO,JP,KE,KH,KR,KW,KY,KZ,LB,LK,LT,LV,LY,MA,MC,MD,ME,MG,MK,MN,MO,MT,MV,MW,MX,MY,NG,NI,NO,NP,NL,NZ,OM,PA,PE,PG,PH,PK,PL,PT,PY,QA,RO,RS,RU,RW,SA,SB,SC,SE,SG,SH,SI,SK,SL,SO,SM,SR,ST,SV,SY,TH,TJ,TN,TO,TR,TW,TZ,UA,UG,US,UY,UZ,VE,VA,VN,VU,WS,CF,AG,DM,GD,KN,LC,VC,YE,ZA,ZM", currency = "AED,ALL,AMD,ARS,AUD,AZN,BAM,BBD,BDT,BGN,BHD,BIF,BMD,BND,BOB,BRL,BSD,BWP,BYN,BZD,CAD,CDF,CHF,CLP,CNY,COP,CRC,CUP,CZK,DJF,DKK,DOP,DZD,EGP,ETB,EUR,FJD,GBP,GEL,GHS,GIP,GMD,GTQ,GYD,HKD,HNL,HRK,HUF,IDR,ILS,INR,ISK,JMD,JOD,JPY,KES,KHR,KRW,KWD,KYD,KZT,LBP,LKR,LYD,MAD,MDL,MGA,MKD,MNT,MOP,MVR,MWK,MXN,MYR,NGN,NIO,NOK,NPR,NZD,OMR,PAB,PEN,PGK,PHP,PKR,PLN,PYG,QAR,RON,RSD,RUB,RWF,SAR,SBD,SCR,SEK,SGD,SHP,SLL,SOS,SRD,STN,SVC,SYP,THB,TJS,TND,TOP,TRY,TWD,TZS,UAH,UGX,USD,UYU,UZS,VES,VND,VUV,WST,XAF,XCD,YER,ZAR,ZMW"}
paypal = { country = "AD,AE,AL,AM,AR,AT,AU,AZ,BA,BB,BD,BE,BG,BH,BI,BM,BN,BO,BR,BS,BW,BY,BZ,CA,CD,CH,CL,CN,CO,CR,CU,CY,CZ,DE,DJ,DK,DO,DZ,EE,EG,ET,ES,FI,FJ,FR,GB,GE,GH,GI,GM,GR,GT,GY,HK,HN,HR,HU,ID,IE,IL,IN,IS,IT,JM,JO,JP,KE,KH,KR,KW,KY,KZ,LB,LK,LT,LV,LY,MA,MC,MD,ME,MG,MK,MN,MO,MT,MV,MW,MX,MY,NG,NI,NO,NP,NL,NZ,OM,PA,PE,PG,PH,PK,PL,PT,PY,QA,RO,RS,RU,RW,SA,SB,SC,SE,SG,SH,SI,SK,SL,SO,SM,SR,ST,SV,SY,TH,TJ,TN,TO,TR,TW,TZ,UA,UG,US,UY,UZ,VE,VA,VN,VU,WS,CF,AG,DM,GD,KN,LC,VC,YE,ZA,ZM", currency = "AED,ALL,AMD,ARS,AUD,AZN,BAM,BBD,BDT,BGN,BHD,BIF,BMD,BND,BOB,BRL,BSD,BWP,BYN,BZD,CAD,CDF,CHF,CLP,CNY,COP,CRC,CUP,CZK,DJF,DKK,DOP,DZD,EGP,ETB,EUR,FJD,GBP,GEL,GHS,GIP,GMD,GTQ,GYD,HKD,HNL,HRK,HUF,IDR,ILS,INR,ISK,JMD,JOD,JPY,KES,KHR,KRW,KWD,KYD,KZT,LBP,LKR,LYD,MAD,MDL,MGA,MKD,MNT,MOP,MVR,MWK,MXN,MYR,NGN,NIO,NOK,NPR,NZD,OMR,PAB,PEN,PGK,PHP,PKR,PLN,PYG,QAR,RON,RSD,RUB,RWF,SAR,SBD,SCR,SEK,SGD,SHP,SLL,SOS,SRD,STN,SVC,SYP,THB,TJS,TND,TOP,TRY,TWD,TZS,UAH,UGX,USD,UYU,UZS,VES,VND,VUV,WST,XAF,XCD,YER,ZAR,ZMW"}

[pm_filters.mifinity]
mifinity = { country = "BR,CN,SG,MY,DE,CH,DK,GB,ES,AD,GI,FI,FR,GR,HR,IT,JP,MX,AR,CO,CL,PE,VE,UY,PY,BO,EC,GT,HN,SV,NI,CR,PA,DO,CU,PR,NL,NO,PL,PT,SE,RU,TR,TW,HK,MO,AX,AL,DZ,AS,AO,AI,AG,AM,AW,AU,AT,AZ,BS,BH,BD,BB,BE,BZ,BJ,BM,BT,BQ,BA,BW,IO,BN,BG,BF,BI,KH,CM,CA,CV,KY,CF,TD,CX,CC,KM,CG,CK,CI,CW,CY,CZ,DJ,DM,EG,GQ,ER,EE,ET,FK,FO,FJ,GF,PF,TF,GA,GM,GE,GH,GL,GD,GP,GU,GG,GN,GW,GY,HT,HM,VA,IS,IN,ID,IE,IM,IL,JE,JO,KZ,KE,KI,KW,KG,LA,LV,LB,LS,LI,LT,LU,MK,MG,MW,MV,ML,MT,MH,MQ,MR,MU,YT,FM,MD,MC,MN,ME,MS,MA,MZ,NA,NR,NP,NC,NZ,NE,NG,NU,NF,MP,OM,PK,PW,PS,PG,PH,PN,QA,RE,RO,RW,BL,SH,KN,LC,MF,PM,VC,WS,SM,ST,SA,SN,RS,SC,SL,SX,SK,SI,SB,SO,ZA,GS,KR,LK,SR,SJ,SZ,TH,TL,TG,TK,TO,TT,TN,TM,TC,TV,UG,UA,AE,UZ,VU,VN,VG,VI,WF,EH,ZM", currency = "AUD,CAD,CHF,CNY,CZK,DKK,EUR,GBP,INR,JPY,NOK,NZD,PLN,RUB,SEK,ZAR,USD,EGP,UYU,UZS" }

[pm_filters.fiuu]
duit_now = { country = "MY", currency = "MYR" }

[pm_filters.trustpay]
instant_bank_transfer = { country = "CZ,SK,GB,AT,DE,IT", currency = "CZK, EUR, GBP" }
instant_bank_transfer_poland = { country = "PL", currency = "PLN" }
instant_bank_transfer_finland = { country = "FI", currency = "EUR" }
sepa = { country = "ES,SK,AT,NL,DE,BE,FR,FI,PT,IE,EE,LT,LV,IT,GB", currency = "EUR" }

[pm_filters.dlocal]
credit = {country = "AR,BD,BO,BR,CM,CL,CN,CO,CR,DO,EC,SV,EG,GH,GT,HN,IN,ID,CI,JP,KE,MY,MX,MA,NI,NG,PK,PA,PY,PE,PH,RW,SA,SN,ZA,TZ,TH,TR,UG,UY,VN,ZM", currency = "ARS,BDT,BOB,BRL,XAF,CLP,CNY,COP,CRC,DOP,USD,EGP,GHS,GTQ,HNL,INR,IDR,XOF,JPY,KES,MYR,MXN,MAD,NIO,NGN,PKR,PYG,PEN,PHP,RWF,SAR,XOF,ZAR,TZS,THB,TRY,UGX,UYU,VND,ZMW"}
debit = {country = "AR,BD,BO,BR,CM,CL,CN,CO,CR,DO,EC,SV,EG,GH,GT,HN,IN,ID,CI,JP,KE,MY,MX,MA,NI,NG,PK,PA,PY,PE,PH,RW,SA,SN,ZA,TZ,TH,TR,UG,UY,VN,ZM", currency = "ARS,BDT,BOB,BRL,XAF,CLP,CNY,COP,CRC,DOP,USD,EGP,GHS,GTQ,HNL,INR,IDR,XOF,JPY,KES,MYR,MXN,MAD,NIO,NGN,PKR,PYG,PEN,PHP,RWF,SAR,XOF,ZAR,TZS,THB,TRY,UGX,UYU,VND,ZMW"}

[pm_filters.mollie]
credit = { not_available_flows = { capture_method = "manual" } }
debit = { not_available_flows = { capture_method = "manual" } }
eps = { country = "AT", currency = "EUR" }
ideal = { country = "NL", currency = "EUR" }
przelewy24 = { country = "PL", currency = "PLN,EUR" }

[pm_filters.rapyd]
apple_pay = { country = "AL,AS,AD,AR,AM,AU,AT,AZ,BH,BE,BM,BA,BR,BG,CA,KH,KY,CL,CO,CR,HR,CY,CZ,DK,DO,EC,SV,EE,FO,FI,FR,GE,DE,GI,GR,GL,GU,GT,GG,HN,HK,HU,IS,IE,IM,IL,IT,JP,KZ,KG,KW,LV,LI,LT,LU,MO,MY,MT,MX,MD,MC,ME,MA,NL,NZ,NI,MK,MP,NO,PA,PY,PR,PE,PL,PT,QA,RO,SM,RS,SG,SK,SI,ZA,ES,SE,CH,TW,TJ,TH,UA,AE,GB,US,UY,VI,VN", currency = "EUR,GBP,ISK,USD" }
google_pay = { country = "AM,AT,AU,AZ,BA,BE,BG,BY,CA,CH,CL,CN,CO,CR,CY,CZ,DE,DK,DO,EC,EE,EG,ES,FI,FR,GB,GE,GL,GR,GT,HK,HN,HR,HU,IE,IL,IM,IS,IT,JE,JP,JO,KZ,KW,LA,LI,LT,LU,LV,MA,MC,MD,ME,MO,MN,MT,MX,MY,NC,NL,NO,NZ,OM,PA,PE,PL,PR,PT,QA,RO,RS,SA,SE,SG,SI,SK,SM,SV,TH,TW,UA,US,UY,VA,VN,ZA", currency = "EUR,GBP,ISK,USD" }
credit = { country = "AE,AF,AG,AI,AL,AM,AO,AQ,AR,AS,AT,AU,AW,AX,AZ,BA,BB,BD,BE,BF,BG,BH,BI,BJ,BL,BM,BN,BO,BQ,BR,BS,BT,BV,BW,BY,BZ,CA,CC,CD,CF,CG,CH,CI,CK,CL,CM,CN,CO,CR,CU,CV,CW,CX,CY,CZ,DE,DJ,DK,DM,DO,DZ,EC,EE,EG,EH,ER,ES,ET,FI,FJ,FK,FM,FO,FR,GA,GB,GD,GE,GF,GG,GH,GI,GL,GM,GN,GP,GQ,GR,GT,GU,GW,GY,HK,HM,HN,HR,HT,HU,ID,IE,IL,IM,IN,IO,IQ,IR,IS,IT,JE,JM,JO,JP,KE,KG,KH,KI,KM,KN,KP,KR,KW,KY,KZ,LA,LB,LC,LI,LK,LR,LS,LT,LU,LV,LY,MA,MC,MD,ME,MF,MG,MH,MK,ML,MM,MN,MO,MP,MQ,MR,MS,MT,MU,MV,MW,MX,MY,MZ,NA,NC,NE,NF,NG,NI,NL,NO,NP,NR,NU,NZ,OM,PA,PE,PF,PG,PH,PK,PL,PM,PN,PR,PS,PT,PW,PY,QA,RE,RO,RS,RU,RW,SA,SB,SC,SD,SE,SG,SH,SI,SJ,SK,SL,SM,SN,SO,SR,SS,ST,SV,SX,SY,SZ,TC,TD,TF,TG,TH,TJ,TL,TM,TN,TO,TR,TT,TV,TW,TZ,UA,UG,UM,US,UY,UZ,VA,VC,VE,VG,VI,VN,VU,WF,WS,YE,YT,ZA,ZM,ZW", currency = "AED,AUD,BDT,BGN,BND,BOB,BRL,BWP,CAD,CHF,CNY,COP,CZK,DKK,EGP,EUR,FJD,GBP,GEL,GHS,HKD,HRK,HUF,IDR,ILS,INR,IQD,IRR,ISK,JPY,KES,KRW,KWD,KZT,LAK,LKR,MAD,MDL,MMK,MOP,MXN,MYR,MZN,NAD,NGN,NOK,NPR,NZD,PEN,PHP,PKR,PLN,QAR,RON,RSD,RUB,RWF,SAR,SCR,SEK,SGD,SLL,THB,TRY,TWD,TZS,UAH,UGX,USD,UYU,VND,XAF,XOF,ZAR,ZMW,MWK" }
debit = { country = "AE,AF,AG,AI,AL,AM,AO,AQ,AR,AS,AT,AU,AW,AX,AZ,BA,BB,BD,BE,BF,BG,BH,BI,BJ,BL,BM,BN,BO,BQ,BR,BS,BT,BV,BW,BY,BZ,CA,CC,CD,CF,CG,CH,CI,CK,CL,CM,CN,CO,CR,CU,CV,CW,CX,CY,CZ,DE,DJ,DK,DM,DO,DZ,EC,EE,EG,EH,ER,ES,ET,FI,FJ,FK,FM,FO,FR,GA,GB,GD,GE,GF,GG,GH,GI,GL,GM,GN,GP,GQ,GR,GT,GU,GW,GY,HK,HM,HN,HR,HT,HU,ID,IE,IL,IM,IN,IO,IQ,IR,IS,IT,JE,JM,JO,JP,KE,KG,KH,KI,KM,KN,KP,KR,KW,KY,KZ,LA,LB,LC,LI,LK,LR,LS,LT,LU,LV,LY,MA,MC,MD,ME,MF,MG,MH,MK,ML,MM,MN,MO,MP,MQ,MR,MS,MT,MU,MV,MW,MX,MY,MZ,NA,NC,NE,NF,NG,NI,NL,NO,NP,NR,NU,NZ,OM,PA,PE,PF,PG,PH,PK,PL,PM,PN,PR,PS,PT,PW,PY,QA,RE,RO,RS,RU,RW,SA,SB,SC,SD,SE,SG,SH,SI,SJ,SK,SL,SM,SN,SO,SR,SS,ST,SV,SX,SY,SZ,TC,TD,TF,TG,TH,TJ,TL,TM,TN,TO,TR,TT,TV,TW,TZ,UA,UG,UM,US,UY,UZ,VA,VC,VE,VG,VI,VN,VU,WF,WS,YE,YT,ZA,ZM,ZW", currency = "AED,AUD,BDT,BGN,BND,BOB,BRL,BWP,CAD,CHF,CNY,COP,CZK,DKK,EGP,EUR,FJD,GBP,GEL,GHS,HKD,HRK,HUF,IDR,ILS,INR,IQD,IRR,ISK,JPY,KES,KRW,KWD,KZT,LAK,LKR,MAD,MDL,MMK,MOP,MXN,MYR,MZN,NAD,NGN,NOK,NPR,NZD,PEN,PHP,PKR,PLN,QAR,RON,RSD,RUB,RWF,SAR,SCR,SEK,SGD,SLL,THB,TRY,TWD,TZS,UAH,UGX,USD,UYU,VND,XAF,XOF,ZAR,ZMW,MWK" }

[pm_filters.bamboraapac]
credit = { country = "AD,AE,AG,AL,AM,AO,AR,AT,AU,AZ,BA,BB,BD,BE,BG,BH,BI,BJ,BN,BO,BR,BS,BT,BW,BY,BZ,CA,CD,CF,CG,CH,CI,CL,CM,CN,CO,CR,CV,CY,CZ,DE,DK,DJ,DM,DO,DZ,EC,EE,EG,ER,ES,ET,FI,FJ,FM,FR,GA,GB,GD,GE,GG,GH,GM,GN,GQ,GR,GT,GW,GY,HN,HR,HT,HU,ID,IE,IL,IN,IS,IT,JM,JP,JO,KE,KG,KH,KI,KM,KN,KR,KW,KZ,LA,LB,LC,LI,LK,LR,LS,LT,LU,LV,MA,MC,MD,ME,MG,MH,MK,ML,MM,MN,MR,MT,MU,MV,MW,MX,MY,MZ,NA,NE,NG,NI,NL,NO,NP,NR,NZ,OM,PA,PE,PG,PH,PK,PL,PS,PT,PW,PY,QA,RO,RS,RW,SA,SB,SC,SE,SG,SI,SK,SL,SM,SN,SO,SR,SS,ST,SV,SZ,TD,TG,TH,TJ,TL,TM,TN,TO,TR,TT,TV,TZ,UA,UG,US,UY,UZ,VA,VC,VE,VN,VU,WS,ZA,ZM,ZW", currency = "AED,AUD,BDT,BGN,BND,BOB,BRL,BWP,CAD,CHF,CNY,COP,CZK,DKK,EGP,EUR,FJD,GBP,GEL,GHS,HKD,HRK,HUF,IDR,ILS,INR,IQD,IRR,ISK,JPY,KES,KRW,KWD,KZT,LAK,LKR,MAD,MDL,MMK,MOP,MXN,MYR,MZN,NAD,NGN,NOK,NPR,NZD,PEN,PHP,PKR,PLN,QAR,RON,RSD,RUB,RWF,SAR,SCR,SEK,SGD,SLL,THB,TRY,TWD,TZS,UAH,UGX,USD,UYU,VND,XAF,XOF,ZAR,ZMW,MWK" }
debit = { country = "AD,AE,AG,AL,AM,AO,AR,AT,AU,AZ,BA,BB,BD,BE,BG,BH,BI,BJ,BN,BO,BR,BS,BT,BW,BY,BZ,CA,CD,CF,CG,CH,CI,CL,CM,CN,CO,CR,CV,CY,CZ,DE,DK,DJ,DM,DO,DZ,EC,EE,EG,ER,ES,ET,FI,FJ,FM,FR,GA,GB,GD,GE,GG,GH,GM,GN,GQ,GR,GT,GW,GY,HN,HR,HT,HU,ID,IE,IL,IN,IS,IT,JM,JP,JO,KE,KG,KH,KI,KM,KN,KR,KW,KZ,LA,LB,LC,LI,LK,LR,LS,LT,LU,LV,MA,MC,MD,ME,MG,MH,MK,ML,MM,MN,MR,MT,MU,MV,MW,MX,MY,MZ,NA,NE,NG,NI,NL,NO,NP,NR,NZ,OM,PA,PE,PG,PH,PK,PL,PS,PT,PW,PY,QA,RO,RS,RW,SA,SB,SC,SE,SG,SI,SK,SL,SM,SN,SO,SR,SS,ST,SV,SZ,TD,TG,TH,TJ,TL,TM,TN,TO,TR,TT,TV,TZ,UA,UG,US,UY,UZ,VA,VC,VE,VN,VU,WS,ZA,ZM,ZW", currency = "AED,AUD,BDT,BGN,BND,BOB,BRL,BWP,CAD,CHF,CNY,COP,CZK,DKK,EGP,EUR,FJD,GBP,GEL,GHS,HKD,HRK,HUF,IDR,ILS,INR,IQD,IRR,ISK,JPY,KES,KRW,KWD,KZT,LAK,LKR,MAD,MDL,MMK,MOP,MXN,MYR,MZN,NAD,NGN,NOK,NPR,NZD,PEN,PHP,PKR,PLN,QAR,RON,RSD,RUB,RWF,SAR,SCR,SEK,SGD,SLL,THB,TRY,TWD,TZS,UAH,UGX,USD,UYU,VND,XAF,XOF,ZAR,ZMW,MWK" }

[pm_filters.gocardless]
ach = { country = "US", currency = "USD" }
becs = { country = "AU", currency = "AUD" }
sepa = { country = "AU,AT,BE,BG,CA,HR,CY,CZ,DK,FI,FR,DE,HU,IT,LU,MT,NL,NZ,NO,PL,PT,IE,RO,SK,SI,ZA,ES,SE,CH,GB", currency = "GBP,EUR,SEK,DKK,AUD,NZD,CAD" }

[pm_filters.powertranz]
credit = { country = "AE,AF,AG,AI,AL,AM,AO,AQ,AR,AS,AT,AU,AW,AX,AZ,BA,BB,BD,BE,BF,BG,BH,BI,BJ,BL,BM,BN,BO,BQ,BR,BS,BT,BV,BW,BY,BZ,CA,CC,CD,CF,CG,CH,CI,CK,CL,CM,CN,CO,CR,CU,CV,CW,CX,CY,CZ,DE,DJ,DK,DM,DO,DZ,EC,EE,EG,EH,ER,ES,ET,FI,FJ,FK,FM,FO,FR,GA,GB,GD,GE,GF,GG,GH,GI,GL,GM,GN,GP,GQ,GR,GT,GU,GW,GY,HK,HM,HN,HR,HT,HU,ID,IE,IL,IM,IN,IO,IQ,IR,IS,IT,JE,JM,JO,JP,KE,KG,KH,KI,KM,KN,KP,KR,KW,KY,KZ,LA,LB,LC,LI,LK,LR,LS,LT,LU,LV,LY,MA,MC,MD,ME,MF,MG,MH,MK,ML,MM,MN,MO,MP,MQ,MR,MS,MT,MU,MV,MW,MX,MY,MZ,NA,NC,NE,NF,NG,NI,NL,NO,NP,NR,NU,NZ,OM,PA,PE,PF,PG,PH,PK,PL,PM,PN,PR,PS,PT,PW,PY,QA,RE,RO,RS,RU,RW,SA,SB,SC,SD,SE,SG,SH,SI,SJ,SK,SL,SM,SN,SO,SR,SS,ST,SV,SX,SY,SZ,TC,TD,TF,TG,TH,TJ,TL,TM,TN,TO,TR,TT,TV,TW,TZ,UA,UG,UM,US,UY,UZ,VA,VC,VE,VG,VI,VN,VU,WF,WS,YE,YT,ZA,ZM,ZW", currency = "BBD,BMD,BSD,CRC,GTQ,HNL,JMD,KYD,TTD,USD" }
debit = { country = "AE,AF,AG,AI,AL,AM,AO,AQ,AR,AS,AT,AU,AW,AX,AZ,BA,BB,BD,BE,BF,BG,BH,BI,BJ,BL,BM,BN,BO,BQ,BR,BS,BT,BV,BW,BY,BZ,CA,CC,CD,CF,CG,CH,CI,CK,CL,CM,CN,CO,CR,CU,CV,CW,CX,CY,CZ,DE,DJ,DK,DM,DO,DZ,EC,EE,EG,EH,ER,ES,ET,FI,FJ,FK,FM,FO,FR,GA,GB,GD,GE,GF,GG,GH,GI,GL,GM,GN,GP,GQ,GR,GT,GU,GW,GY,HK,HM,HN,HR,HT,HU,ID,IE,IL,IM,IN,IO,IQ,IR,IS,IT,JE,JM,JO,JP,KE,KG,KH,KI,KM,KN,KP,KR,KW,KY,KZ,LA,LB,LC,LI,LK,LR,LS,LT,LU,LV,LY,MA,MC,MD,ME,MF,MG,MH,MK,ML,MM,MN,MO,MP,MQ,MR,MS,MT,MU,MV,MW,MX,MY,MZ,NA,NC,NE,NF,NG,NI,NL,NO,NP,NR,NU,NZ,OM,PA,PE,PF,PG,PH,PK,PL,PM,PN,PR,PS,PT,PW,PY,QA,RE,RO,RS,RU,RW,SA,SB,SC,SD,SE,SG,SH,SI,SJ,SK,SL,SM,SN,SO,SR,SS,ST,SV,SX,SY,SZ,TC,TD,TF,TG,TH,TJ,TL,TM,TN,TO,TR,TT,TV,TW,TZ,UA,UG,UM,US,UY,UZ,VA,VC,VE,VG,VI,VN,VU,WF,WS,YE,YT,ZA,ZM,ZW", currency = "BBD,BMD,BSD,CRC,GTQ,HNL,JMD,KYD,TTD,USD" }

[pm_filters.worldline]
giropay = { country = "DE", currency = "EUR" }
ideal = { country = "NL", currency = "EUR" }
credit = { country = "AD,AE,AF,AG,AI,AL,AM,AO,AQ,AR,AS,AT,AU,AW,AX,AZ,BA,BB,BD,BE,BF,BG,BH,BI,BJ,BL,BM,BN,BO,BQ,BR,BS,BT,BV,BW,BY,BZ,CA,CC,CD,CF,CG,CH,CI,CK,CL,CM,CN,CO,CR,CU,CV,CW,CX,CY,CZ,DE,DJ,DK,DM,DO,DZ,EC,EE,EG,EH,ER,ES,ET,FI,FJ,FK,FM,FO,FR,GA,GB,GD,GE,GF,GG,GH,GI,GL,GM,GN,GP,GQ,GR,GT,GU,GW,GY,HK,HM,HN,HR,HT,HU,ID,IE,IL,IM,IN,IO,IQ,IR,IS,IT,JE,JM,JO,JP,KE,KG,KH,KI,KM,KN,KP,KR,KW,KY,KZ,LA,LB,LC,LI,LK,LR,LS,LT,LU,LV,LY,MA,MC,MD,ME,MF,MG,MH,MK,ML,MM,MN,MO,MP,MQ,MR,MS,MT,MU,MV,MW,MX,MY,MZ,NA,NC,NE,NF,NG,NI,NL,NO,NP,NR,NU,NZ,OM,PA,PE,PF,PG,PH,PK,PL,PM,PN,PR,PS,PT,PW,PY,QA,RE,RO,RS,RU,RW,SA,SB,SC,SD,SE,SG,SH,SI,SJ,SK,SL,SM,SN,SO,SR,SS,ST,SV,SX,SY,SZ,TC,TD,TF,TG,TH,TJ,TL,TM,TN,TO,TR,TT,TV,TW,TZ,UA,UG,UM,US,UY,UZ,VA,VC,VE,VG,VI,VN,VU,WF,WS,YE,YT,ZA,ZM,ZW", currency = "AED,AFN,ALL,AMD,ANG,AOA,ARS,AUD,AWG,AZN,BAM,BBD,BDT,BGN,BHD,BIF,BMD,BND,BOB,BRL,BSD,BTN,BWP,BYN,BZD,CAD,CDF,CHF,CLP,CNY,COP,CRC,CUP,CVE,CZK,DJF,DKK,DOP,DZD,EGP,ERN,ETB,EUR,FJD,FKP,GBP,GEL,GHS,GIP,GMD,GNF,GTQ,GYD,HKD,HNL,HRK,HTG,HUF,IDR,ILS,INR,IQD,IRR,ISK,JMD,JOD,JPY,KES,KGS,KHR,KMF,KPW,KRW,KWD,KYD,KZT,LAK,LBP,LKR,LRD,LSL,LYD,MAD,MDL,MGA,MKD,MMK,MNT,MOP,MRU,MUR,MVR,MWK,MXN,MYR,MZN,NAD,NGN,NIO,NOK,NPR,NZD,OMR,PAB,PEN,PGK,PHP,PKR,PLN,PYG,QAR,RON,RSD,RUB,RWF,SAR,SBD,SCR,SDG,SEK,SGD,SHP,SLL,SOS,SRD,SSP,SVC,SYP,SZL,THB,TJS,TMT,TND,TOP,TRY,TTD,TWD,TZS,UAH,UGX,USD,UYU,UZS,VND,VUV,WST,XAF,XCD,XOF,XPF,YER,ZAR,ZMW,ZWL" }
debit = { country = "AD,AE,AF,AG,AI,AL,AM,AO,AQ,AR,AS,AT,AU,AW,AX,AZ,BA,BB,BD,BE,BF,BG,BH,BI,BJ,BL,BM,BN,BO,BQ,BR,BS,BT,BV,BW,BY,BZ,CA,CC,CD,CF,CG,CH,CI,CK,CL,CM,CN,CO,CR,CU,CV,CW,CX,CY,CZ,DE,DJ,DK,DM,DO,DZ,EC,EE,EG,EH,ER,ES,ET,FI,FJ,FK,FM,FO,FR,GA,GB,GD,GE,GF,GG,GH,GI,GL,GM,GN,GP,GQ,GR,GT,GU,GW,GY,HK,HM,HN,HR,HT,HU,ID,IE,IL,IM,IN,IO,IQ,IR,IS,IT,JE,JM,JO,JP,KE,KG,KH,KI,KM,KN,KP,KR,KW,KY,KZ,LA,LB,LC,LI,LK,LR,LS,LT,LU,LV,LY,MA,MC,MD,ME,MF,MG,MH,MK,ML,MM,MN,MO,MP,MQ,MR,MS,MT,MU,MV,MW,MX,MY,MZ,NA,NC,NE,NF,NG,NI,NL,NO,NP,NR,NU,NZ,OM,PA,PE,PF,PG,PH,PK,PL,PM,PN,PR,PS,PT,PW,PY,QA,RE,RO,RS,RU,RW,SA,SB,SC,SD,SE,SG,SH,SI,SJ,SK,SL,SM,SN,SO,SR,SS,ST,SV,SX,SY,SZ,TC,TD,TF,TG,TH,TJ,TL,TM,TN,TO,TR,TT,TV,TW,TZ,UA,UG,UM,US,UY,UZ,VA,VC,VE,VG,VI,VN,VU,WF,WS,YE,YT,ZA,ZM,ZW", currency = "AED,AFN,ALL,AMD,ANG,AOA,ARS,AUD,AWG,AZN,BAM,BBD,BDT,BGN,BHD,BIF,BMD,BND,BOB,BRL,BSD,BTN,BWP,BYN,BZD,CAD,CDF,CHF,CLP,CNY,COP,CRC,CUP,CVE,CZK,DJF,DKK,DOP,DZD,EGP,ERN,ETB,EUR,FJD,FKP,GBP,GEL,GHS,GIP,GMD,GNF,GTQ,GYD,HKD,HNL,HRK,HTG,HUF,IDR,ILS,INR,IQD,IRR,ISK,JMD,JOD,JPY,KES,KGS,KHR,KMF,KPW,KRW,KWD,KYD,KZT,LAK,LBP,LKR,LRD,LSL,LYD,MAD,MDL,MGA,MKD,MMK,MNT,MOP,MRU,MUR,MVR,MWK,MXN,MYR,MZN,NAD,NGN,NIO,NOK,NPR,NZD,OMR,PAB,PEN,PGK,PHP,PKR,PLN,PYG,QAR,RON,RSD,RUB,RWF,SAR,SBD,SCR,SDG,SEK,SGD,SHP,SLL,SOS,SRD,SSP,SVC,SYP,SZL,THB,TJS,TMT,TND,TOP,TRY,TTD,TWD,TZS,UAH,UGX,USD,UYU,UZS,VND,VUV,WST,XAF,XCD,XOF,XPF,YER,ZAR,ZMW,ZWL" }

[pm_filters.shift4]
eps = { country = "AT", currency = "EUR" }
giropay = { country = "DE", currency = "EUR" }
ideal = { country = "NL", currency = "EUR" }
sofort = { country = "AT,BE,CH,DE,ES,FI,FR,GB,IT,NL,PL,SE", currency = "CHF,EUR" }
credit = { country = "AD,AE,AF,AG,AI,AL,AM,AO,AQ,AR,AS,AT,AU,AW,AX,AZ,BA,BB,BD,BE,BF,BG,BH,BI,BJ,BL,BM,BN,BO,BQ,BR,BS,BT,BV,BW,BY,BZ,CA,CC,CD,CF,CG,CH,CI,CK,CL,CM,CN,CO,CR,CU,CV,CW,CX,CY,CZ,DE,DJ,DK,DM,DO,DZ,EC,EE,EG,EH,ER,ES,ET,FI,FJ,FK,FM,FO,FR,GA,GB,GD,GE,GF,GG,GH,GI,GL,GM,GN,GP,GQ,GR,GT,GU,GW,GY,HK,HM,HN,HR,HT,HU,ID,IE,IL,IM,IN,IO,IQ,IR,IS,IT,JE,JM,JO,JP,KE,KG,KH,KI,KM,KN,KP,KR,KW,KY,KZ,LA,LB,LC,LI,LK,LR,LS,LT,LU,LV,LY,MA,MC,MD,ME,MF,MG,MH,MK,ML,MM,MN,MO,MP,MQ,MR,MS,MT,MU,MV,MW,MX,MY,MZ,NA,NC,NE,NF,NG,NI,NL,NO,NP,NR,NU,NZ,OM,PA,PE,PF,PG,PH,PK,PL,PM,PN,PR,PS,PT,PW,PY,QA,RE,RO,RS,RU,RW,SA,SB,SC,SD,SE,SG,SH,SI,SJ,SK,SL,SM,SN,SO,SR,SS,ST,SV,SX,SY,SZ,TC,TD,TF,TG,TH,TJ,TL,TM,TN,TO,TR,TT,TV,TW,TZ,UA,UG,UM,US,UY,UZ,VA,VC,VE,VG,VI,VN,VU,WF,WS,YE,YT,ZA,ZM,ZW", currency = "AED,AFN,ALL,AMD,ANG,AOA,ARS,AUD,AWG,AZN,BAM,BBD,BDT,BGN,BHD,BIF,BMD,BND,BOB,BRL,BSD,BTN,BWP,BYN,BZD,CAD,CDF,CHF,CLP,CNY,COP,CRC,CUP,CVE,CZK,DJF,DKK,DOP,DZD,EGP,ERN,ETB,EUR,FJD,FKP,GBP,GEL,GHS,GIP,GMD,GNF,GTQ,GYD,HKD,HNL,HRK,HTG,HUF,IDR,ILS,INR,IQD,IRR,ISK,JMD,JOD,JPY,KES,KGS,KHR,KMF,KPW,KRW,KWD,KYD,KZT,LAK,LBP,LKR,LRD,LSL,LYD,MAD,MDL,MGA,MKD,MMK,MNT,MOP,MRU,MUR,MVR,MWK,MXN,MYR,MZN,NAD,NGN,NIO,NOK,NPR,NZD,OMR,PAB,PEN,PGK,PHP,PKR,PLN,PYG,QAR,RON,RSD,RUB,RWF,SAR,SBD,SCR,SDG,SEK,SGD,SHP,SLL,SOS,SRD,SSP,SVC,SYP,SZL,THB,TJS,TMT,TND,TOP,TRY,TTD,TWD,TZS,UAH,UGX,USD,UYU,UZS,VND,VUV,WST,XAF,XCD,XOF,XPF,YER,ZAR,ZMW,ZWL" }
debit = { country = "AD,AE,AF,AG,AI,AL,AM,AO,AQ,AR,AS,AT,AU,AW,AX,AZ,BA,BB,BD,BE,BF,BG,BH,BI,BJ,BL,BM,BN,BO,BQ,BR,BS,BT,BV,BW,BY,BZ,CA,CC,CD,CF,CG,CH,CI,CK,CL,CM,CN,CO,CR,CU,CV,CW,CX,CY,CZ,DE,DJ,DK,DM,DO,DZ,EC,EE,EG,EH,ER,ES,ET,FI,FJ,FK,FM,FO,FR,GA,GB,GD,GE,GF,GG,GH,GI,GL,GM,GN,GP,GQ,GR,GT,GU,GW,GY,HK,HM,HN,HR,HT,HU,ID,IE,IL,IM,IN,IO,IQ,IR,IS,IT,JE,JM,JO,JP,KE,KG,KH,KI,KM,KN,KP,KR,KW,KY,KZ,LA,LB,LC,LI,LK,LR,LS,LT,LU,LV,LY,MA,MC,MD,ME,MF,MG,MH,MK,ML,MM,MN,MO,MP,MQ,MR,MS,MT,MU,MV,MW,MX,MY,MZ,NA,NC,NE,NF,NG,NI,NL,NO,NP,NR,NU,NZ,OM,PA,PE,PF,PG,PH,PK,PL,PM,PN,PR,PS,PT,PW,PY,QA,RE,RO,RS,RU,RW,SA,SB,SC,SD,SE,SG,SH,SI,SJ,SK,SL,SM,SN,SO,SR,SS,ST,SV,SX,SY,SZ,TC,TD,TF,TG,TH,TJ,TL,TM,TN,TO,TR,TT,TV,TW,TZ,UA,UG,UM,US,UY,UZ,VA,VC,VE,VG,VI,VN,VU,WF,WS,YE,YT,ZA,ZM,ZW", currency = "AED,AFN,ALL,AMD,ANG,AOA,ARS,AUD,AWG,AZN,BAM,BBD,BDT,BGN,BHD,BIF,BMD,BND,BOB,BRL,BSD,BTN,BWP,BYN,BZD,CAD,CDF,CHF,CLP,CNY,COP,CRC,CUP,CVE,CZK,DJF,DKK,DOP,DZD,EGP,ERN,ETB,EUR,FJD,FKP,GBP,GEL,GHS,GIP,GMD,GNF,GTQ,GYD,HKD,HNL,HRK,HTG,HUF,IDR,ILS,INR,IQD,IRR,ISK,JMD,JOD,JPY,KES,KGS,KHR,KMF,KPW,KRW,KWD,KYD,KZT,LAK,LBP,LKR,LRD,LSL,LYD,MAD,MDL,MGA,MKD,MMK,MNT,MOP,MRU,MUR,MVR,MWK,MXN,MYR,MZN,NAD,NGN,NIO,NOK,NPR,NZD,OMR,PAB,PEN,PGK,PHP,PKR,PLN,PYG,QAR,RON,RSD,RUB,RWF,SAR,SBD,SCR,SDG,SEK,SGD,SHP,SLL,SOS,SRD,SSP,SVC,SYP,SZL,THB,TJS,TMT,TND,TOP,TRY,TTD,TWD,TZS,UAH,UGX,USD,UYU,UZS,VND,VUV,WST,XAF,XCD,XOF,XPF,YER,ZAR,ZMW,ZWL" }
boleto = { country = "BR", currency = "BRL" }
trustly = { currency = "CZK,DKK,EUR,GBP,NOK,SEK" }
ali_pay = { country = "CN", currency = "CNY" }
we_chat_pay = { country = "CN", currency = "CNY" }
klarna = { currency = "EUR,GBP,CHF,SEK" }
blik = { country = "PL", currency = "PLN" }
crypto_currency = { currency = "USD,GBP,AED" }
paysera = { currency = "EUR" }
skrill = { currency = "USD" }

[pm_filters.inespay]
sepa = { country = "ES", currency = "EUR"}

[pm_filters.bluesnap]
credit = { country = "AD,AE,AG,AL,AM,AO,AR,AT,AU,AZ,BA,BB,BD,BE,BG,BH,BI,BJ,BN,BO,BR,BS,BT,BW,BY,BZ,CA,CD,CF,CG,CH,CI,CL,CM,CN,CO,CR,CV,CY,CZ,DE,DK,DJ,DM,DO,DZ,EC,EE,EG,ER,ES,ET,FI,FJ,FM,FR,GA,GB,GD,GE,GG,GH,GM,GN,GQ,GR,GT,GW,GY,HN,HR,HT,HU,ID,IE,IL,IN,IS,IT,JM,JP,JO,KE,KG,KH,KI,KM,KN,KR,KW,KZ,LA,LB,LC,LI,LK,LR,LS,LT,LU,LV,MA,MC,MD,ME,MG,MH,MK,ML,MM,MN,MR,MT,MU,MV,MW,MX,MY,MZ,NA,NE,NG,NI,NL,NO,NP,NR,NZ,OM,PA,PE,PG,PH,PK,PL,PS,PT,PW,PY,QA,RO,RS,RW,SA,SB,SC,SE,SG,SI,SK,SL,SM,SN,SO,SR,SS,ST,SV,SZ,TD,TG,TH,TJ,TL,TM,TN,TO,TR,TT,TV,TZ,UA,UG,US,UY,UZ,VA,VC,VE,VN,VU,WS,ZA,ZM,ZW", currency = "AED,AFN,ALL,AMD,ANG,ARS,AUD,AWG,BAM,BBD,BGN,BHD,BMD,BND,BOB,BRL,BSD,BWP,CAD,CHF,CLP,CNY,COP,CRC,CZK,DKK,DOP,DZD,EGP,EUR,FJD,GBP,GEL,GIP,GTQ,HKD,HUF,IDR,ILS,INR,ISK,JMD,JPY,KES,KHR,KRW,KWD,KYD,KZT,LBP,LKR,MAD,MDL,MKD,MUR,MWK,MXN,MYR,NAD,NGN,NOK,NPR,NZD,OMR,PAB,PEN,PGK,PHP,PLN,PKR,QAR,RON,RSD,RUB,SAR,SCR,SDG,SEK,SGD,THB,TND,TRY,TTD,TWD,TZS,UAH,USD,UYU,UZS,VND,XAF,XCD,XOF,ZAR"}
google_pay = { country = "AD,AE,AG,AL,AM,AO,AR,AT,AU,AZ,BA,BB,BD,BE,BG,BH,BI,BJ,BN,BO,BR,BS,BT,BW,BY,BZ,CA,CD,CF,CG,CH,CI,CL,CM,CN,CO,CR,CV,CY,CZ,DE,DK,DJ,DM,DO,DZ,EC,EE,EG,ER,ES,ET,FI,FJ,FM,FR,GA,GB,GD,GE,GG,GH,GM,GN,GQ,GR,GT,GW,GY,HN,HR,HT,HU,ID,IE,IL,IN,IS,IT,JM,JP,JO,KE,KG,KH,KI,KM,KN,KR,KW,KZ,LA,LB,LC,LI,LK,LR,LS,LT,LU,LV,MA,MC,MD,ME,MG,MH,MK,ML,MM,MN,MR,MT,MU,MV,MW,MX,MY,MZ,NA,NE,NG,NI,NL,NO,NP,NR,NZ,OM,PA,PE,PG,PH,PK,PL,PS,PT,PW,PY,QA,RO,RS,RW,SA,SB,SC,SE,SG,SI,SK,SL,SM,SN,SO,SR,SS,ST,SV,SZ,TD,TG,TH,TJ,TL,TM,TN,TO,TR,TT,TV,TZ,UA,UG,US,UY,UZ,VA,VC,VE,VN,VU,WS,ZA,ZM,ZW", currency = "AED,AFN,ALL,AMD,ANG,ARS,AUD,AWG,BAM,BBD,BGN,BHD,BMD,BND,BOB,BRL,BSD,BWP,CAD,CHF,CLP,CNY,COP,CRC,CZK,DKK,DOP,DZD,EGP,EUR,FJD,GBP,GEL,GIP,GTQ,HKD,HUF,IDR,ILS,INR,ISK,JMD,JPY,KES,KHR,KRW,KWD,KYD,KZT,LBP,LKR,MAD,MDL,MKD,MUR,MWK,MXN,MYR,NAD,NGN,NOK,NPR,NZD,OMR,PAB,PEN,PGK,PHP,PLN,PKR,QAR,RON,RSD,RUB,SAR,SCR,SDG,SEK,SGD,THB,TND,TRY,TTD,TWD,TZS,UAH,USD,UYU,UZS,VND,XAF,XCD,XOF,ZAR"}
apple_pay = { country = "AD,AE,AG,AL,AM,AO,AR,AT,AU,AZ,BA,BB,BD,BE,BG,BH,BI,BJ,BN,BO,BR,BS,BT,BW,BY,BZ,CA,CD,CF,CG,CH,CI,CL,CM,CN,CO,CR,CV,CY,CZ,DE,DK,DJ,DM,DO,DZ,EC,EE,EG,ER,ES,ET,FI,FJ,FM,FR,GA,GB,GD,GE,GG,GH,GM,GN,GQ,GR,GT,GW,GY,HN,HR,HT,HU,ID,IE,IL,IN,IS,IT,JM,JP,JO,KE,KG,KH,KI,KM,KN,KR,KW,KZ,LA,LB,LC,LI,LK,LR,LS,LT,LU,LV,MA,MC,MD,ME,MG,MH,MK,ML,MM,MN,MR,MT,MU,MV,MW,MX,MY,MZ,NA,NE,NG,NI,NL,NO,NP,NR,NZ,OM,PA,PE,PG,PH,PK,PL,PS,PT,PW,PY,QA,RO,RS,RW,SA,SB,SC,SE,SG,SI,SK,SL,SM,SN,SO,SR,SS,ST,SV,SZ,TD,TG,TH,TJ,TL,TM,TN,TO,TR,TT,TV,TZ,UA,UG,US,UY,UZ,VA,VC,VE,VN,VU,WS,ZA,ZM,ZW", currency = "AED,AFN,ALL,AMD,ANG,ARS,AUD,AWG,BAM,BBD,BGN,BHD,BMD,BND,BOB,BRL,BSD,BWP,CAD,CHF,CLP,CNY,COP,CRC,CZK,DKK,DOP,DZD,EGP,EUR,FJD,GBP,GEL,GIP,GTQ,HKD,HUF,IDR,ILS,INR,ISK,JMD,JPY,KES,KHR,KRW,KWD,KYD,KZT,LBP,LKR,MAD,MDL,MKD,MUR,MWK,MXN,MYR,NAD,NGN,NOK,NPR,NZD,OMR,PAB,PEN,PGK,PHP,PLN,PKR,QAR,RON,RSD,RUB,SAR,SCR,SDG,SEK,SGD,THB,TND,TRY,TTD,TWD,TZS,UAH,USD,UYU,UZS,VND,XAF,XCD,XOF,ZAR"}

[pm_filters.fiserv]
credit = {country = "AU,NZ,CN,HK,IN,LK,KR,MY,SG,GB,BE,FR,DE,IT,ME,NL,PL,ES,ZA,AR,BR,CO,MX,PA,UY,US,CA", currency = "AFN,ALL,DZD,AOA,ARS,AMD,AWG,AUD,AZN,BSD,BHD,BDT,BBD,BYN,BZD,BMD,BTN,BOB,VES,BAM,BWP,BRL,BND,BGN,BIF,KHR,CAD,CVE,KYD,XAF,CLP,CNY,COP,KMF,CDF,CRC,HRK,CUP,CZK,DKK,DJF,DOP,XCD,EGP,ERN,ETB,EUR,FKP,FJD,XPF,GMD,GEL,GHS,GIP,GTQ,GNF,GYD,HTG,HNL,HKD,HUF,ISK,INR,IDR,IRR,IQD,ILS,JMD,JPY,JOD,KZT,KES,KGS,KWD,LAK,LBP,LSL,LRD,LYD,MOP,MKD,MGA,MWK,MYR,MVR,MRU,MUR,MXN,MDL,MNT,MAD,MZN,MMK,NAD,NPR,ANG,NZD,NIO,NGN,VUV,KPW,NOK,OMR,PKR,PAB,PGK,PYG,PEN,PHP,PLN,GBP,QAR,RON,RUB,RWF,SHP,SVC,WST,STN,SAR,RSD,SCR,SLL,SGD,SBD,SOS,ZAR,KRW,SSP,LKR,SDG,SRD,SZL,SEK,CHF,SYP,TWD,TJS,TZS,THB,TOP,TTD,TND,TRY,TMT,UGX,UAH,AED,USD,UYU,UZS,VND,XOF,YER,ZMW,ZWL"}
debit = {country = "AU,NZ,CN,HK,IN,LK,KR,MY,SG,GB,BE,FR,DE,IT,ME,NL,PL,ES,ZA,AR,BR,CO,MX,PA,UY,US,CA", currency = "AFN,ALL,DZD,AOA,ARS,AMD,AWG,AUD,AZN,BSD,BHD,BDT,BBD,BYN,BZD,BMD,BTN,BOB,VES,BAM,BWP,BRL,BND,BGN,BIF,KHR,CAD,CVE,KYD,XAF,CLP,CNY,COP,KMF,CDF,CRC,HRK,CUP,CZK,DKK,DJF,DOP,XCD,EGP,ERN,ETB,EUR,FKP,FJD,XPF,GMD,GEL,GHS,GIP,GTQ,GNF,GYD,HTG,HNL,HKD,HUF,ISK,INR,IDR,IRR,IQD,ILS,JMD,JPY,JOD,KZT,KES,KGS,KWD,LAK,LBP,LSL,LRD,LYD,MOP,MKD,MGA,MWK,MYR,MVR,MRU,MUR,MXN,MDL,MNT,MAD,MZN,MMK,NAD,NPR,ANG,NZD,NIO,NGN,VUV,KPW,NOK,OMR,PKR,PAB,PGK,PYG,PEN,PHP,PLN,GBP,QAR,RON,RUB,RWF,SHP,SVC,WST,STN,SAR,RSD,SCR,SLL,SGD,SBD,SOS,ZAR,KRW,SSP,LKR,SDG,SRD,SZL,SEK,CHF,SYP,TWD,TJS,TZS,THB,TOP,TTD,TND,TRY,TMT,UGX,UAH,AED,USD,UYU,UZS,VND,XOF,YER,ZMW,ZWL"}

[pm_filters.santander]
pix = { country = "BR", currency = "BRL" }

[connector_customer]
connector_list = "adyen,facilitapay,gocardless,hyperswitch_vault,stax,stripe"
payout_connector_list = "nomupay,stripe,wise"

[bank_config.online_banking_fpx]
adyen.banks = "affin_bank,agro_bank,alliance_bank,am_bank,bank_islam,bank_muamalat,bank_rakyat,bank_simpanan_nasional,cimb_bank,hong_leong_bank,hsbc_bank,kuwait_finance_house,maybank,ocbc_bank,public_bank,rhb_bank,standard_chartered_bank,uob_bank"
fiuu.banks = "affin_bank,agro_bank,alliance_bank,am_bank,bank_of_china,bank_islam,bank_muamalat,bank_rakyat,bank_simpanan_nasional,cimb_bank,hong_leong_bank,hsbc_bank,kuwait_finance_house,maybank,ocbc_bank,public_bank,rhb_bank,standard_chartered_bank,uob_bank"

[bank_config.online_banking_thailand]
adyen.banks = "bangkok_bank,krungsri_bank,krung_thai_bank,the_siam_commercial_bank,kasikorn_bank"


[applepay_decrypt_keys]
apple_pay_ppc = "APPLE_PAY_PAYMENT_PROCESSING_CERTIFICATE"         # Payment Processing Certificate provided by Apple Pay (https://developer.apple.com/) Certificates, Identifiers & Profiles > Apple Pay Payment Processing Certificate
apple_pay_ppc_key = "APPLE_PAY_PAYMENT_PROCESSING_CERTIFICATE_KEY" # Private key generated by Elliptic-curve prime256v1 curve. You can use `openssl ecparam -out private.key -name prime256v1 -genkey` to generate the private key
apple_pay_merchant_cert = "APPLE_PAY_MERCHNAT_CERTIFICATE"         # Merchant Certificate provided by Apple Pay (https://developer.apple.com/) Certificates, Identifiers & Profiles > Apple Pay Merchant Identity Certificate
apple_pay_merchant_cert_key = "APPLE_PAY_MERCHNAT_CERTIFICATE_KEY" # Private key generated by RSA:2048 algorithm. Refer Hyperswitch Docs (https://docs.hyperswitch.io/hyperswitch-cloud/payment-methods-setup/wallets/apple-pay/ios-application/) to generate the private key

[paze_decrypt_keys]
paze_private_key = "PAZE_PRIVATE_KEY"                       # Base 64 Encoded Private Key File cakey.pem generated for Paze  -> Command to create private key: openssl req -newkey rsa:2048 -x509 -keyout cakey.pem -out cacert.pem -days 365
paze_private_key_passphrase = "PAZE_PRIVATE_KEY_PASSPHRASE" # PEM Passphrase used for generating Private Key File cakey.pem

[google_pay_decrypt_keys]
google_pay_root_signing_keys = "GOOGLE_PAY_ROOT_SIGNING_KEYS" # Base 64 Encoded Root Signing Keys provided by Google Pay (https://developers.google.com/pay/api/web/guides/resources/payment-data-cryptography)

[applepay_merchant_configs]
# Run below command to get common merchant identifier for applepay in shell
#
# CERT_PATH="path/to/certificate.pem"
# MERCHANT_ID=$(openssl x509 -in "$CERT_PATH" -noout -text |
#               awk -v oid="1.2.840.113635.100.6.32" '
#               BEGIN { RS = "\n\n" }
#               /X509v3 extensions/ { in_extension=1 }
#               in_extension && /'"$oid"'/ { print $0; exit }' |
#               grep -oE '\.@[A-F0-9]+' | sed 's/^\.@//'
# )
# echo "Merchant ID: $MERCHANT_ID"
common_merchant_identifier = "APPLE_PAY_COMMON_MERCHANT_IDENTIFIER"                        # This can be obtained by decrypting the apple_pay_ppc_key as shown above in comments
merchant_cert = "APPLE_PAY_MERCHANT_CERTIFICATE"                                           # Merchant Certificate provided by Apple Pay (https://developer.apple.com/) Certificates, Identifiers & Profiles > Apple Pay Merchant Identity Certificate
merchant_cert_key = "APPLE_PAY_MERCHANT_CERTIFICATE_KEY"                                   # Private key generate by RSA:2048 algorithm. Refer Hyperswitch Docs (https://docs.hyperswitch.io/hyperswitch-cloud/payment-methods-setup/wallets/apple-pay/ios-application/) to generate the private key
applepay_endpoint = "https://apple-pay-gateway.apple.com/paymentservices/registerMerchant" # Apple pay gateway merchant endpoint

[generic_link]
[generic_link.payment_method_collect]
sdk_url = "http://localhost:9090/0.16.7/v0/HyperLoader.js"
expiry = 900
[generic_link.payment_method_collect.ui_config]
theme = "#1A1A1A"
logo = "https://app.hyperswitch.io/HyperswitchFavicon.png"
merchant_name = "HyperSwitch"
[generic_link.payment_method_collect.enabled_payment_methods]
card = "credit,debit"
bank_transfer = "ach,bacs,sepa"
wallet = "paypal,pix,venmo"

[generic_link.payout_link]
sdk_url = "http://localhost:9090/0.16.7/v0/HyperLoader.js"
expiry = 900
[generic_link.payout_link.ui_config]
theme = "#1A1A1A"
logo = "https://app.hyperswitch.io/HyperswitchFavicon.png"
merchant_name = "HyperSwitch"
[generic_link.payout_link.enabled_payment_methods]
card = "credit,debit"

#Payout Method Filters Based on Country and Currency
[payout_method_filters.adyenplatform]
sepa = { country = "AT,BE,CH,CZ,DE,EE,ES,FI,FR,GB,HU,IE,IT,LT,LV,NL,NO,PL,PT,SE,SK", currency = "EUR,CZK,DKK,HUF,NOK,PLN,SEK,GBP,CHF" }
credit = { country = "AT,BE,BG,CY,CZ,DE,DK,EE,ES,FI,FR,GB,GR,HR,HU,IE,IS,IT,LI,LT,LU,LV,MT,NL,NO,PL,PT,RO,SE,SI,SK,US", currency = "EUR,USD,GBP" }
debit = { country = "AT,BE,BG,CY,CZ,DE,DK,EE,ES,FI,FR,GB,GR,HR,HU,IE,IS,IT,LI,LT,LU,LV,MT,NL,NO,PL,PT,RO,SE,SI,SK,US", currency = "EUR,USD,GBP" }

[payout_method_filters.stripe]
ach = { country = "US", currency = "USD" }

[payment_link]
sdk_url = "http://localhost:9090/0.16.7/v0/HyperLoader.js"

[payment_method_auth]
redis_expiry = 900
pm_auth_key = "Some_pm_auth_key"

# Analytics configuration.
[analytics]
source = "sqlx" # The Analytics source/strategy to be used
forex_enabled = false # Enable or disable forex conversion for analytics

[analytics.clickhouse]
username = ""      # Clickhouse username
password = ""      # Clickhouse password (optional)
host = ""          # Clickhouse host in http(s)://<URL>:<PORT> format
database_name = "" # Clickhouse database name

[analytics.sqlx]
username = "db_user"      # Analytics DB Username
password = "db_pass"      # Analytics DB Password
host = "localhost"        # Analytics DB Host
port = 5432               # Analytics DB Port
dbname = "hyperswitch_db" # Name of Database
pool_size = 5             # Number of connections to keep open
connection_timeout = 10   # Timeout for database connection in seconds
queue_strategy = "Fifo"   # Add the queue strategy used by the database bb8 client

# Config for KV setup
[kv_config]
# TTL for KV in seconds
ttl = 900

[frm]
enabled = true

[paypal_onboarding]
client_id = "paypal_client_id"      # Client ID for PayPal onboarding
client_secret = "paypal_secret_key" # Secret key for PayPal onboarding
partner_id = "paypal_partner_id"    # Partner ID for PayPal onboarding
enabled = true                      # Switch to enable or disable PayPal onboarding

[events]
source = "logs" # The event sink to push events supports kafka or logs (stdout)

[events.kafka]
brokers = []                             # Kafka broker urls for bootstrapping the client
fraud_check_analytics_topic = "topic"    # Kafka topic to be used for FraudCheck events
intent_analytics_topic = "topic"         # Kafka topic to be used for PaymentIntent events
attempt_analytics_topic = "topic"        # Kafka topic to be used for PaymentAttempt events
refund_analytics_topic = "topic"         # Kafka topic to be used for Refund events
api_logs_topic = "topic"                 # Kafka topic to be used for incoming api events
connector_logs_topic = "topic"           # Kafka topic to be used for connector api events
outgoing_webhook_logs_topic = "topic"    # Kafka topic to be used for outgoing webhook events
dispute_analytics_topic = "topic"        # Kafka topic to be used for Dispute events
audit_events_topic = "topic"             # Kafka topic to be used for Payment Audit events
payout_analytics_topic = "topic"         # Kafka topic to be used for Payouts and PayoutAttempt events
consolidated_events_topic = "topic"      # Kafka topic to be used for Consolidated events
authentication_analytics_topic = "topic" # Kafka topic to be used for Authentication events
routing_logs_topic = "topic"             # Kafka topic to be used for Routing events

# File storage configuration
[file_storage]
file_storage_backend = "aws_s3" # File storage backend to be used

[file_storage.aws_s3]
region = "us-east-1"    # The AWS region used by the AWS S3 for file storage
bucket_name = "bucket1" # The AWS S3 bucket name for file storage

[secrets_management]
secrets_manager = "aws_kms" # Secrets manager client to be used

[secrets_management.aws_kms]
key_id = "kms_key_id" # The AWS key ID used by the KMS SDK for decrypting data.
region = "kms_region" # The AWS region used by the KMS SDK for decrypting data.

[encryption_management]
encryption_manager = "aws_kms" # Encryption manager client to be used

[encryption_management.aws_kms]
key_id = "kms_key_id" # The AWS key ID used by the KMS SDK for decrypting data.
region = "kms_region" # The AWS region used by the KMS SDK for decrypting data.

[crm]
crm_manager = "hubspot_proxy" # Crm manager client to be used

[crm.hubspot_proxy]
form_id="hubspot_proxy_form_id"         # Form ID for Hubspot integration
request_url="hubspot_proxy_request_url" # Request URL for Hubspot API

[opensearch]
host = "https://localhost:9200"
enabled = false

[opensearch.auth]
auth = "basic"
username = "admin"
password = "admin"
region = "eu-central-1"

[opensearch.indexes]
payment_attempts = "hyperswitch-payment-attempt-events"
payment_intents = "hyperswitch-payment-intent-events"
refunds = "hyperswitch-refund-events"
disputes = "hyperswitch-dispute-events"
sessionizer_payment_attempts = "sessionizer-payment-attempt-events"
sessionizer_payment_intents = "sessionizer-payment-intent-events"
sessionizer_refunds = "sessionizer-refund-events"
sessionizer_disputes = "sessionizer-dispute-events"

[saved_payment_methods]
sdk_eligible_payment_methods = "card"

[multitenancy]
enabled = false
global_tenant = { tenant_id = "global", schema = "public", redis_key_prefix = "", clickhouse_database = "default"}

[multitenancy.tenants.public]
base_url = "http://localhost:8080"               # URL of the tenant
schema = "public"                                # Postgres db schema
accounts_schema = "public"
redis_key_prefix = ""                            # Redis key distinguisher
clickhouse_database = "default"                  # Clickhouse database

[multitenancy.tenants.public.user]
control_center_url =  "http://localhost:9000"    # Control center URL


[user_auth_methods]
encryption_key = "" # Encryption key used for encrypting data in user_authentication_methods table

[locker_based_open_banking_connectors]
connector_list = "tokenio"

[recipient_emails]
recon = "test@example.com"

[cell_information]
id = "12345" # Default CellID for Global Cell Information

[network_tokenization_supported_card_networks]
card_networks = "Visa, AmericanExpress, Mastercard" # Supported card networks for network tokenization

[network_tokenization_service] # Network Tokenization Service Configuration
generate_token_url= ""        # base url to generate token
fetch_token_url= ""           # base url to fetch token
token_service_api_key= ""      # api key for token service
public_key= ""                # public key to encrypt data for token service
private_key= ""               # private key to decrypt  response payload from token service
key_id= ""                    # key id to encrypt data for token service
delete_token_url= ""          # base url to delete token from token service
check_token_status_url= ""    # base url to check token status from token service
webhook_source_verification_key= "" # webhook source verification key to verify the webhook payload from token service

[network_tokenization_supported_connectors]
connector_list = "adyen,cybersource" # Supported connectors for network tokenization

[network_transaction_id_supported_connectors]
connector_list = "adyen,archipel,cybersource,novalnet,stripe,worldpay,worldpayvantiv" # Supported connectors for network transaction id

[grpc_client.dynamic_routing_client] # Dynamic Routing Client Configuration
host = "localhost" # Client Host
port = 7000        # Client Port
service = "dynamo" # Service name

[theme.storage]
file_storage_backend = "file_system" # Theme storage backend to be used

[theme.email_config]
entity_name = "Hyperswitch"                                                      # Display name in emails
entity_logo_url = "https://app.hyperswitch.io/email-assets/HyperswitchLogo.png"  # Logo URL for emails
foreground_color = "#111326"                                                     # Text color
primary_color = "#006DF9"                                                        # Primary color
background_color = "#FFFFFF"                                                     # Email background color

[billing_connectors_payment_sync]
billing_connectors_which_require_payment_sync = "stripebilling, recurly" # List of billing connectors which has payment sync api call

[open_router]
dynamic_routing_enabled = true                          # Enable or disable Open Router for dynamic routing
static_routing_enabled = true           # Enable or disable Open Router for static routing
url = "http://localhost:8080"           # Open Router URL

[grpc_client.unified_connector_service]
host = "localhost"                      # Unified Connector Service Client Host
port = 8000                             # Unified Connector Service Client Port
connection_timeout = 10                 # Connection Timeout Duration in Seconds

[billing_connectors_invoice_sync]
billing_connectors_which_requires_invoice_sync_call = "recurly" # List of billing connectors which has invoice sync api call

[revenue_recovery]
monitoring_threshold_in_seconds = 2592000 # 30*24*60*60 secs , threshold for monitoring the retry system
retry_algorithm_type = "cascading" # type of retry algorithm 

[clone_connector_allowlist]
merchant_ids = "merchant_ids"           # Comma-separated list of allowed merchant IDs
connector_names = "connector_names"     # Comma-separated list of allowed connector names

[infra_values]
cluster = "CLUSTER"         # value of CLUSTER from deployment
version = "HOSTNAME"        # value of HOSTNAME from deployment which tells its version

[platform]
<<<<<<< HEAD
enabled = false # Enable or disable platform features
allow_connected_merchants = false # Enable or disable connected merchant account features

[chat]
enabled = false                                # Enable or disable chat features
hyperswitch_ai_host = "http://0.0.0.0:8000" # Embedded workflow host
=======
enabled = true # Enable or disable platform features
allow_connected_merchants = false # Enable or disable connected merchant account features
>>>>>>> 064113a4
<|MERGE_RESOLUTION|>--- conflicted
+++ resolved
@@ -1131,14 +1131,9 @@
 version = "HOSTNAME"        # value of HOSTNAME from deployment which tells its version
 
 [platform]
-<<<<<<< HEAD
-enabled = false # Enable or disable platform features
+enabled = true # Enable or disable platform features
 allow_connected_merchants = false # Enable or disable connected merchant account features
 
 [chat]
 enabled = false                                # Enable or disable chat features
-hyperswitch_ai_host = "http://0.0.0.0:8000" # Embedded workflow host
-=======
-enabled = true # Enable or disable platform features
-allow_connected_merchants = false # Enable or disable connected merchant account features
->>>>>>> 064113a4
+hyperswitch_ai_host = "http://0.0.0.0:8000" # Embedded workflow host