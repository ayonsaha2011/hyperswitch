#![allow(
    clippy::expect_used,
    clippy::unwrap_in_result,
    clippy::unwrap_used,
    clippy::print_stdout,
    unused_imports
)]

mod utils;

use std::{borrow::Cow, sync::Arc};

use common_utils::{id_type, types::MinorUnit};
use router::{
    core::payments,
    db::StorageImpl,
    types::api::{self, enums as api_enums},
    *,
};
use time::macros::datetime;
use tokio::sync::oneshot;
use uuid::Uuid;

#[test]
fn connector_list() {
    let connector_list = types::ConnectorsList {
        connectors: vec![String::from("stripe"), "adyen".to_string()],
    };

    let json = serde_json::to_string(&connector_list).unwrap();

    println!("{}", &json);

    let newlist: types::ConnectorsList = serde_json::from_str(&json).unwrap();

    println!("{newlist:#?}");
    assert_eq!(true, true);
}

#[cfg(feature = "v1")]
// FIXME: broken test?
#[ignore]
#[actix_rt::test]
async fn payments_create_core() {
    use router::configs::settings::Settings;
    let conf = Settings::new().expect("invalid settings");
    let tx: oneshot::Sender<()> = oneshot::channel().0;
    let app_state = Box::pin(routes::AppState::with_storage(
        conf,
        StorageImpl::PostgresqlTest,
        tx,
        Box::new(services::MockApiClient),
    ))
    .await;

    let merchant_id = id_type::MerchantId::try_from(Cow::from("juspay_merchant")).unwrap();

    let state = Arc::new(app_state)
        .get_session_state(
            &id_type::TenantId::try_from_string("public".to_string()).unwrap(),
            None,
            || {},
        )
        .unwrap();
    let key_manager_state = &(&state).into();
    let key_store = state
        .store
        .get_merchant_key_store_by_merchant_id(
            key_manager_state,
            &merchant_id,
            &state.store.get_master_key().to_vec().into(),
        )
        .await
        .unwrap();

    let merchant_account = state
        .store
        .find_merchant_account_by_merchant_id(key_manager_state, &merchant_id, &key_store)
        .await
        .unwrap();

    let payment_id =
        id_type::PaymentId::try_from(Cow::Borrowed("pay_mbabizu24mvu3mela5njyhpit10")).unwrap();

    let req = api::PaymentsRequest {
        payment_id: Some(api::PaymentIdType::PaymentIntentId(payment_id.clone())),
        merchant_id: Some(merchant_id.clone()),
        amount: Some(MinorUnit::new(6540).into()),
        currency: Some(api_enums::Currency::USD),
        capture_method: Some(api_enums::CaptureMethod::Automatic),
        amount_to_capture: Some(MinorUnit::new(6540)),
        capture_on: Some(datetime!(2022-09-10 10:11:12)),
        confirm: Some(true),
        customer_id: None,
        email: None,
        name: None,
        description: Some("Its my first payment request".to_string()),
        return_url: Some(url::Url::parse("http://example.com/payments").unwrap()),
        setup_future_usage: None,
        authentication_type: Some(api_enums::AuthenticationType::NoThreeDs),
        payment_method_data: Some(api::PaymentMethodDataRequest {
            payment_method_data: Some(api::PaymentMethodData::Card(api::Card {
                card_number: "4242424242424242".to_string().try_into().unwrap(),
                card_exp_month: "10".to_string().into(),
                card_exp_year: "35".to_string().into(),
                card_holder_name: Some(masking::Secret::new("Arun Raj".to_string())),
                card_cvc: "123".to_string().into(),
                card_issuer: None,
                card_network: None,
                card_type: None,
                card_issuing_country: None,
                bank_code: None,
                nick_name: Some(masking::Secret::new("nick_name".into())),
            })),
            billing: None,
        }),
        payment_method: Some(api_enums::PaymentMethod::Card),
        shipping: Some(api::Address {
            address: None,
            phone: None,
            email: None,
        }),
        billing: Some(api::Address {
            address: None,
            phone: None,
            email: None,
        }),
        statement_descriptor_name: Some("Hyperswitch".to_string()),
        statement_descriptor_suffix: Some("Hyperswitch".to_string()),
        ..<_>::default()
    };

    let expected_response = api::PaymentsResponse {
        payment_id,
        status: api_enums::IntentStatus::Succeeded,
        amount: MinorUnit::new(6540),
        amount_capturable: MinorUnit::new(0),
        amount_received: None,
        client_secret: None,
        created: None,
        currency: "USD".to_string(),
        customer_id: None,
        description: Some("Its my first payment request".to_string()),
        refunds: None,
        mandate_id: None,
        merchant_id,
        net_amount: MinorUnit::new(6540),
        connector: None,
        customer: None,
        disputes: None,
        attempts: None,
        captures: None,
        mandate_data: None,
        setup_future_usage: None,
        off_session: None,
        capture_on: None,
        capture_method: None,
        payment_method: None,
        payment_method_data: None,
        payment_token: None,
        shipping: None,
        billing: None,
        order_details: None,
        email: None,
        name: None,
        phone: None,
        return_url: None,
        authentication_type: None,
        statement_descriptor_name: None,
        statement_descriptor_suffix: None,
        next_action: None,
        cancellation_reason: None,
        error_code: None,
        error_message: None,
        unified_code: None,
        unified_message: None,
        payment_experience: None,
        payment_method_type: None,
        connector_label: None,
        business_country: None,
        business_label: None,
        business_sub_label: None,
        allowed_payment_method_types: None,
        ephemeral_key: None,
        manual_retry_allowed: None,
        connector_transaction_id: None,
        frm_message: None,
        metadata: None,
        connector_metadata: None,
        feature_metadata: None,
        reference_id: None,
        payment_link: None,
        profile_id: None,
        surcharge_details: None,
        attempt_count: 1,
        merchant_decision: None,
        merchant_connector_id: None,
        incremental_authorization_allowed: None,
        authorization_count: None,
        incremental_authorizations: None,
        external_authentication_details: None,
        external_3ds_authentication_attempted: None,
        expires_on: None,
        fingerprint: None,
        browser_info: None,
        payment_method_id: None,
        payment_method_status: None,
        updated: None,
        split_payments: None,
        frm_metadata: None,
        merchant_order_reference_id: None,
        capture_before: None,
        extended_authorization_applied: None,
        order_tax_amount: None,
        connector_mandate_id: None,
        shipping_cost: None,
        card_discovery: None,
<<<<<<< HEAD
        overcapture_status: None,
=======
        issuer_error_code: None,
        issuer_error_message: None,
>>>>>>> a1ecce8f
    };

    let expected_response =
        services::ApplicationResponse::JsonWithHeaders((expected_response, vec![]));
    let actual_response = Box::pin(payments::payments_core::<
        api::Authorize,
        api::PaymentsResponse,
        _,
        _,
        _,
        payments::PaymentData<api::Authorize>,
    >(
        state.clone(),
        state.get_req_state(),
        merchant_account,
        None,
        key_store,
        payments::PaymentCreate,
        req,
        services::AuthFlow::Merchant,
        payments::CallConnectorAction::Trigger,
        None,
        hyperswitch_domain_models::payments::HeaderPayload::default(),
        None,
    ))
    .await
    .unwrap();
    assert_eq!(expected_response, actual_response);
}

// FIXME: broken test? It looks like we haven't updated the test after removing the `core::payments::payments_start_core` method from the codebase.
// #[ignore]
// #[actix_rt::test]
// async fn payments_start_core_stripe_redirect() {
//     use router::configs::settings::Settings;
//     let conf = Settings::new().expect("invalid settings");
//
//     let state = routes::AppState {
//         flow_name: String::from("default"),
//         pg_pool: connection::make_pg_pool(&conf).await,
//         redis_conn: connection::redis_connection(&conf).await,
//     };
//
//     let customer_id = format!("cust_{}", Uuid::new_v4());
//     let merchant_id = "jarnura".to_string();
//     let payment_id = "pay_mbabizu24mvu3mela5njyhpit10".to_string();
//     let customer_data = api::CreateCustomerRequest {
//         customer_id: customer_id.clone(),
//         merchant_id: merchant_id.clone(),
//         ..api::CreateCustomerRequest::default()
//     };
//
//     let _customer = customer_data.insert(&*state.store).await.unwrap();
//
//     let merchant_account = services::authenticate(&state, "123").await.unwrap();
//     let payment_attempt = storage::PaymentAttempt::find_by_payment_id_merchant_id(
//         &*state.store,
//         &payment_id,
//         &merchant_id,
//     )
//     .await
//     .unwrap();
//     let payment_intent = storage::PaymentIntent::find_by_payment_id_merchant_id(
//         &*state.store,
//         &payment_id,
//         &merchant_id,
//     )
//     .await
//     .unwrap();
//     let payment_intent_update = storage::PaymentIntentUpdate::ReturnUrlUpdate {
//         return_url: "http://example.com/payments".to_string(),
//         status: None,
//     };
//     payment_intent
//         .update(&*state.store, payment_intent_update)
//         .await
//         .unwrap();
//
//     let expected_response = services::ApplicationResponse::Form(services::RedirectForm {
//         url: "http://example.com/payments".to_string(),
//         method: services::Method::Post,
//         form_fields: HashMap::from([("payment_id".to_string(), payment_id.clone())]),
//     });
//     let actual_response = payments_start_core(
//         &state,
//         merchant_account,
//         api::PaymentsStartRequest {
//             payment_id,
//             merchant_id,
//             txn_id: payment_attempt.txn_id.to_owned(),
//         },
//     )
//     .await
//     .unwrap();
//     assert_eq!(expected_response, actual_response);
// }

#[cfg(feature = "v1")]
// FIXME: broken test?
#[ignore]
#[actix_rt::test]
async fn payments_create_core_adyen_no_redirect() {
    use router::configs::settings::Settings;
    let conf = Settings::new().expect("invalid settings");
    let tx: oneshot::Sender<()> = oneshot::channel().0;

    let app_state = Box::pin(routes::AppState::with_storage(
        conf,
        StorageImpl::PostgresqlTest,
        tx,
        Box::new(services::MockApiClient),
    ))
    .await;
    let state = Arc::new(app_state)
        .get_session_state(
            &id_type::TenantId::try_from_string("public".to_string()).unwrap(),
            None,
            || {},
        )
        .unwrap();

    let customer_id = format!("cust_{}", Uuid::new_v4());
    let merchant_id = id_type::MerchantId::try_from(Cow::from("juspay_merchant")).unwrap();
    let payment_id =
        id_type::PaymentId::try_from(Cow::Borrowed("pay_mbabizu24mvu3mela5njyhpit10")).unwrap();

    let key_manager_state = &(&state).into();
    let key_store = state
        .store
        .get_merchant_key_store_by_merchant_id(
            key_manager_state,
            &merchant_id,
            &state.store.get_master_key().to_vec().into(),
        )
        .await
        .unwrap();

    let merchant_account = state
        .store
        .find_merchant_account_by_merchant_id(key_manager_state, &merchant_id, &key_store)
        .await
        .unwrap();

    let req = api::PaymentsRequest {
        payment_id: Some(api::PaymentIdType::PaymentIntentId(payment_id.clone())),
        merchant_id: Some(merchant_id.clone()),
        amount: Some(MinorUnit::new(6540).into()),
        currency: Some(api_enums::Currency::USD),
        capture_method: Some(api_enums::CaptureMethod::Automatic),
        amount_to_capture: Some(MinorUnit::new(6540)),
        capture_on: Some(datetime!(2022-09-10 10:11:12)),
        confirm: Some(true),
        customer_id: Some(id_type::CustomerId::try_from(Cow::from(customer_id)).unwrap()),
        description: Some("Its my first payment request".to_string()),
        return_url: Some(url::Url::parse("http://example.com/payments").unwrap()),
        setup_future_usage: Some(api_enums::FutureUsage::OffSession),
        authentication_type: Some(api_enums::AuthenticationType::NoThreeDs),
        payment_method_data: Some(api::PaymentMethodDataRequest {
            payment_method_data: Some(api::PaymentMethodData::Card(api::Card {
                card_number: "5555 3412 4444 1115".to_string().try_into().unwrap(),
                card_exp_month: "03".to_string().into(),
                card_exp_year: "2030".to_string().into(),
                card_holder_name: Some(masking::Secret::new("JohnDoe".to_string())),
                card_cvc: "737".to_string().into(),
                bank_code: None,
                card_issuer: None,
                card_network: None,
                card_type: None,
                card_issuing_country: None,
                nick_name: Some(masking::Secret::new("nick_name".into())),
            })),
            billing: None,
        }),

        payment_method: Some(api_enums::PaymentMethod::Card),
        shipping: Some(api::Address {
            address: None,
            phone: None,
            email: None,
        }),
        billing: Some(api::Address {
            address: None,
            phone: None,
            email: None,
        }),
        statement_descriptor_name: Some("Juspay".to_string()),
        statement_descriptor_suffix: Some("Router".to_string()),
        ..Default::default()
    };

    let expected_response = services::ApplicationResponse::JsonWithHeaders((
        api::PaymentsResponse {
            payment_id: payment_id.clone(),
            status: api_enums::IntentStatus::Processing,
            amount: MinorUnit::new(6540),
            amount_capturable: MinorUnit::new(0),
            amount_received: None,
            client_secret: None,
            created: None,
            currency: "USD".to_string(),
            customer_id: None,
            description: Some("Its my first payment request".to_string()),
            refunds: None,
            mandate_id: None,
            merchant_id,
            net_amount: MinorUnit::new(6540),
            connector: None,
            customer: None,
            disputes: None,
            attempts: None,
            captures: None,
            mandate_data: None,
            setup_future_usage: None,
            off_session: None,
            capture_on: None,
            capture_method: None,
            payment_method: None,
            payment_method_data: None,
            payment_token: None,
            shipping: None,
            billing: None,
            order_details: None,
            email: None,
            name: None,
            phone: None,
            return_url: None,
            authentication_type: None,
            statement_descriptor_name: None,
            statement_descriptor_suffix: None,
            next_action: None,
            cancellation_reason: None,
            error_code: None,
            error_message: None,
            unified_code: None,
            unified_message: None,
            payment_experience: None,
            payment_method_type: None,
            connector_label: None,
            business_country: None,
            business_label: None,
            business_sub_label: None,
            allowed_payment_method_types: None,
            ephemeral_key: None,
            manual_retry_allowed: None,
            connector_transaction_id: None,
            frm_message: None,
            metadata: None,
            connector_metadata: None,
            feature_metadata: None,
            reference_id: None,
            payment_link: None,
            profile_id: None,
            surcharge_details: None,
            attempt_count: 1,
            merchant_decision: None,
            merchant_connector_id: None,
            incremental_authorization_allowed: None,
            authorization_count: None,
            incremental_authorizations: None,
            external_authentication_details: None,
            external_3ds_authentication_attempted: None,
            expires_on: None,
            fingerprint: None,
            browser_info: None,
            payment_method_id: None,
            payment_method_status: None,
            updated: None,
            split_payments: None,
            frm_metadata: None,
            merchant_order_reference_id: None,
            capture_before: None,
            extended_authorization_applied: None,
            order_tax_amount: None,
            connector_mandate_id: None,
            shipping_cost: None,
            card_discovery: None,
<<<<<<< HEAD
            overcapture_status: None,
=======
            issuer_error_code: None,
            issuer_error_message: None,
>>>>>>> a1ecce8f
        },
        vec![],
    ));
    let actual_response = Box::pin(payments::payments_core::<
        api::Authorize,
        api::PaymentsResponse,
        _,
        _,
        _,
        payments::PaymentData<api::Authorize>,
    >(
        state.clone(),
        state.get_req_state(),
        merchant_account,
        None,
        key_store,
        payments::PaymentCreate,
        req,
        services::AuthFlow::Merchant,
        payments::CallConnectorAction::Trigger,
        None,
        hyperswitch_domain_models::payments::HeaderPayload::default(),
        None,
    ))
    .await
    .unwrap();
    assert_eq!(expected_response, actual_response);
}<|MERGE_RESOLUTION|>--- conflicted
+++ resolved
@@ -215,12 +215,9 @@
         connector_mandate_id: None,
         shipping_cost: None,
         card_discovery: None,
-<<<<<<< HEAD
-        overcapture_status: None,
-=======
         issuer_error_code: None,
         issuer_error_message: None,
->>>>>>> a1ecce8f
+        overcapture_status: None,
     };
 
     let expected_response =
@@ -497,12 +494,9 @@
             connector_mandate_id: None,
             shipping_cost: None,
             card_discovery: None,
-<<<<<<< HEAD
-            overcapture_status: None,
-=======
             issuer_error_code: None,
             issuer_error_message: None,
->>>>>>> a1ecce8f
+            overcapture_status: None,
         },
         vec![],
     ));
