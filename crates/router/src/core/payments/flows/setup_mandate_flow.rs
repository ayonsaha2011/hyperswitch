use async_trait::async_trait;

use super::{ConstructFlowSpecificData, Feature};
use crate::{
    core::{
        errors::{self, ConnectorErrorExt, RouterResult},
        mandate,
        payments::{
            self, access_token, customers, helpers, tokenization, transformers, PaymentData,
        },
    },
    routes::AppState,
    services,
    types::{self, api, domain},
};

#[async_trait]
impl
    ConstructFlowSpecificData<
        api::SetupMandate,
        types::SetupMandateRequestData,
        types::PaymentsResponseData,
    > for PaymentData<api::SetupMandate>
{
    async fn construct_router_data<'a>(
        &self,
        state: &AppState,
        connector_id: &str,
        merchant_account: &domain::MerchantAccount,
        key_store: &domain::MerchantKeyStore,
        customer: &Option<domain::Customer>,
        merchant_connector_account: &helpers::MerchantConnectorAccountType,
    ) -> RouterResult<types::SetupMandateRouterData> {
        Box::pin(transformers::construct_payment_router_data::<
            api::SetupMandate,
            types::SetupMandateRequestData,
        >(
            state,
            self.clone(),
            connector_id,
            merchant_account,
            key_store,
            customer,
            merchant_connector_account,
        ))
        .await
    }
}

#[async_trait]
impl Feature<api::SetupMandate, types::SetupMandateRequestData> for types::SetupMandateRouterData {
    async fn decide_flows<'a>(
        self,
        state: &AppState,
        connector: &api::ConnectorData,
        call_connector_action: payments::CallConnectorAction,
        connector_request: Option<services::Request>,
    ) -> RouterResult<Self> {
<<<<<<< HEAD
        if self
            .request
            .customer_acceptance
            .clone()
            .or(self
                .request
                .setup_mandate_details
                .as_ref()
                .and_then(|mandate_data| mandate_data.customer_acceptance.clone()))
            .is_none()
        {
            Err(errors::ApiErrorResponse::PreconditionFailed {
                message: "`customer_acceptance` is mandatory for zero dollar payments".to_string(),
            })?
        }
        if let Some(mandate_id) = self
            .request
            .setup_mandate_details
            .as_ref()
            .and_then(|mandate_data| mandate_data.update_mandate_id.clone())
        {
            Box::pin(self.update_mandate_flow(
                state,
                merchant_account,
                mandate_id,
                connector,
                key_store,
                call_connector_action,
                &state.conf.mandates.update_mandate_supported,
                connector_request,
                maybe_customer,
                profile_id,
            ))
            .await
        } else {
            let connector_integration: services::BoxedConnectorIntegration<
                '_,
                api::SetupMandate,
                types::SetupMandateRequestData,
                types::PaymentsResponseData,
            > = connector.connector.get_connector_integration();

            let mut resp = services::execute_connector_processing_step(
                state,
                connector_integration,
                &self,
                call_connector_action.clone(),
                connector_request,
            )
            .await
            .to_setup_mandate_failed_response()?;

            let (pm_id, payment_method_status) = Box::pin(tokenization::save_payment_method(
                state,
                connector,
                resp.to_owned(),
                maybe_customer,
                merchant_account,
                self.request.payment_method_type,
                key_store,
                resp.request.amount,
                Some(resp.request.currency),
                profile_id,
            ))
            .await?;
=======
        let connector_integration: services::BoxedConnectorIntegration<
            '_,
            api::SetupMandate,
            types::SetupMandateRequestData,
            types::PaymentsResponseData,
        > = connector.connector.get_connector_integration();
>>>>>>> b878677f

        let resp = services::execute_connector_processing_step(
            state,
            connector_integration,
            &self,
            call_connector_action.clone(),
            connector_request,
        )
        .await
        .to_setup_mandate_failed_response()?;
        Ok(resp)
    }

    async fn add_access_token<'a>(
        &self,
        state: &AppState,
        connector: &api::ConnectorData,
        merchant_account: &domain::MerchantAccount,
    ) -> RouterResult<types::AddAccessTokenResult> {
        access_token::add_access_token(state, connector, merchant_account, self).await
    }

    async fn add_payment_method_token<'a>(
        &mut self,
        state: &AppState,
        connector: &api::ConnectorData,
        tokenization_action: &payments::TokenizationAction,
    ) -> RouterResult<Option<String>> {
        let request = self.request.clone();
        tokenization::add_payment_method_token(
            state,
            connector,
            tokenization_action,
            self,
            types::PaymentMethodTokenizationData::try_from(request)?,
        )
        .await
    }

    async fn create_connector_customer<'a>(
        &self,
        state: &AppState,
        connector: &api::ConnectorData,
    ) -> RouterResult<Option<String>> {
        customers::create_connector_customer(
            state,
            connector,
            self,
            types::ConnectorCustomerData::try_from(self.request.to_owned())?,
        )
        .await
    }

    async fn build_flow_specific_connector_request(
        &mut self,
        state: &AppState,
        connector: &api::ConnectorData,
        call_connector_action: payments::CallConnectorAction,
    ) -> RouterResult<(Option<services::Request>, bool)> {
        match call_connector_action {
            payments::CallConnectorAction::Trigger => {
                let connector_integration: services::BoxedConnectorIntegration<
                    '_,
                    api::SetupMandate,
                    types::SetupMandateRequestData,
                    types::PaymentsResponseData,
                > = connector.connector.get_connector_integration();

                Ok((
                    connector_integration
                        .build_request(self, &state.conf.connectors)
                        .to_payment_failed_response()?,
                    true,
                ))
            }
            _ => Ok((None, true)),
        }
    }
}

impl TryFrom<types::SetupMandateRequestData> for types::ConnectorCustomerData {
    type Error = error_stack::Report<errors::ApiErrorResponse>;
    fn try_from(data: types::SetupMandateRequestData) -> Result<Self, Self::Error> {
        Ok(Self {
            email: data.email,
            payment_method_data: data.payment_method_data,
            description: None,
            phone: None,
            name: None,
            preprocessing_id: None,
        })
    }
}

impl mandate::MandateBehaviour for types::SetupMandateRequestData {
    fn get_amount(&self) -> i64 {
        0
    }

    fn get_setup_future_usage(&self) -> Option<diesel_models::enums::FutureUsage> {
        self.setup_future_usage
    }

    fn get_mandate_id(&self) -> Option<&api_models::payments::MandateIds> {
        self.mandate_id.as_ref()
    }

    fn set_mandate_id(&mut self, new_mandate_id: Option<api_models::payments::MandateIds>) {
        self.mandate_id = new_mandate_id;
    }

    fn get_payment_method_data(&self) -> domain::payments::PaymentMethodData {
        self.payment_method_data.clone()
    }

    fn get_setup_mandate_details(
        &self,
    ) -> Option<&hyperswitch_domain_models::mandates::MandateData> {
        self.setup_mandate_details.as_ref()
    }
    fn get_customer_acceptance(&self) -> Option<api_models::payments::CustomerAcceptance> {
        self.customer_acceptance.clone().map(From::from)
    }
}

impl TryFrom<types::SetupMandateRequestData> for types::PaymentMethodTokenizationData {
    type Error = error_stack::Report<errors::ApiErrorResponse>;

    fn try_from(data: types::SetupMandateRequestData) -> Result<Self, Self::Error> {
        Ok(Self {
            payment_method_data: data.payment_method_data,
            browser_info: None,
            currency: data.currency,
            amount: data.amount,
        })
    }
}<|MERGE_RESOLUTION|>--- conflicted
+++ resolved
@@ -56,80 +56,12 @@
         call_connector_action: payments::CallConnectorAction,
         connector_request: Option<services::Request>,
     ) -> RouterResult<Self> {
-<<<<<<< HEAD
-        if self
-            .request
-            .customer_acceptance
-            .clone()
-            .or(self
-                .request
-                .setup_mandate_details
-                .as_ref()
-                .and_then(|mandate_data| mandate_data.customer_acceptance.clone()))
-            .is_none()
-        {
-            Err(errors::ApiErrorResponse::PreconditionFailed {
-                message: "`customer_acceptance` is mandatory for zero dollar payments".to_string(),
-            })?
-        }
-        if let Some(mandate_id) = self
-            .request
-            .setup_mandate_details
-            .as_ref()
-            .and_then(|mandate_data| mandate_data.update_mandate_id.clone())
-        {
-            Box::pin(self.update_mandate_flow(
-                state,
-                merchant_account,
-                mandate_id,
-                connector,
-                key_store,
-                call_connector_action,
-                &state.conf.mandates.update_mandate_supported,
-                connector_request,
-                maybe_customer,
-                profile_id,
-            ))
-            .await
-        } else {
-            let connector_integration: services::BoxedConnectorIntegration<
-                '_,
-                api::SetupMandate,
-                types::SetupMandateRequestData,
-                types::PaymentsResponseData,
-            > = connector.connector.get_connector_integration();
-
-            let mut resp = services::execute_connector_processing_step(
-                state,
-                connector_integration,
-                &self,
-                call_connector_action.clone(),
-                connector_request,
-            )
-            .await
-            .to_setup_mandate_failed_response()?;
-
-            let (pm_id, payment_method_status) = Box::pin(tokenization::save_payment_method(
-                state,
-                connector,
-                resp.to_owned(),
-                maybe_customer,
-                merchant_account,
-                self.request.payment_method_type,
-                key_store,
-                resp.request.amount,
-                Some(resp.request.currency),
-                profile_id,
-            ))
-            .await?;
-=======
         let connector_integration: services::BoxedConnectorIntegration<
             '_,
             api::SetupMandate,
             types::SetupMandateRequestData,
             types::PaymentsResponseData,
         > = connector.connector.get_connector_integration();
->>>>>>> b878677f
 
         let resp = services::execute_connector_processing_step(
             state,
