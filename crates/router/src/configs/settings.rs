use std::{
    collections::{HashMap, HashSet},
    path::PathBuf,
    str::FromStr,
};

use common_utils::ext_traits::ConfigExt;
use config::{Environment, File};
use redis_interface::RedisSettings;
pub use router_env::config::{Log, LogConsole, LogFile, LogTelemetry};
use serde::{Deserialize, Deserializer};

use crate::{
    core::errors::{ApplicationError, ApplicationResult},
    env::{self, logger, Env},
};

#[derive(clap::Parser, Default)]
#[command(version = router_env::version!())]
pub struct CmdLineConf {
    /// Config file.
    /// Application will look for "config/config.toml" if this option isn't specified.
    #[arg(short = 'f', long, value_name = "FILE")]
    pub config_path: Option<PathBuf>,

    #[command(subcommand)]
    pub subcommand: Option<Subcommand>,
}

#[derive(clap::Parser)]
pub enum Subcommand {
    #[cfg(feature = "openapi")]
    /// Generate the OpenAPI specification file from code.
    GenerateOpenapiSpec,
}

#[derive(Debug, Deserialize, Clone, Default)]
#[serde(default)]
pub struct Settings {
    pub server: Server,
    pub proxy: Proxy,
    pub env: Env,
    pub master_database: Database,
    #[cfg(feature = "olap")]
    pub replica_database: Database,
    pub redis: RedisSettings,
    pub log: Log,
    pub secrets: Secrets,
    pub locker: Locker,
    pub connectors: Connectors,
    pub refund: Refund,
    pub eph_key: EphemeralConfig,
    pub scheduler: Option<SchedulerSettings>,
    #[cfg(feature = "kv_store")]
    pub drainer: DrainerSettings,
    pub jwekey: Jwekey,
    pub webhooks: WebhooksSettings,
    pub pm_filters: ConnectorFilters,
    pub bank_config: BankRedirectConfig,
    pub api_keys: ApiKeys,
}

#[derive(Debug, Deserialize, Clone, Default)]
pub struct BankRedirectConfig(
    pub HashMap<api_models::enums::PaymentMethodType, ConnectorBankNames>,
);
#[derive(Debug, Deserialize, Clone)]
pub struct ConnectorBankNames(pub HashMap<String, BanksVector>);

#[derive(Debug, Deserialize, Clone)]
pub struct BanksVector {
    #[serde(deserialize_with = "bank_vec_deser")]
    pub banks: HashSet<api_models::enums::BankNames>,
}

#[derive(Debug, Deserialize, Clone, Default)]
#[serde(transparent)]
pub struct ConnectorFilters(pub HashMap<String, PaymentMethodFilters>);

#[derive(Debug, Deserialize, Clone, Default)]
#[serde(transparent)]
pub struct PaymentMethodFilters(pub HashMap<PaymentMethodFilterKey, CurrencyCountryFilter>);

#[derive(Debug, Deserialize, Clone, PartialEq, Eq, Hash)]
#[serde(untagged)]
pub enum PaymentMethodFilterKey {
    PaymentMethodType(api_models::enums::PaymentMethodType),
    CardNetwork(api_models::enums::CardNetwork),
}

#[derive(Debug, Deserialize, Clone, Default)]
#[serde(default)]
pub struct CurrencyCountryFilter {
    #[serde(deserialize_with = "currency_set_deser")]
    pub currency: Option<HashSet<api_models::enums::Currency>>,
    #[serde(deserialize_with = "string_set_deser")]
    pub country: Option<HashSet<String>>,
}

fn string_set_deser<'a, D>(deserializer: D) -> Result<Option<HashSet<String>>, D::Error>
where
    D: Deserializer<'a>,
{
    let value = <Option<String>>::deserialize(deserializer)?;
    Ok(value.and_then(|inner| {
        let list = inner
            .trim()
            .split(',')
            .map(|value| value.to_string())
            .collect::<HashSet<_>>();
        match list.len() {
            0 => None,
            _ => Some(list),
        }
    }))
}

fn currency_set_deser<'a, D>(
    deserializer: D,
) -> Result<Option<HashSet<api_models::enums::Currency>>, D::Error>
where
    D: Deserializer<'a>,
{
    let value = <Option<String>>::deserialize(deserializer)?;
    Ok(value.and_then(|inner| {
        let list = inner
            .trim()
            .split(',')
            .flat_map(api_models::enums::Currency::from_str)
            .collect::<HashSet<_>>();
        match list.len() {
            0 => None,
            _ => Some(list),
        }
    }))
}

fn bank_vec_deser<'a, D>(deserializer: D) -> Result<HashSet<api_models::enums::BankNames>, D::Error>
where
    D: Deserializer<'a>,
{
    let value = <String>::deserialize(deserializer)?;
    Ok(value
        .trim()
        .split(',')
        .flat_map(api_models::enums::BankNames::from_str)
        .collect())
}

#[derive(Debug, Deserialize, Clone)]
#[serde(default)]
pub struct Secrets {
    pub jwt_secret: String,
    pub admin_api_key: String,
}

#[derive(Debug, Deserialize, Clone)]
#[serde(default)]
pub struct Locker {
    pub host: String,
    pub mock_locker: bool,
    pub basilisk_host: String,
}

#[derive(Debug, Deserialize, Clone)]
#[serde(default)]
pub struct Refund {
    pub max_attempts: usize,
    pub max_age: i64,
}

#[derive(Debug, Deserialize, Clone)]
#[serde(default)]
pub struct EphemeralConfig {
    pub validity: i64,
}

#[derive(Debug, Deserialize, Clone, Default)]
#[serde(default)]
pub struct Jwekey {
    #[cfg(feature = "kms")]
    pub aws_key_id: String,
    #[cfg(feature = "kms")]
    pub aws_region: String,
    pub locker_key_identifier1: String,
    pub locker_key_identifier2: String,
    pub locker_encryption_key1: String,
    pub locker_encryption_key2: String,
    pub locker_decryption_key1: String,
    pub locker_decryption_key2: String,
}

#[derive(Debug, Deserialize, Clone, Default)]
#[serde(default)]
pub struct Proxy {
    pub http_url: Option<String>,
    pub https_url: Option<String>,
}

#[derive(Debug, Deserialize, Clone)]
#[serde(default)]
pub struct Server {
    pub port: u16,
    pub workers: usize,
    pub host: String,
    pub request_body_limit: usize,
    pub base_url: String,
    pub shutdown_timeout: u64,
}

#[derive(Debug, Deserialize, Clone)]
#[serde(default)]
pub struct Database {
    pub username: String,
    pub password: String,
    pub host: String,
    pub port: u16,
    pub dbname: String,
    pub pool_size: u32,
    pub connection_timeout: u64,
}

#[derive(Debug, Deserialize, Clone)]
#[serde(default)]
pub struct SupportedConnectors {
    pub wallets: Vec<String>,
}

#[derive(Debug, Deserialize, Clone, Default)]
#[serde(default)]
pub struct Connectors {
    pub aci: ConnectorParams,
    pub adyen: ConnectorParams,
    pub airwallex: ConnectorParams,
    pub applepay: ConnectorParams,
    pub authorizedotnet: ConnectorParams,
    pub bambora: ConnectorParams,
    pub bluesnap: ConnectorParams,
    pub braintree: ConnectorParams,
    pub checkout: ConnectorParams,
    pub cybersource: ConnectorParams,
    pub dlocal: ConnectorParams,
    pub fiserv: ConnectorParams,
    pub globalpay: ConnectorParams,
    pub klarna: ConnectorParams,
<<<<<<< HEAD
=======
    pub multisafepay: ConnectorParams,
>>>>>>> e102cae7
    pub nuvei: ConnectorParams,
    pub payu: ConnectorParams,
    pub rapyd: ConnectorParams,
    pub shift4: ConnectorParams,
    pub stripe: ConnectorParams,
    pub worldline: ConnectorParams,
    pub worldpay: ConnectorParams,
    pub trustpay: ConnectorParamsWithMoreUrls,

    // Keep this field separate from the remaining fields
    pub supported: SupportedConnectors,
}

#[derive(Debug, Deserialize, Clone, Default)]
#[serde(default)]
pub struct ConnectorParams {
    pub base_url: String,
}

#[derive(Debug, Deserialize, Clone, Default)]
#[serde(default)]
pub struct ConnectorParamsWithMoreUrls {
    pub base_url: String,
    pub base_url_bank_redirects: String,
}

#[derive(Debug, Clone, Deserialize)]
#[serde(default)]
pub struct SchedulerSettings {
    pub stream: String,
    pub producer: ProducerSettings,
    pub consumer: ConsumerSettings,
}

#[derive(Debug, Clone, Deserialize)]
#[serde(default)]
pub struct ProducerSettings {
    pub upper_fetch_limit: i64,
    pub lower_fetch_limit: i64,

    pub lock_key: String,
    pub lock_ttl: i64,
    pub batch_size: usize,
}

#[derive(Debug, Clone, Deserialize)]
#[serde(default)]
pub struct ConsumerSettings {
    pub disabled: bool,
    pub consumer_group: String,
}

#[cfg(feature = "kv_store")]
#[derive(Debug, Clone, Deserialize)]
#[serde(default)]
pub struct DrainerSettings {
    pub stream_name: String,
    pub num_partitions: u8,
    pub max_read_count: u64,
    pub shutdown_interval: u32, // in milliseconds
    pub loop_interval: u32,     // in milliseconds
}

#[derive(Debug, Clone, Default, Deserialize)]
#[serde(default)]
pub struct WebhooksSettings {
    pub outgoing_enabled: bool,
}

#[derive(Debug, Deserialize, Clone, Default)]
#[serde(default)]
pub struct ApiKeys {
    #[cfg(feature = "kms")]
    pub aws_key_id: String,

    #[cfg(feature = "kms")]
    pub aws_region: String,

    /// Base64-encoded (KMS encrypted) ciphertext of the key used for calculating hashes of API
    /// keys
    #[cfg(feature = "kms")]
    pub kms_encrypted_hash_key: String,

    /// Hex-encoded 32-byte long (64 characters long when hex-encoded) key used for calculating
    /// hashes of API keys
    #[cfg(not(feature = "kms"))]
    pub hash_key: String,
}

impl Settings {
    pub fn new() -> ApplicationResult<Self> {
        Self::with_config_path(None)
    }

    pub fn with_config_path(config_path: Option<PathBuf>) -> ApplicationResult<Self> {
        // Configuration values are picked up in the following priority order (1 being least
        // priority):
        // 1. Defaults from the implementation of the `Default` trait.
        // 2. Values from config file. The config file accessed depends on the environment
        //    specified by the `RUN_ENV` environment variable. `RUN_ENV` can be one of
        //    `Development`, `Sandbox` or `Production`. If nothing is specified for `RUN_ENV`,
        //    `/config/Development.toml` file is read.
        // 3. Environment variables prefixed with `ROUTER` and each level separated by double
        //    underscores.
        //
        // Values in config file override the defaults in `Default` trait, and the values set using
        // environment variables override both the defaults and the config file values.

        let environment = env::which();
        let config_path = router_env::Config::config_path(&environment.to_string(), config_path);

        let config = router_env::Config::builder(&environment.to_string())?
            .add_source(File::from(config_path).required(true))
            .add_source(
                Environment::with_prefix("ROUTER")
                    .try_parsing(true)
                    .separator("__")
                    .list_separator(",")
                    .with_list_parse_key("redis.cluster_urls")
                    .with_list_parse_key("connectors.supported.wallets"),
            )
            .build()?;

        serde_path_to_error::deserialize(config).map_err(|error| {
            logger::error!(%error, "Unable to deserialize application configuration");
            eprintln!("Unable to deserialize application configuration: {error}");
            ApplicationError::from(error.into_inner())
        })
    }

    pub fn validate(&self) -> ApplicationResult<()> {
        self.server.validate()?;
        self.master_database.validate()?;
        #[cfg(feature = "olap")]
        self.replica_database.validate()?;
        self.redis.validate().map_err(|error| {
            println!("{error}");
            ApplicationError::InvalidConfigurationValueError("Redis configuration".into())
        })?;
        if self.log.file.enabled {
            if self.log.file.file_name.is_default_or_empty() {
                return Err(ApplicationError::InvalidConfigurationValueError(
                    "log file name must not be empty".into(),
                ));
            }

            if self.log.file.path.is_default_or_empty() {
                return Err(ApplicationError::InvalidConfigurationValueError(
                    "log directory path must not be empty".into(),
                ));
            }
        }
        self.secrets.validate()?;
        self.locker.validate()?;
        self.connectors.validate()?;

        self.scheduler
            .as_ref()
            .map(|scheduler_settings| scheduler_settings.validate())
            .transpose()?;
        #[cfg(feature = "kv_store")]
        self.drainer.validate()?;
        self.jwekey.validate()?;
        self.api_keys.validate()?;

        Ok(())
    }
}<|MERGE_RESOLUTION|>--- conflicted
+++ resolved
@@ -243,10 +243,7 @@
     pub fiserv: ConnectorParams,
     pub globalpay: ConnectorParams,
     pub klarna: ConnectorParams,
-<<<<<<< HEAD
-=======
     pub multisafepay: ConnectorParams,
->>>>>>> e102cae7
     pub nuvei: ConnectorParams,
     pub payu: ConnectorParams,
     pub rapyd: ConnectorParams,
