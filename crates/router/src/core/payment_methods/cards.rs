--- conflicted
+++ resolved
@@ -3796,6 +3796,7 @@
         state,
         merchant_account,
         key_store,
+        business_profile,
         &mut response,
     ))
     .await?;
@@ -3808,9 +3809,9 @@
     state: &routes::SessionState,
     merchant_account: domain::MerchantAccount,
     key_store: domain::MerchantKeyStore,
+    business_profile: Option<BusinessProfile>,
     response: &mut api::CustomerPaymentMethodsListResponse,
 ) -> Result<(), error_stack::Report<errors::ApiErrorResponse>> {
-    let db = &*state.store;
     let payment_attempt = payment_intent
         .as_ref()
         .async_map(|payment_intent| async {
@@ -3827,32 +3828,6 @@
         })
         .await
         .transpose()?;
-<<<<<<< HEAD
-    let profile_id = payment_intent
-        .as_ref()
-        .async_map(|payment_intent| async {
-            crate::core::utils::get_profile_id_from_business_details(
-                payment_intent.business_country,
-                payment_intent.business_label.as_ref(),
-                &merchant_account,
-                payment_intent.profile_id.as_ref(),
-                db,
-                false,
-            )
-            .await
-            .attach_printable("Could not find profile id from business details")
-        })
-        .await
-        .transpose()?;
-    let business_profile = core_utils::validate_and_get_business_profile(
-        db,
-        profile_id.as_ref(),
-        &merchant_account.merchant_id,
-    )
-    .await?;
-=======
-
->>>>>>> 3bbdfb5a
     if let Some((payment_attempt, payment_intent, business_profile)) = payment_attempt
         .zip(payment_intent)
         .zip(business_profile)
@@ -3933,6 +3908,30 @@
         .await
         .to_not_found_response(errors::ApiErrorResponse::PaymentMethodNotFound)?;
     //let mca = query::find_mca_by_merchant_id(conn, &merchant_account.merchant_id)?;
+    let profile_id = payment_intent
+        .as_ref()
+        .async_map(|payment_intent| async {
+            core_utils::get_profile_id_from_business_details(
+                payment_intent.business_country,
+                payment_intent.business_label.as_ref(),
+                &merchant_account,
+                payment_intent.profile_id.as_ref(),
+                db,
+                false,
+            )
+            .await
+            .attach_printable("Could not find profile id from business details")
+        })
+        .await
+        .transpose()?;
+
+    let business_profile = core_utils::validate_and_get_business_profile(
+        db,
+        profile_id.as_ref(),
+        &merchant_account.merchant_id,
+    )
+    .await?;
+
     let mut customer_pms = Vec::new();
     for pm in resp.into_iter() {
         let payment_method = pm.payment_method.get_required_value("payment_method")?;
@@ -4162,6 +4161,7 @@
             state,
             merchant_account,
             key_store,
+            business_profile,
             &mut response,
         ))
         .await?;
