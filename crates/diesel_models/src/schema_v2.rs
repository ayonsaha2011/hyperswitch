// @generated automatically by Diesel CLI.

diesel::table! {
    use diesel::sql_types::*;
    use crate::enums::diesel_exports::*;

    address (address_id) {
        id -> Nullable<Int4>,
        #[max_length = 64]
        address_id -> Varchar,
        #[max_length = 128]
        city -> Nullable<Varchar>,
        country -> Nullable<CountryAlpha2>,
        line1 -> Nullable<Bytea>,
        line2 -> Nullable<Bytea>,
        line3 -> Nullable<Bytea>,
        state -> Nullable<Bytea>,
        zip -> Nullable<Bytea>,
        first_name -> Nullable<Bytea>,
        last_name -> Nullable<Bytea>,
        phone_number -> Nullable<Bytea>,
        #[max_length = 8]
        country_code -> Nullable<Varchar>,
        created_at -> Timestamp,
        modified_at -> Timestamp,
        #[max_length = 64]
        customer_id -> Nullable<Varchar>,
        #[max_length = 64]
        merchant_id -> Varchar,
        #[max_length = 64]
        payment_id -> Nullable<Varchar>,
        #[max_length = 32]
        updated_by -> Varchar,
        email -> Nullable<Bytea>,
    }
}

diesel::table! {
    use diesel::sql_types::*;
    use crate::enums::diesel_exports::*;

    api_keys (key_id) {
        #[max_length = 64]
        key_id -> Varchar,
        #[max_length = 64]
        merchant_id -> Varchar,
        #[max_length = 64]
        name -> Varchar,
        #[max_length = 256]
        description -> Nullable<Varchar>,
        #[max_length = 128]
        hashed_api_key -> Varchar,
        #[max_length = 16]
        prefix -> Varchar,
        created_at -> Timestamp,
        expires_at -> Nullable<Timestamp>,
        last_used -> Nullable<Timestamp>,
    }
}

diesel::table! {
    use diesel::sql_types::*;
    use crate::enums::diesel_exports::*;

    authentication (authentication_id) {
        #[max_length = 64]
        authentication_id -> Varchar,
        #[max_length = 64]
        merchant_id -> Varchar,
        #[max_length = 64]
        authentication_connector -> Varchar,
        #[max_length = 64]
        connector_authentication_id -> Nullable<Varchar>,
        authentication_data -> Nullable<Jsonb>,
        #[max_length = 64]
        payment_method_id -> Varchar,
        #[max_length = 64]
        authentication_type -> Nullable<Varchar>,
        #[max_length = 64]
        authentication_status -> Varchar,
        #[max_length = 64]
        authentication_lifecycle_status -> Varchar,
        created_at -> Timestamp,
        modified_at -> Timestamp,
        error_message -> Nullable<Text>,
        #[max_length = 64]
        error_code -> Nullable<Varchar>,
        connector_metadata -> Nullable<Jsonb>,
        maximum_supported_version -> Nullable<Jsonb>,
        #[max_length = 64]
        threeds_server_transaction_id -> Nullable<Varchar>,
        #[max_length = 64]
        cavv -> Nullable<Varchar>,
        #[max_length = 64]
        authentication_flow_type -> Nullable<Varchar>,
        message_version -> Nullable<Jsonb>,
        #[max_length = 64]
        eci -> Nullable<Varchar>,
        #[max_length = 64]
        trans_status -> Nullable<Varchar>,
        #[max_length = 64]
        acquirer_bin -> Nullable<Varchar>,
        #[max_length = 64]
        acquirer_merchant_id -> Nullable<Varchar>,
        three_ds_method_data -> Nullable<Varchar>,
        three_ds_method_url -> Nullable<Varchar>,
        acs_url -> Nullable<Varchar>,
        challenge_request -> Nullable<Varchar>,
        acs_reference_number -> Nullable<Varchar>,
        acs_trans_id -> Nullable<Varchar>,
        acs_signed_content -> Nullable<Varchar>,
        #[max_length = 64]
        profile_id -> Varchar,
        #[max_length = 255]
        payment_id -> Nullable<Varchar>,
        #[max_length = 128]
        merchant_connector_id -> Varchar,
        #[max_length = 64]
        ds_trans_id -> Nullable<Varchar>,
        #[max_length = 128]
        directory_server_id -> Nullable<Varchar>,
        #[max_length = 64]
        acquirer_country_code -> Nullable<Varchar>,
        service_details -> Nullable<Jsonb>,
    }
}

diesel::table! {
    use diesel::sql_types::*;
    use crate::enums::diesel_exports::*;

    blocklist (merchant_id, fingerprint_id) {
        id -> Int4,
        #[max_length = 64]
        merchant_id -> Varchar,
        #[max_length = 64]
        fingerprint_id -> Varchar,
        data_kind -> BlocklistDataKind,
        metadata -> Nullable<Jsonb>,
        created_at -> Timestamp,
    }
}

diesel::table! {
    use diesel::sql_types::*;
    use crate::enums::diesel_exports::*;

    blocklist_fingerprint (id) {
        id -> Int4,
        #[max_length = 64]
        merchant_id -> Varchar,
        #[max_length = 64]
        fingerprint_id -> Varchar,
        data_kind -> BlocklistDataKind,
        encrypted_fingerprint -> Text,
        created_at -> Timestamp,
    }
}

diesel::table! {
    use diesel::sql_types::*;
    use crate::enums::diesel_exports::*;

    blocklist_lookup (id) {
        id -> Int4,
        #[max_length = 64]
        merchant_id -> Varchar,
        fingerprint -> Text,
    }
}

diesel::table! {
    use diesel::sql_types::*;
    use crate::enums::diesel_exports::*;

    business_profile (id) {
        #[max_length = 64]
        merchant_id -> Varchar,
        #[max_length = 64]
        profile_name -> Varchar,
        created_at -> Timestamp,
        modified_at -> Timestamp,
        return_url -> Nullable<Text>,
        enable_payment_response_hash -> Bool,
        #[max_length = 255]
        payment_response_hash_key -> Nullable<Varchar>,
        redirect_to_merchant_with_http_post -> Bool,
        webhook_details -> Nullable<Json>,
        metadata -> Nullable<Json>,
        is_recon_enabled -> Bool,
        applepay_verified_domains -> Nullable<Array<Nullable<Text>>>,
        payment_link_config -> Nullable<Jsonb>,
        session_expiry -> Nullable<Int8>,
        authentication_connector_details -> Nullable<Jsonb>,
        payout_link_config -> Nullable<Jsonb>,
        is_extended_card_info_enabled -> Nullable<Bool>,
        extended_card_info_config -> Nullable<Jsonb>,
        is_connector_agnostic_mit_enabled -> Nullable<Bool>,
        use_billing_as_payment_method_billing -> Nullable<Bool>,
        collect_shipping_details_from_wallet_connector -> Nullable<Bool>,
        collect_billing_details_from_wallet_connector -> Nullable<Bool>,
        outgoing_webhook_custom_http_headers -> Nullable<Bytea>,
        always_collect_billing_details_from_wallet_connector -> Nullable<Bool>,
        always_collect_shipping_details_from_wallet_connector -> Nullable<Bool>,
        #[max_length = 64]
        tax_connector_id -> Nullable<Varchar>,
        is_tax_connector_enabled -> Nullable<Bool>,
        #[max_length = 64]
        routing_algorithm_id -> Nullable<Varchar>,
        order_fulfillment_time -> Nullable<Int8>,
        order_fulfillment_time_origin -> Nullable<OrderFulfillmentTimeOrigin>,
        #[max_length = 64]
        frm_routing_algorithm_id -> Nullable<Varchar>,
        #[max_length = 64]
        payout_routing_algorithm_id -> Nullable<Varchar>,
        default_fallback_routing -> Nullable<Jsonb>,
        should_collect_cvv_during_payment -> Bool,
        #[max_length = 64]
        id -> Varchar,
        version -> ApiVersion,
        dynamic_routing_algorithm -> Nullable<Json>,
        is_network_tokenization_enabled -> Bool,
        is_auto_retries_enabled -> Nullable<Bool>,
        max_auto_retries_enabled -> Nullable<Int2>,
        is_click_to_pay_enabled -> Bool,
<<<<<<< HEAD
        always_request_overcapture -> Bool,
=======
        authentication_product_ids -> Nullable<Jsonb>,
>>>>>>> da464276
    }
}

diesel::table! {
    use diesel::sql_types::*;
    use crate::enums::diesel_exports::*;

    captures (capture_id) {
        #[max_length = 64]
        capture_id -> Varchar,
        #[max_length = 64]
        payment_id -> Varchar,
        #[max_length = 64]
        merchant_id -> Varchar,
        status -> CaptureStatus,
        amount -> Int8,
        currency -> Nullable<Currency>,
        #[max_length = 255]
        connector -> Varchar,
        #[max_length = 255]
        error_message -> Nullable<Varchar>,
        #[max_length = 255]
        error_code -> Nullable<Varchar>,
        #[max_length = 255]
        error_reason -> Nullable<Varchar>,
        tax_amount -> Nullable<Int8>,
        created_at -> Timestamp,
        modified_at -> Timestamp,
        #[max_length = 64]
        authorized_attempt_id -> Varchar,
        #[max_length = 128]
        connector_capture_id -> Nullable<Varchar>,
        capture_sequence -> Int2,
        #[max_length = 128]
        connector_response_reference_id -> Nullable<Varchar>,
        #[max_length = 512]
        connector_capture_data -> Nullable<Varchar>,
    }
}

diesel::table! {
    use diesel::sql_types::*;
    use crate::enums::diesel_exports::*;

    cards_info (card_iin) {
        #[max_length = 16]
        card_iin -> Varchar,
        card_issuer -> Nullable<Text>,
        card_network -> Nullable<Text>,
        card_type -> Nullable<Text>,
        card_subtype -> Nullable<Text>,
        card_issuing_country -> Nullable<Text>,
        #[max_length = 32]
        bank_code_id -> Nullable<Varchar>,
        #[max_length = 32]
        bank_code -> Nullable<Varchar>,
        #[max_length = 32]
        country_code -> Nullable<Varchar>,
        date_created -> Timestamp,
        last_updated -> Nullable<Timestamp>,
        last_updated_provider -> Nullable<Text>,
    }
}

diesel::table! {
    use diesel::sql_types::*;
    use crate::enums::diesel_exports::*;

    configs (key) {
        id -> Int4,
        #[max_length = 255]
        key -> Varchar,
        config -> Text,
    }
}

diesel::table! {
    use diesel::sql_types::*;
    use crate::enums::diesel_exports::*;

    customers (id) {
        #[max_length = 64]
        merchant_id -> Varchar,
        name -> Nullable<Bytea>,
        email -> Nullable<Bytea>,
        phone -> Nullable<Bytea>,
        #[max_length = 8]
        phone_country_code -> Nullable<Varchar>,
        #[max_length = 255]
        description -> Nullable<Varchar>,
        created_at -> Timestamp,
        metadata -> Nullable<Json>,
        connector_customer -> Nullable<Jsonb>,
        modified_at -> Timestamp,
        #[max_length = 64]
        default_payment_method_id -> Nullable<Varchar>,
        #[max_length = 64]
        updated_by -> Nullable<Varchar>,
        version -> ApiVersion,
        #[max_length = 64]
        merchant_reference_id -> Nullable<Varchar>,
        default_billing_address -> Nullable<Bytea>,
        default_shipping_address -> Nullable<Bytea>,
        status -> DeleteStatus,
        #[max_length = 64]
        id -> Varchar,
    }
}

diesel::table! {
    use diesel::sql_types::*;
    use crate::enums::diesel_exports::*;

    dashboard_metadata (id) {
        id -> Int4,
        #[max_length = 64]
        user_id -> Nullable<Varchar>,
        #[max_length = 64]
        merchant_id -> Varchar,
        #[max_length = 64]
        org_id -> Varchar,
        data_key -> DashboardMetadata,
        data_value -> Json,
        #[max_length = 64]
        created_by -> Varchar,
        created_at -> Timestamp,
        #[max_length = 64]
        last_modified_by -> Varchar,
        last_modified_at -> Timestamp,
    }
}

diesel::table! {
    use diesel::sql_types::*;
    use crate::enums::diesel_exports::*;

    dispute (dispute_id) {
        id -> Int4,
        #[max_length = 64]
        dispute_id -> Varchar,
        #[max_length = 255]
        amount -> Varchar,
        #[max_length = 255]
        currency -> Varchar,
        dispute_stage -> DisputeStage,
        dispute_status -> DisputeStatus,
        #[max_length = 64]
        payment_id -> Varchar,
        #[max_length = 64]
        attempt_id -> Varchar,
        #[max_length = 255]
        merchant_id -> Varchar,
        #[max_length = 255]
        connector_status -> Varchar,
        #[max_length = 255]
        connector_dispute_id -> Varchar,
        #[max_length = 255]
        connector_reason -> Nullable<Varchar>,
        #[max_length = 255]
        connector_reason_code -> Nullable<Varchar>,
        challenge_required_by -> Nullable<Timestamp>,
        connector_created_at -> Nullable<Timestamp>,
        connector_updated_at -> Nullable<Timestamp>,
        created_at -> Timestamp,
        modified_at -> Timestamp,
        #[max_length = 255]
        connector -> Varchar,
        evidence -> Jsonb,
        #[max_length = 64]
        profile_id -> Nullable<Varchar>,
        #[max_length = 32]
        merchant_connector_id -> Nullable<Varchar>,
        dispute_amount -> Int8,
        #[max_length = 32]
        organization_id -> Varchar,
        dispute_currency -> Nullable<Currency>,
    }
}

diesel::table! {
    use diesel::sql_types::*;
    use crate::enums::diesel_exports::*;

    dynamic_routing_stats (attempt_id, merchant_id) {
        #[max_length = 64]
        payment_id -> Varchar,
        #[max_length = 64]
        attempt_id -> Varchar,
        #[max_length = 64]
        merchant_id -> Varchar,
        #[max_length = 64]
        profile_id -> Varchar,
        amount -> Int8,
        #[max_length = 64]
        success_based_routing_connector -> Varchar,
        #[max_length = 64]
        payment_connector -> Varchar,
        currency -> Nullable<Currency>,
        #[max_length = 64]
        payment_method -> Nullable<Varchar>,
        capture_method -> Nullable<CaptureMethod>,
        authentication_type -> Nullable<AuthenticationType>,
        payment_status -> AttemptStatus,
        conclusive_classification -> SuccessBasedRoutingConclusiveState,
        created_at -> Timestamp,
    }
}

diesel::table! {
    use diesel::sql_types::*;
    use crate::enums::diesel_exports::*;

    events (event_id) {
        #[max_length = 64]
        event_id -> Varchar,
        event_type -> EventType,
        event_class -> EventClass,
        is_webhook_notified -> Bool,
        #[max_length = 64]
        primary_object_id -> Varchar,
        primary_object_type -> EventObjectType,
        created_at -> Timestamp,
        #[max_length = 64]
        merchant_id -> Nullable<Varchar>,
        #[max_length = 64]
        business_profile_id -> Nullable<Varchar>,
        primary_object_created_at -> Nullable<Timestamp>,
        #[max_length = 64]
        idempotent_event_id -> Nullable<Varchar>,
        #[max_length = 64]
        initial_attempt_id -> Nullable<Varchar>,
        request -> Nullable<Bytea>,
        response -> Nullable<Bytea>,
        delivery_attempt -> Nullable<WebhookDeliveryAttempt>,
        metadata -> Nullable<Jsonb>,
    }
}

diesel::table! {
    use diesel::sql_types::*;
    use crate::enums::diesel_exports::*;

    file_metadata (file_id, merchant_id) {
        #[max_length = 64]
        file_id -> Varchar,
        #[max_length = 255]
        merchant_id -> Varchar,
        #[max_length = 255]
        file_name -> Nullable<Varchar>,
        file_size -> Int4,
        #[max_length = 255]
        file_type -> Varchar,
        #[max_length = 255]
        provider_file_id -> Nullable<Varchar>,
        #[max_length = 255]
        file_upload_provider -> Nullable<Varchar>,
        available -> Bool,
        created_at -> Timestamp,
        #[max_length = 255]
        connector_label -> Nullable<Varchar>,
        #[max_length = 64]
        profile_id -> Nullable<Varchar>,
        #[max_length = 32]
        merchant_connector_id -> Nullable<Varchar>,
    }
}

diesel::table! {
    use diesel::sql_types::*;
    use crate::enums::diesel_exports::*;

    fraud_check (frm_id, attempt_id, payment_id, merchant_id) {
        #[max_length = 64]
        frm_id -> Varchar,
        #[max_length = 64]
        payment_id -> Varchar,
        #[max_length = 64]
        merchant_id -> Varchar,
        #[max_length = 64]
        attempt_id -> Varchar,
        created_at -> Timestamp,
        #[max_length = 255]
        frm_name -> Varchar,
        #[max_length = 255]
        frm_transaction_id -> Nullable<Varchar>,
        frm_transaction_type -> FraudCheckType,
        frm_status -> FraudCheckStatus,
        frm_score -> Nullable<Int4>,
        frm_reason -> Nullable<Jsonb>,
        #[max_length = 255]
        frm_error -> Nullable<Varchar>,
        payment_details -> Nullable<Jsonb>,
        metadata -> Nullable<Jsonb>,
        modified_at -> Timestamp,
        #[max_length = 64]
        last_step -> Varchar,
        payment_capture_method -> Nullable<CaptureMethod>,
    }
}

diesel::table! {
    use diesel::sql_types::*;
    use crate::enums::diesel_exports::*;

    gateway_status_map (connector, flow, sub_flow, code, message) {
        #[max_length = 64]
        connector -> Varchar,
        #[max_length = 64]
        flow -> Varchar,
        #[max_length = 64]
        sub_flow -> Varchar,
        #[max_length = 255]
        code -> Varchar,
        #[max_length = 1024]
        message -> Varchar,
        #[max_length = 64]
        status -> Varchar,
        #[max_length = 64]
        router_error -> Nullable<Varchar>,
        #[max_length = 64]
        decision -> Varchar,
        created_at -> Timestamp,
        last_modified -> Timestamp,
        step_up_possible -> Bool,
        #[max_length = 255]
        unified_code -> Nullable<Varchar>,
        #[max_length = 1024]
        unified_message -> Nullable<Varchar>,
        #[max_length = 64]
        error_category -> Nullable<Varchar>,
    }
}

diesel::table! {
    use diesel::sql_types::*;
    use crate::enums::diesel_exports::*;

    generic_link (link_id) {
        #[max_length = 64]
        link_id -> Varchar,
        #[max_length = 64]
        primary_reference -> Varchar,
        #[max_length = 64]
        merchant_id -> Varchar,
        created_at -> Timestamp,
        last_modified_at -> Timestamp,
        expiry -> Timestamp,
        link_data -> Jsonb,
        link_status -> Jsonb,
        link_type -> GenericLinkType,
        url -> Text,
        return_url -> Nullable<Text>,
    }
}

diesel::table! {
    use diesel::sql_types::*;
    use crate::enums::diesel_exports::*;

    incremental_authorization (authorization_id, merchant_id) {
        #[max_length = 64]
        authorization_id -> Varchar,
        #[max_length = 64]
        merchant_id -> Varchar,
        #[max_length = 64]
        payment_id -> Varchar,
        amount -> Int8,
        created_at -> Timestamp,
        modified_at -> Timestamp,
        #[max_length = 64]
        status -> Varchar,
        #[max_length = 255]
        error_code -> Nullable<Varchar>,
        error_message -> Nullable<Text>,
        #[max_length = 64]
        connector_authorization_id -> Nullable<Varchar>,
        previously_authorized_amount -> Int8,
    }
}

diesel::table! {
    use diesel::sql_types::*;
    use crate::enums::diesel_exports::*;

    locker_mock_up (id) {
        id -> Int4,
        #[max_length = 255]
        card_id -> Varchar,
        #[max_length = 255]
        external_id -> Varchar,
        #[max_length = 255]
        card_fingerprint -> Varchar,
        #[max_length = 255]
        card_global_fingerprint -> Varchar,
        #[max_length = 255]
        merchant_id -> Varchar,
        #[max_length = 255]
        card_number -> Varchar,
        #[max_length = 255]
        card_exp_year -> Varchar,
        #[max_length = 255]
        card_exp_month -> Varchar,
        #[max_length = 255]
        name_on_card -> Nullable<Varchar>,
        #[max_length = 255]
        nickname -> Nullable<Varchar>,
        #[max_length = 255]
        customer_id -> Nullable<Varchar>,
        duplicate -> Nullable<Bool>,
        #[max_length = 8]
        card_cvc -> Nullable<Varchar>,
        #[max_length = 64]
        payment_method_id -> Nullable<Varchar>,
        enc_card_data -> Nullable<Text>,
    }
}

diesel::table! {
    use diesel::sql_types::*;
    use crate::enums::diesel_exports::*;

    mandate (mandate_id) {
        id -> Int4,
        #[max_length = 64]
        mandate_id -> Varchar,
        #[max_length = 64]
        customer_id -> Varchar,
        #[max_length = 64]
        merchant_id -> Varchar,
        #[max_length = 64]
        payment_method_id -> Varchar,
        mandate_status -> MandateStatus,
        mandate_type -> MandateType,
        customer_accepted_at -> Nullable<Timestamp>,
        #[max_length = 64]
        customer_ip_address -> Nullable<Varchar>,
        #[max_length = 255]
        customer_user_agent -> Nullable<Varchar>,
        #[max_length = 128]
        network_transaction_id -> Nullable<Varchar>,
        #[max_length = 64]
        previous_attempt_id -> Nullable<Varchar>,
        created_at -> Timestamp,
        mandate_amount -> Nullable<Int8>,
        mandate_currency -> Nullable<Currency>,
        amount_captured -> Nullable<Int8>,
        #[max_length = 64]
        connector -> Varchar,
        #[max_length = 128]
        connector_mandate_id -> Nullable<Varchar>,
        start_date -> Nullable<Timestamp>,
        end_date -> Nullable<Timestamp>,
        metadata -> Nullable<Jsonb>,
        connector_mandate_ids -> Nullable<Jsonb>,
        #[max_length = 64]
        original_payment_id -> Nullable<Varchar>,
        #[max_length = 32]
        merchant_connector_id -> Nullable<Varchar>,
        #[max_length = 64]
        updated_by -> Nullable<Varchar>,
    }
}

diesel::table! {
    use diesel::sql_types::*;
    use crate::enums::diesel_exports::*;

    merchant_account (id) {
        merchant_name -> Nullable<Bytea>,
        merchant_details -> Nullable<Bytea>,
        #[max_length = 128]
        publishable_key -> Nullable<Varchar>,
        storage_scheme -> MerchantStorageScheme,
        metadata -> Nullable<Jsonb>,
        created_at -> Timestamp,
        modified_at -> Timestamp,
        #[max_length = 32]
        organization_id -> Varchar,
        recon_status -> ReconStatus,
        version -> ApiVersion,
        #[max_length = 64]
        id -> Varchar,
    }
}

diesel::table! {
    use diesel::sql_types::*;
    use crate::enums::diesel_exports::*;

    merchant_connector_account (id) {
        #[max_length = 64]
        merchant_id -> Varchar,
        #[max_length = 64]
        connector_name -> Varchar,
        connector_account_details -> Bytea,
        disabled -> Nullable<Bool>,
        payment_methods_enabled -> Nullable<Array<Nullable<Json>>>,
        connector_type -> ConnectorType,
        metadata -> Nullable<Jsonb>,
        #[max_length = 255]
        connector_label -> Nullable<Varchar>,
        created_at -> Timestamp,
        modified_at -> Timestamp,
        connector_webhook_details -> Nullable<Jsonb>,
        frm_config -> Nullable<Array<Nullable<Jsonb>>>,
        #[max_length = 64]
        profile_id -> Varchar,
        applepay_verified_domains -> Nullable<Array<Nullable<Text>>>,
        pm_auth_config -> Nullable<Jsonb>,
        status -> ConnectorStatus,
        additional_merchant_data -> Nullable<Bytea>,
        connector_wallets_details -> Nullable<Bytea>,
        version -> ApiVersion,
        #[max_length = 64]
        id -> Varchar,
    }
}

diesel::table! {
    use diesel::sql_types::*;
    use crate::enums::diesel_exports::*;

    merchant_key_store (merchant_id) {
        #[max_length = 64]
        merchant_id -> Varchar,
        key -> Bytea,
        created_at -> Timestamp,
    }
}

diesel::table! {
    use diesel::sql_types::*;
    use crate::enums::diesel_exports::*;

    organization (id) {
        organization_details -> Nullable<Jsonb>,
        metadata -> Nullable<Jsonb>,
        created_at -> Timestamp,
        modified_at -> Timestamp,
        #[max_length = 32]
        id -> Varchar,
        organization_name -> Nullable<Text>,
    }
}

diesel::table! {
    use diesel::sql_types::*;
    use crate::enums::diesel_exports::*;

    payment_attempt (id) {
        #[max_length = 64]
        payment_id -> Varchar,
        #[max_length = 64]
        merchant_id -> Varchar,
        status -> AttemptStatus,
        #[max_length = 64]
        connector -> Nullable<Varchar>,
        error_message -> Nullable<Text>,
        surcharge_amount -> Nullable<Int8>,
        #[max_length = 64]
        payment_method_id -> Nullable<Varchar>,
        authentication_type -> AuthenticationType,
        created_at -> Timestamp,
        modified_at -> Timestamp,
        last_synced -> Nullable<Timestamp>,
        #[max_length = 255]
        cancellation_reason -> Nullable<Varchar>,
        amount_to_capture -> Nullable<Int8>,
        browser_info -> Nullable<Jsonb>,
        #[max_length = 255]
        error_code -> Nullable<Varchar>,
        #[max_length = 128]
        payment_token -> Nullable<Varchar>,
        connector_metadata -> Nullable<Jsonb>,
        #[max_length = 50]
        payment_experience -> Nullable<Varchar>,
        payment_method_data -> Nullable<Jsonb>,
        preprocessing_step_id -> Nullable<Varchar>,
        error_reason -> Nullable<Text>,
        multiple_capture_count -> Nullable<Int2>,
        #[max_length = 128]
        connector_response_reference_id -> Nullable<Varchar>,
        amount_capturable -> Int8,
        #[max_length = 32]
        updated_by -> Varchar,
        #[max_length = 32]
        merchant_connector_id -> Nullable<Varchar>,
        encoded_data -> Nullable<Text>,
        #[max_length = 255]
        unified_code -> Nullable<Varchar>,
        #[max_length = 1024]
        unified_message -> Nullable<Varchar>,
        net_amount -> Int8,
        external_three_ds_authentication_attempted -> Nullable<Bool>,
        #[max_length = 64]
        authentication_connector -> Nullable<Varchar>,
        #[max_length = 64]
        authentication_id -> Nullable<Varchar>,
        #[max_length = 64]
        fingerprint_id -> Nullable<Varchar>,
        #[max_length = 64]
        charge_id -> Nullable<Varchar>,
        #[max_length = 64]
        client_source -> Nullable<Varchar>,
        #[max_length = 64]
        client_version -> Nullable<Varchar>,
        customer_acceptance -> Nullable<Jsonb>,
        #[max_length = 64]
        profile_id -> Varchar,
        #[max_length = 32]
        organization_id -> Varchar,
        #[max_length = 32]
        card_network -> Nullable<Varchar>,
        payment_method_type_v2 -> Varchar,
        #[max_length = 128]
        connector_payment_id -> Nullable<Varchar>,
        #[max_length = 64]
        payment_method_subtype -> Varchar,
        routing_result -> Nullable<Jsonb>,
        authentication_applied -> Nullable<AuthenticationType>,
        #[max_length = 128]
        external_reference_id -> Nullable<Varchar>,
        tax_on_surcharge -> Nullable<Int8>,
        payment_method_billing_address -> Nullable<Bytea>,
        redirection_data -> Nullable<Jsonb>,
        #[max_length = 512]
        connector_payment_data -> Nullable<Varchar>,
        #[max_length = 64]
        id -> Varchar,
        shipping_cost -> Nullable<Int8>,
        order_tax_amount -> Nullable<Int8>,
        connector_mandate_detail -> Nullable<Jsonb>,
        request_overcapture -> Nullable<Bool>,
        overcapture_applied -> Nullable<Bool>,
        maximum_capturable_amount -> Nullable<Int8>,
    }
}

diesel::table! {
    use diesel::sql_types::*;
    use crate::enums::diesel_exports::*;

    payment_intent (id) {
        #[max_length = 64]
        merchant_id -> Varchar,
        status -> IntentStatus,
        amount -> Int8,
        currency -> Currency,
        amount_captured -> Nullable<Int8>,
        #[max_length = 64]
        customer_id -> Nullable<Varchar>,
        #[max_length = 255]
        description -> Nullable<Varchar>,
        #[max_length = 255]
        return_url -> Nullable<Varchar>,
        metadata -> Nullable<Jsonb>,
        created_at -> Timestamp,
        modified_at -> Timestamp,
        last_synced -> Nullable<Timestamp>,
        setup_future_usage -> Nullable<FutureUsage>,
        #[max_length = 128]
        client_secret -> Varchar,
        #[max_length = 64]
        active_attempt_id -> Nullable<Varchar>,
        order_details -> Nullable<Array<Nullable<Jsonb>>>,
        allowed_payment_method_types -> Nullable<Json>,
        connector_metadata -> Nullable<Json>,
        feature_metadata -> Nullable<Json>,
        attempt_count -> Int2,
        #[max_length = 64]
        profile_id -> Varchar,
        #[max_length = 255]
        payment_link_id -> Nullable<Varchar>,
        #[max_length = 32]
        updated_by -> Varchar,
        surcharge_applicable -> Nullable<Bool>,
        request_incremental_authorization -> Nullable<RequestIncrementalAuthorization>,
        authorization_count -> Nullable<Int4>,
        session_expiry -> Timestamp,
        request_external_three_ds_authentication -> Nullable<Bool>,
        frm_metadata -> Nullable<Jsonb>,
        customer_details -> Nullable<Bytea>,
        shipping_cost -> Nullable<Int8>,
        #[max_length = 32]
        organization_id -> Varchar,
        tax_details -> Nullable<Jsonb>,
        skip_external_tax_calculation -> Nullable<Bool>,
        #[max_length = 64]
        merchant_reference_id -> Nullable<Varchar>,
        billing_address -> Nullable<Bytea>,
        shipping_address -> Nullable<Bytea>,
        capture_method -> Nullable<CaptureMethod>,
        authentication_type -> Nullable<AuthenticationType>,
        prerouting_algorithm -> Nullable<Jsonb>,
        surcharge_amount -> Nullable<Int8>,
        tax_on_surcharge -> Nullable<Int8>,
        #[max_length = 64]
        frm_merchant_decision -> Nullable<Varchar>,
        #[max_length = 255]
        statement_descriptor -> Nullable<Varchar>,
        enable_payment_link -> Nullable<Bool>,
        apply_mit_exemption -> Nullable<Bool>,
        customer_present -> Nullable<Bool>,
        #[max_length = 64]
        routing_algorithm_id -> Nullable<Varchar>,
        payment_link_config -> Nullable<Jsonb>,
        #[max_length = 64]
        id -> Varchar,
        psd2_sca_exemption_type -> Nullable<ScaExemptionType>,
<<<<<<< HEAD
        request_overcapture -> Nullable<Bool>,
=======
        split_payments -> Nullable<Jsonb>,
>>>>>>> da464276
    }
}

diesel::table! {
    use diesel::sql_types::*;
    use crate::enums::diesel_exports::*;

    payment_link (payment_link_id) {
        #[max_length = 255]
        payment_link_id -> Varchar,
        #[max_length = 64]
        payment_id -> Varchar,
        #[max_length = 255]
        link_to_pay -> Varchar,
        #[max_length = 64]
        merchant_id -> Varchar,
        amount -> Int8,
        currency -> Nullable<Currency>,
        created_at -> Timestamp,
        last_modified_at -> Timestamp,
        fulfilment_time -> Nullable<Timestamp>,
        #[max_length = 64]
        custom_merchant_name -> Nullable<Varchar>,
        payment_link_config -> Nullable<Jsonb>,
        #[max_length = 255]
        description -> Nullable<Varchar>,
        #[max_length = 64]
        profile_id -> Nullable<Varchar>,
        #[max_length = 255]
        secure_link -> Nullable<Varchar>,
    }
}

diesel::table! {
    use diesel::sql_types::*;
    use crate::enums::diesel_exports::*;

    payment_methods (id) {
        #[max_length = 64]
        customer_id -> Varchar,
        #[max_length = 64]
        merchant_id -> Varchar,
        created_at -> Timestamp,
        last_modified -> Timestamp,
        payment_method_data -> Nullable<Bytea>,
        #[max_length = 64]
        locker_id -> Nullable<Varchar>,
        last_used_at -> Timestamp,
        connector_mandate_details -> Nullable<Jsonb>,
        customer_acceptance -> Nullable<Jsonb>,
        #[max_length = 64]
        status -> Varchar,
        #[max_length = 255]
        network_transaction_id -> Nullable<Varchar>,
        #[max_length = 128]
        client_secret -> Nullable<Varchar>,
        payment_method_billing_address -> Nullable<Bytea>,
        #[max_length = 64]
        updated_by -> Nullable<Varchar>,
        #[max_length = 64]
        locker_fingerprint_id -> Nullable<Varchar>,
        #[max_length = 64]
        payment_method_type_v2 -> Nullable<Varchar>,
        #[max_length = 64]
        payment_method_subtype -> Nullable<Varchar>,
        #[max_length = 64]
        id -> Varchar,
        version -> ApiVersion,
        #[max_length = 128]
        network_token_requestor_reference_id -> Nullable<Varchar>,
        #[max_length = 64]
        network_token_locker_id -> Nullable<Varchar>,
        network_token_payment_method_data -> Nullable<Bytea>,
    }
}

diesel::table! {
    use diesel::sql_types::*;
    use crate::enums::diesel_exports::*;

    payout_attempt (payout_attempt_id) {
        #[max_length = 64]
        payout_attempt_id -> Varchar,
        #[max_length = 64]
        payout_id -> Varchar,
        #[max_length = 64]
        customer_id -> Nullable<Varchar>,
        #[max_length = 64]
        merchant_id -> Varchar,
        #[max_length = 64]
        address_id -> Nullable<Varchar>,
        #[max_length = 64]
        connector -> Nullable<Varchar>,
        #[max_length = 128]
        connector_payout_id -> Nullable<Varchar>,
        #[max_length = 64]
        payout_token -> Nullable<Varchar>,
        status -> PayoutStatus,
        is_eligible -> Nullable<Bool>,
        error_message -> Nullable<Text>,
        #[max_length = 64]
        error_code -> Nullable<Varchar>,
        business_country -> Nullable<CountryAlpha2>,
        #[max_length = 64]
        business_label -> Nullable<Varchar>,
        created_at -> Timestamp,
        last_modified_at -> Timestamp,
        #[max_length = 64]
        profile_id -> Varchar,
        #[max_length = 32]
        merchant_connector_id -> Nullable<Varchar>,
        routing_info -> Nullable<Jsonb>,
        #[max_length = 255]
        unified_code -> Nullable<Varchar>,
        #[max_length = 1024]
        unified_message -> Nullable<Varchar>,
        additional_payout_method_data -> Nullable<Jsonb>,
    }
}

diesel::table! {
    use diesel::sql_types::*;
    use crate::enums::diesel_exports::*;

    payouts (payout_id) {
        #[max_length = 64]
        payout_id -> Varchar,
        #[max_length = 64]
        merchant_id -> Varchar,
        #[max_length = 64]
        customer_id -> Nullable<Varchar>,
        #[max_length = 64]
        address_id -> Nullable<Varchar>,
        payout_type -> Nullable<PayoutType>,
        #[max_length = 64]
        payout_method_id -> Nullable<Varchar>,
        amount -> Int8,
        destination_currency -> Currency,
        source_currency -> Currency,
        #[max_length = 255]
        description -> Nullable<Varchar>,
        recurring -> Bool,
        auto_fulfill -> Bool,
        #[max_length = 255]
        return_url -> Nullable<Varchar>,
        #[max_length = 64]
        entity_type -> Varchar,
        metadata -> Nullable<Jsonb>,
        created_at -> Timestamp,
        last_modified_at -> Timestamp,
        attempt_count -> Int2,
        #[max_length = 64]
        profile_id -> Varchar,
        status -> PayoutStatus,
        confirm -> Nullable<Bool>,
        #[max_length = 255]
        payout_link_id -> Nullable<Varchar>,
        #[max_length = 128]
        client_secret -> Nullable<Varchar>,
        #[max_length = 32]
        priority -> Nullable<Varchar>,
    }
}

diesel::table! {
    use diesel::sql_types::*;
    use crate::enums::diesel_exports::*;

    process_tracker (id) {
        #[max_length = 127]
        id -> Varchar,
        #[max_length = 64]
        name -> Nullable<Varchar>,
        tag -> Array<Nullable<Text>>,
        #[max_length = 64]
        runner -> Nullable<Varchar>,
        retry_count -> Int4,
        schedule_time -> Nullable<Timestamp>,
        #[max_length = 255]
        rule -> Varchar,
        tracking_data -> Json,
        #[max_length = 255]
        business_status -> Varchar,
        status -> ProcessTrackerStatus,
        event -> Array<Nullable<Text>>,
        created_at -> Timestamp,
        updated_at -> Timestamp,
    }
}

diesel::table! {
    use diesel::sql_types::*;
    use crate::enums::diesel_exports::*;

    refund (merchant_id, refund_id) {
        id -> Int4,
        #[max_length = 64]
        internal_reference_id -> Varchar,
        #[max_length = 64]
        refund_id -> Varchar,
        #[max_length = 64]
        payment_id -> Varchar,
        #[max_length = 64]
        merchant_id -> Varchar,
        #[max_length = 128]
        connector_transaction_id -> Varchar,
        #[max_length = 64]
        connector -> Varchar,
        #[max_length = 128]
        connector_refund_id -> Nullable<Varchar>,
        #[max_length = 64]
        external_reference_id -> Nullable<Varchar>,
        refund_type -> RefundType,
        total_amount -> Int8,
        currency -> Currency,
        refund_amount -> Int8,
        refund_status -> RefundStatus,
        sent_to_gateway -> Bool,
        refund_error_message -> Nullable<Text>,
        metadata -> Nullable<Json>,
        #[max_length = 128]
        refund_arn -> Nullable<Varchar>,
        created_at -> Timestamp,
        modified_at -> Timestamp,
        #[max_length = 255]
        description -> Nullable<Varchar>,
        #[max_length = 64]
        attempt_id -> Varchar,
        #[max_length = 255]
        refund_reason -> Nullable<Varchar>,
        refund_error_code -> Nullable<Text>,
        #[max_length = 64]
        profile_id -> Nullable<Varchar>,
        #[max_length = 32]
        updated_by -> Varchar,
        #[max_length = 32]
        merchant_connector_id -> Nullable<Varchar>,
        charges -> Nullable<Jsonb>,
        #[max_length = 32]
        organization_id -> Varchar,
        #[max_length = 512]
        connector_refund_data -> Nullable<Varchar>,
        #[max_length = 512]
        connector_transaction_data -> Nullable<Varchar>,
        split_refunds -> Nullable<Jsonb>,
    }
}

diesel::table! {
    use diesel::sql_types::*;
    use crate::enums::diesel_exports::*;

    reverse_lookup (lookup_id) {
        #[max_length = 128]
        lookup_id -> Varchar,
        #[max_length = 128]
        sk_id -> Varchar,
        #[max_length = 128]
        pk_id -> Varchar,
        #[max_length = 128]
        source -> Varchar,
        #[max_length = 32]
        updated_by -> Varchar,
    }
}

diesel::table! {
    use diesel::sql_types::*;
    use crate::enums::diesel_exports::*;

    roles (role_id) {
        id -> Int4,
        #[max_length = 64]
        role_name -> Varchar,
        #[max_length = 64]
        role_id -> Varchar,
        #[max_length = 64]
        merchant_id -> Varchar,
        #[max_length = 64]
        org_id -> Varchar,
        groups -> Array<Nullable<Text>>,
        scope -> RoleScope,
        created_at -> Timestamp,
        #[max_length = 64]
        created_by -> Varchar,
        last_modified_at -> Timestamp,
        #[max_length = 64]
        last_modified_by -> Varchar,
        #[max_length = 64]
        entity_type -> Varchar,
    }
}

diesel::table! {
    use diesel::sql_types::*;
    use crate::enums::diesel_exports::*;

    routing_algorithm (algorithm_id) {
        #[max_length = 64]
        algorithm_id -> Varchar,
        #[max_length = 64]
        profile_id -> Varchar,
        #[max_length = 64]
        merchant_id -> Varchar,
        #[max_length = 64]
        name -> Varchar,
        #[max_length = 256]
        description -> Nullable<Varchar>,
        kind -> RoutingAlgorithmKind,
        algorithm_data -> Jsonb,
        created_at -> Timestamp,
        modified_at -> Timestamp,
        algorithm_for -> TransactionType,
    }
}

diesel::table! {
    use diesel::sql_types::*;
    use crate::enums::diesel_exports::*;

    themes (theme_id) {
        #[max_length = 64]
        theme_id -> Varchar,
        #[max_length = 64]
        tenant_id -> Varchar,
        #[max_length = 64]
        org_id -> Nullable<Varchar>,
        #[max_length = 64]
        merchant_id -> Nullable<Varchar>,
        #[max_length = 64]
        profile_id -> Nullable<Varchar>,
        created_at -> Timestamp,
        last_modified_at -> Timestamp,
        #[max_length = 64]
        entity_type -> Varchar,
        #[max_length = 64]
        theme_name -> Varchar,
    }
}

diesel::table! {
    use diesel::sql_types::*;
    use crate::enums::diesel_exports::*;

    unified_translations (unified_code, unified_message, locale) {
        #[max_length = 255]
        unified_code -> Varchar,
        #[max_length = 1024]
        unified_message -> Varchar,
        #[max_length = 255]
        locale -> Varchar,
        #[max_length = 1024]
        translation -> Varchar,
        created_at -> Timestamp,
        last_modified_at -> Timestamp,
    }
}

diesel::table! {
    use diesel::sql_types::*;
    use crate::enums::diesel_exports::*;

    user_authentication_methods (id) {
        #[max_length = 64]
        id -> Varchar,
        #[max_length = 64]
        auth_id -> Varchar,
        #[max_length = 64]
        owner_id -> Varchar,
        #[max_length = 64]
        owner_type -> Varchar,
        #[max_length = 64]
        auth_type -> Varchar,
        private_config -> Nullable<Bytea>,
        public_config -> Nullable<Jsonb>,
        allow_signup -> Bool,
        created_at -> Timestamp,
        last_modified_at -> Timestamp,
    }
}

diesel::table! {
    use diesel::sql_types::*;
    use crate::enums::diesel_exports::*;

    user_key_store (user_id) {
        #[max_length = 64]
        user_id -> Varchar,
        key -> Bytea,
        created_at -> Timestamp,
    }
}

diesel::table! {
    use diesel::sql_types::*;
    use crate::enums::diesel_exports::*;

    user_roles (id) {
        id -> Int4,
        #[max_length = 64]
        user_id -> Varchar,
        #[max_length = 64]
        merchant_id -> Nullable<Varchar>,
        #[max_length = 64]
        role_id -> Varchar,
        #[max_length = 64]
        org_id -> Nullable<Varchar>,
        status -> UserStatus,
        #[max_length = 64]
        created_by -> Varchar,
        #[max_length = 64]
        last_modified_by -> Varchar,
        created_at -> Timestamp,
        last_modified -> Timestamp,
        #[max_length = 64]
        profile_id -> Nullable<Varchar>,
        #[max_length = 64]
        entity_id -> Nullable<Varchar>,
        #[max_length = 64]
        entity_type -> Nullable<Varchar>,
        version -> UserRoleVersion,
        #[max_length = 64]
        tenant_id -> Varchar,
    }
}

diesel::table! {
    use diesel::sql_types::*;
    use crate::enums::diesel_exports::*;

    users (user_id) {
        id -> Int4,
        #[max_length = 64]
        user_id -> Varchar,
        #[max_length = 255]
        email -> Varchar,
        #[max_length = 255]
        name -> Varchar,
        #[max_length = 255]
        password -> Nullable<Varchar>,
        is_verified -> Bool,
        created_at -> Timestamp,
        last_modified_at -> Timestamp,
        totp_status -> TotpStatus,
        totp_secret -> Nullable<Bytea>,
        totp_recovery_codes -> Nullable<Array<Nullable<Text>>>,
        last_password_modified_at -> Nullable<Timestamp>,
    }
}

diesel::allow_tables_to_appear_in_same_query!(
    address,
    api_keys,
    authentication,
    blocklist,
    blocklist_fingerprint,
    blocklist_lookup,
    business_profile,
    captures,
    cards_info,
    configs,
    customers,
    dashboard_metadata,
    dispute,
    dynamic_routing_stats,
    events,
    file_metadata,
    fraud_check,
    gateway_status_map,
    generic_link,
    incremental_authorization,
    locker_mock_up,
    mandate,
    merchant_account,
    merchant_connector_account,
    merchant_key_store,
    organization,
    payment_attempt,
    payment_intent,
    payment_link,
    payment_methods,
    payout_attempt,
    payouts,
    process_tracker,
    refund,
    reverse_lookup,
    roles,
    routing_algorithm,
    themes,
    unified_translations,
    user_authentication_methods,
    user_key_store,
    user_roles,
    users,
);<|MERGE_RESOLUTION|>--- conflicted
+++ resolved
@@ -223,11 +223,8 @@
         is_auto_retries_enabled -> Nullable<Bool>,
         max_auto_retries_enabled -> Nullable<Int2>,
         is_click_to_pay_enabled -> Bool,
-<<<<<<< HEAD
+        authentication_product_ids -> Nullable<Jsonb>,
         always_request_overcapture -> Bool,
-=======
-        authentication_product_ids -> Nullable<Jsonb>,
->>>>>>> da464276
     }
 }
 
@@ -937,11 +934,8 @@
         #[max_length = 64]
         id -> Varchar,
         psd2_sca_exemption_type -> Nullable<ScaExemptionType>,
-<<<<<<< HEAD
+        split_payments -> Nullable<Jsonb>,
         request_overcapture -> Nullable<Bool>,
-=======
-        split_payments -> Nullable<Jsonb>,
->>>>>>> da464276
     }
 }
 
