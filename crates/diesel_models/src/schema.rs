--- conflicted
+++ resolved
@@ -221,13 +221,10 @@
         card_testing_secret_key -> Nullable<Bytea>,
         is_clear_pan_retries_enabled -> Bool,
         force_3ds_challenge -> Nullable<Bool>,
-<<<<<<< HEAD
         #[max_length = 64]
         active_surcharge_algorithm_id -> Nullable<Varchar>,
-=======
         is_debit_routing_enabled -> Bool,
         merchant_business_country -> Nullable<CountryAlpha2>,
->>>>>>> 9e5e6be7
     }
 }
 
