use common_utils::errors::CustomResult;
#[cfg(feature = "v2")]
use common_utils::{id_type, types::keymanager::KeyManagerState};
use diesel_models::enums as storage_enums;
#[cfg(feature = "v2")]
use hyperswitch_domain_models::merchant_key_store::MerchantKeyStore;
#[cfg(feature = "v1")]
use hyperswitch_domain_models::payments::payment_attempt::PaymentAttemptNew;
use hyperswitch_domain_models::{
    errors::StorageError,
    payments::payment_attempt::{PaymentAttempt, PaymentAttemptInterface, PaymentAttemptUpdate},
};

use super::MockDb;
#[cfg(feature = "v1")]
use crate::DataModelExt;

#[async_trait::async_trait]
impl PaymentAttemptInterface for MockDb {
    #[cfg(feature = "v1")]
    async fn find_payment_attempt_by_payment_id_merchant_id_attempt_id(
        &self,
        _payment_id: &common_utils::id_type::PaymentId,
        _merchant_id: &common_utils::id_type::MerchantId,
        _attempt_id: &str,
        _storage_scheme: storage_enums::MerchantStorageScheme,
    ) -> CustomResult<PaymentAttempt, StorageError> {
        // [#172]: Implement function for `MockDb`
        Err(StorageError::MockDbError)?
    }

    #[cfg(all(feature = "v1", feature = "olap"))]
    async fn get_filters_for_payments(
        &self,
        _pi: &[hyperswitch_domain_models::payments::PaymentIntent],
        _merchant_id: &common_utils::id_type::MerchantId,
        _storage_scheme: storage_enums::MerchantStorageScheme,
    ) -> CustomResult<
        hyperswitch_domain_models::payments::payment_attempt::PaymentListFilters,
        StorageError,
    > {
        Err(StorageError::MockDbError)?
    }

    #[cfg(all(feature = "v1", feature = "olap"))]
    async fn get_total_count_of_filtered_payment_attempts(
        &self,
        _merchant_id: &common_utils::id_type::MerchantId,
        _active_attempt_ids: &[String],
        _connector: Option<Vec<api_models::enums::Connector>>,
        _payment_method: Option<Vec<common_enums::PaymentMethod>>,
        _payment_method_type: Option<Vec<common_enums::PaymentMethodType>>,
        _authentication_type: Option<Vec<common_enums::AuthenticationType>>,
        _merchanat_connector_id: Option<Vec<common_utils::id_type::MerchantConnectorAccountId>>,
        _card_network: Option<Vec<storage_enums::CardNetwork>>,
        _card_discovery: Option<Vec<storage_enums::CardDiscovery>>,
        _storage_scheme: storage_enums::MerchantStorageScheme,
    ) -> CustomResult<i64, StorageError> {
        Err(StorageError::MockDbError)?
    }

    #[cfg(all(feature = "v2", feature = "olap"))]
    async fn get_total_count_of_filtered_payment_attempts(
        &self,
        _merchant_id: &id_type::MerchantId,
        _active_attempt_ids: &[String],
        _connector: Option<api_models::enums::Connector>,
        _payment_method_type: Option<common_enums::PaymentMethod>,
        _payment_method_subtype: Option<common_enums::PaymentMethodType>,
        _authentication_type: Option<common_enums::AuthenticationType>,
        _merchanat_connector_id: Option<id_type::MerchantConnectorAccountId>,
        _card_network: Option<storage_enums::CardNetwork>,
        _storage_scheme: storage_enums::MerchantStorageScheme,
    ) -> CustomResult<i64, StorageError> {
        Err(StorageError::MockDbError)?
    }

    #[cfg(feature = "v1")]
    async fn find_payment_attempt_by_attempt_id_merchant_id(
        &self,
        _attempt_id: &str,
        _merchant_id: &common_utils::id_type::MerchantId,
        _storage_scheme: storage_enums::MerchantStorageScheme,
    ) -> CustomResult<PaymentAttempt, StorageError> {
        // [#172]: Implement function for `MockDb`
        Err(StorageError::MockDbError)?
    }

    #[cfg(feature = "v2")]
    async fn find_payment_attempt_by_id(
        &self,
        _key_manager_state: &KeyManagerState,
        _merchant_key_store: &MerchantKeyStore,
        _attempt_id: &id_type::GlobalAttemptId,
        _storage_scheme: storage_enums::MerchantStorageScheme,
    ) -> error_stack::Result<PaymentAttempt, StorageError> {
        // [#172]: Implement function for `MockDb`
        Err(StorageError::MockDbError)?
    }

    #[cfg(feature = "v2")]
    async fn find_payment_attempts_by_payment_intent_id(
        &self,
        _key_manager_state: &KeyManagerState,
        _id: &id_type::GlobalPaymentId,
        _merchant_key_store: &MerchantKeyStore,
        _storage_scheme: common_enums::MerchantStorageScheme,
    ) -> error_stack::Result<Vec<PaymentAttempt>, StorageError> {
        // [#172]: Implement function for `MockDb`
        Err(StorageError::MockDbError)?
    }

    #[cfg(feature = "v1")]
    async fn find_payment_attempt_by_preprocessing_id_merchant_id(
        &self,
        _preprocessing_id: &str,
        _merchant_id: &common_utils::id_type::MerchantId,
        _storage_scheme: storage_enums::MerchantStorageScheme,
    ) -> CustomResult<PaymentAttempt, StorageError> {
        // [#172]: Implement function for `MockDb`
        Err(StorageError::MockDbError)?
    }

    #[cfg(feature = "v1")]
    async fn find_payment_attempt_by_merchant_id_connector_txn_id(
        &self,
        _merchant_id: &common_utils::id_type::MerchantId,
        _connector_txn_id: &str,
        _storage_scheme: storage_enums::MerchantStorageScheme,
    ) -> CustomResult<PaymentAttempt, StorageError> {
        // [#172]: Implement function for `MockDb`
        Err(StorageError::MockDbError)?
    }

    #[cfg(feature = "v2")]
    async fn find_payment_attempt_by_profile_id_connector_transaction_id(
        &self,
        _key_manager_state: &KeyManagerState,
        _merchant_key_store: &MerchantKeyStore,
        _profile_id: &id_type::ProfileId,
        _connector_transaction_id: &str,
        _storage_scheme: storage_enums::MerchantStorageScheme,
    ) -> CustomResult<PaymentAttempt, StorageError> {
        // [#172]: Implement function for `MockDb`
        Err(StorageError::MockDbError)?
    }

    #[cfg(feature = "v1")]
    async fn find_attempts_by_merchant_id_payment_id(
        &self,
        _merchant_id: &common_utils::id_type::MerchantId,
        _payment_id: &common_utils::id_type::PaymentId,
        _storage_scheme: storage_enums::MerchantStorageScheme,
    ) -> CustomResult<Vec<PaymentAttempt>, StorageError> {
        // [#172]: Implement function for `MockDb`
        Err(StorageError::MockDbError)?
    }

    #[cfg(feature = "v1")]
    #[allow(clippy::panic)]
    async fn insert_payment_attempt(
        &self,
        payment_attempt: PaymentAttemptNew,
        storage_scheme: storage_enums::MerchantStorageScheme,
    ) -> CustomResult<PaymentAttempt, StorageError> {
        let mut payment_attempts = self.payment_attempts.lock().await;
        let time = common_utils::date_time::now();
        let payment_attempt = PaymentAttempt {
            payment_id: payment_attempt.payment_id,
            merchant_id: payment_attempt.merchant_id,
            attempt_id: payment_attempt.attempt_id,
            status: payment_attempt.status,
            net_amount: payment_attempt.net_amount,
            currency: payment_attempt.currency,
            save_to_locker: payment_attempt.save_to_locker,
            connector: payment_attempt.connector,
            error_message: payment_attempt.error_message,
            offer_amount: payment_attempt.offer_amount,
            payment_method_id: payment_attempt.payment_method_id,
            payment_method: payment_attempt.payment_method,
            connector_transaction_id: None,
            capture_method: payment_attempt.capture_method,
            capture_on: payment_attempt.capture_on,
            confirm: payment_attempt.confirm,
            authentication_type: payment_attempt.authentication_type,
            created_at: payment_attempt.created_at.unwrap_or(time),
            modified_at: payment_attempt.modified_at.unwrap_or(time),
            last_synced: payment_attempt.last_synced,
            cancellation_reason: payment_attempt.cancellation_reason,
            amount_to_capture: payment_attempt.amount_to_capture,
            mandate_id: None,
            browser_info: None,
            payment_token: None,
            error_code: payment_attempt.error_code,
            connector_metadata: None,
            charge_id: None,
            payment_experience: payment_attempt.payment_experience,
            payment_method_type: payment_attempt.payment_method_type,
            payment_method_data: payment_attempt.payment_method_data,
            business_sub_label: payment_attempt.business_sub_label,
            straight_through_algorithm: payment_attempt.straight_through_algorithm,
            mandate_details: payment_attempt.mandate_details,
            preprocessing_step_id: payment_attempt.preprocessing_step_id,
            error_reason: payment_attempt.error_reason,
            multiple_capture_count: payment_attempt.multiple_capture_count,
            connector_response_reference_id: None,
            amount_capturable: payment_attempt.amount_capturable,
            updated_by: storage_scheme.to_string(),
            authentication_data: payment_attempt.authentication_data,
            encoded_data: payment_attempt.encoded_data,
            merchant_connector_id: payment_attempt.merchant_connector_id,
            unified_code: payment_attempt.unified_code,
            unified_message: payment_attempt.unified_message,
            external_three_ds_authentication_attempted: payment_attempt
                .external_three_ds_authentication_attempted,
            authentication_connector: payment_attempt.authentication_connector,
            authentication_id: payment_attempt.authentication_id,
            mandate_data: payment_attempt.mandate_data,
            payment_method_billing_address_id: payment_attempt.payment_method_billing_address_id,
            fingerprint_id: payment_attempt.fingerprint_id,
            client_source: payment_attempt.client_source,
            client_version: payment_attempt.client_version,
            customer_acceptance: payment_attempt.customer_acceptance,
            organization_id: payment_attempt.organization_id,
            profile_id: payment_attempt.profile_id,
            connector_mandate_detail: payment_attempt.connector_mandate_detail,
            request_extended_authorization: payment_attempt.request_extended_authorization,
            extended_authorization_applied: payment_attempt.extended_authorization_applied,
            capture_before: payment_attempt.capture_before,
            card_discovery: payment_attempt.card_discovery,
            charges: None,
<<<<<<< HEAD
            surcharge_algorithm_id: None,
=======
            issuer_error_code: None,
            issuer_error_message: None,
>>>>>>> a161f247
        };
        payment_attempts.push(payment_attempt.clone());
        Ok(payment_attempt)
    }

    #[cfg(feature = "v2")]
    #[allow(clippy::panic)]
    async fn insert_payment_attempt(
        &self,
        _key_manager_state: &KeyManagerState,
        _merchant_key_store: &MerchantKeyStore,
        _payment_attempt: PaymentAttempt,
        _storage_scheme: storage_enums::MerchantStorageScheme,
    ) -> CustomResult<PaymentAttempt, StorageError> {
        // [#172]: Implement function for `MockDb`
        Err(StorageError::MockDbError)?
    }

    #[cfg(feature = "v1")]
    // safety: only used for testing
    #[allow(clippy::unwrap_used)]
    async fn update_payment_attempt_with_attempt_id(
        &self,
        this: PaymentAttempt,
        payment_attempt: PaymentAttemptUpdate,
        _storage_scheme: storage_enums::MerchantStorageScheme,
    ) -> CustomResult<PaymentAttempt, StorageError> {
        let mut payment_attempts = self.payment_attempts.lock().await;

        let item = payment_attempts
            .iter_mut()
            .find(|item| item.attempt_id == this.attempt_id)
            .unwrap();

        *item = PaymentAttempt::from_storage_model(
            payment_attempt
                .to_storage_model()
                .apply_changeset(this.to_storage_model()),
        );

        Ok(item.clone())
    }

    #[cfg(feature = "v2")]
    async fn update_payment_attempt(
        &self,
        _key_manager_state: &KeyManagerState,
        _merchant_key_store: &MerchantKeyStore,
        _this: PaymentAttempt,
        _payment_attempt: PaymentAttemptUpdate,
        _storage_scheme: storage_enums::MerchantStorageScheme,
    ) -> CustomResult<PaymentAttempt, StorageError> {
        // [#172]: Implement function for `MockDb`
        Err(StorageError::MockDbError)?
    }

    #[cfg(feature = "v1")]
    async fn find_payment_attempt_by_connector_transaction_id_payment_id_merchant_id(
        &self,
        _connector_transaction_id: &common_utils::types::ConnectorTransactionId,
        _payment_id: &common_utils::id_type::PaymentId,
        _merchant_id: &common_utils::id_type::MerchantId,
        _storage_scheme: storage_enums::MerchantStorageScheme,
    ) -> CustomResult<PaymentAttempt, StorageError> {
        // [#172]: Implement function for `MockDb`
        Err(StorageError::MockDbError)?
    }

    #[cfg(feature = "v1")]
    // safety: only used for testing
    #[allow(clippy::unwrap_used)]
    async fn find_payment_attempt_last_successful_attempt_by_payment_id_merchant_id(
        &self,
        payment_id: &common_utils::id_type::PaymentId,
        merchant_id: &common_utils::id_type::MerchantId,
        _storage_scheme: storage_enums::MerchantStorageScheme,
    ) -> CustomResult<PaymentAttempt, StorageError> {
        let payment_attempts = self.payment_attempts.lock().await;

        Ok(payment_attempts
            .iter()
            .find(|payment_attempt| {
                payment_attempt.payment_id == *payment_id
                    && payment_attempt.merchant_id.eq(merchant_id)
            })
            .cloned()
            .unwrap())
    }

    #[cfg(feature = "v1")]
    #[allow(clippy::unwrap_used)]
    async fn find_payment_attempt_last_successful_or_partially_captured_attempt_by_payment_id_merchant_id(
        &self,
        payment_id: &common_utils::id_type::PaymentId,
        merchant_id: &common_utils::id_type::MerchantId,
        _storage_scheme: storage_enums::MerchantStorageScheme,
    ) -> CustomResult<PaymentAttempt, StorageError> {
        let payment_attempts = self.payment_attempts.lock().await;

        Ok(payment_attempts
            .iter()
            .find(|payment_attempt| {
                payment_attempt.payment_id == *payment_id
                    && payment_attempt.merchant_id.eq(merchant_id)
                    && (payment_attempt.status == storage_enums::AttemptStatus::PartialCharged
                        || payment_attempt.status == storage_enums::AttemptStatus::Charged)
            })
            .cloned()
            .unwrap())
    }
}<|MERGE_RESOLUTION|>--- conflicted
+++ resolved
@@ -229,12 +229,9 @@
             capture_before: payment_attempt.capture_before,
             card_discovery: payment_attempt.card_discovery,
             charges: None,
-<<<<<<< HEAD
-            surcharge_algorithm_id: None,
-=======
             issuer_error_code: None,
             issuer_error_message: None,
->>>>>>> a161f247
+            surcharge_algorithm_id: None,
         };
         payment_attempts.push(payment_attempt.clone());
         Ok(payment_attempt)
