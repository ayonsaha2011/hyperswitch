pub mod transformers;

use std::sync::LazyLock;

use api_models::webhooks::IncomingWebhookEvent;
use common_enums::{enums, CallConnectorAction, PaymentAction};
use common_utils::{
    crypto,
    errors::CustomResult,
    ext_traits::{ByteSliceExt, BytesExt, ValueExt},
    request::{Method, Request, RequestBuilder, RequestContent},
    types::{AmountConvertor, StringMinorUnit, StringMinorUnitForConnector},
};
use error_stack::{report, ResultExt};
use hyperswitch_domain_models::{
    router_data::{AccessToken, ErrorResponse, RouterData},
    router_flow_types::{
        access_token_auth::AccessTokenAuth,
        payments::{Authorize, Capture, PSync, PaymentMethodToken, Session, SetupMandate, Void},
        refunds::{Execute, RSync},
        CompleteAuthorize, PreProcessing,
    },
    router_request_types::{
        AccessTokenRequestData, CompleteAuthorizeData, PaymentMethodTokenizationData,
        PaymentsAuthorizeData, PaymentsCancelData, PaymentsCaptureData, PaymentsPreProcessingData,
        PaymentsSessionData, PaymentsSyncData, RefundsData, SetupMandateRequestData,
    },
    router_response_types::{
        ConnectorInfo, PaymentMethodDetails, PaymentsResponseData, RefundsResponseData,
        SupportedPaymentMethods, SupportedPaymentMethodsExt,
    },
    types::{
        PaymentsAuthorizeRouterData, PaymentsCancelRouterData, PaymentsCaptureRouterData,
        PaymentsCompleteAuthorizeRouterData, PaymentsPreProcessingRouterData,
        PaymentsSyncRouterData, RefundSyncRouterData, RefundsRouterData, SetupMandateRouterData,
    },
};
use hyperswitch_interfaces::{
    api::{
        self, ConnectorCommon, ConnectorCommonExt, ConnectorIntegration, ConnectorRedirectResponse,
        ConnectorSpecifications, ConnectorValidation,
    },
    configs::Connectors,
    disputes::DisputePayload,
    errors,
    events::connector_api_logs::ConnectorEvent,
    types::{self, Response},
    webhooks::{IncomingWebhook, IncomingWebhookRequestDetails},
};
use masking::{Mask, PeekInterface};
use router_env::logger;
use transformers as airwallex;

use crate::{
    connectors::airwallex::transformers::AirwallexAuthResponse,
    constants::headers,
    types::{RefreshTokenRouterData, ResponseRouterData},
    utils::{convert_amount, AccessTokenRequestInfo, ForeignTryFrom, RefundsRequestData},
};

#[derive(Clone)]
pub struct Airwallex {
    amount_converter: &'static (dyn AmountConvertor<Output = StringMinorUnit> + Sync),
}

impl Airwallex {
    pub const fn new() -> &'static Self {
        &Self {
            amount_converter: &StringMinorUnitForConnector,
        }
    }
}

impl<Flow, Request, Response> ConnectorCommonExt<Flow, Request, Response> for Airwallex
where
    Self: ConnectorIntegration<Flow, Request, Response>,
{
    fn build_headers(
        &self,
        req: &RouterData<Flow, Request, Response>,
        _connectors: &Connectors,
    ) -> CustomResult<Vec<(String, masking::Maskable<String>)>, errors::ConnectorError> {
        let mut headers = vec![(
            headers::CONTENT_TYPE.to_string(),
            self.get_content_type().to_string().into(),
        )];
        let access_token = req
            .access_token
            .clone()
            .ok_or(errors::ConnectorError::FailedToObtainAuthType)?;

        let auth_header = (
            headers::AUTHORIZATION.to_string(),
            format!("Bearer {}", access_token.token.peek()).into_masked(),
        );

        headers.push(auth_header);
        Ok(headers)
    }
}

impl ConnectorCommon for Airwallex {
    fn id(&self) -> &'static str {
        "airwallex"
    }

    fn get_currency_unit(&self) -> api::CurrencyUnit {
        api::CurrencyUnit::Base
    }

    fn common_get_content_type(&self) -> &'static str {
        "application/json"
    }

    fn base_url<'a>(&self, connectors: &'a Connectors) -> &'a str {
        connectors.airwallex.base_url.as_ref()
    }

    fn build_error_response(
        &self,
        res: Response,
        event_builder: Option<&mut ConnectorEvent>,
    ) -> CustomResult<ErrorResponse, errors::ConnectorError> {
        logger::debug!(payu_error_response=?res);
        let response: airwallex::AirwallexErrorResponse = res
            .response
            .parse_struct("Airwallex ErrorResponse")
            .change_context(errors::ConnectorError::ResponseDeserializationFailed)?;

        event_builder.map(|i| i.set_error_response_body(&response));
        router_env::logger::info!(connector_response=?response);

        Ok(ErrorResponse {
            status_code: res.status_code,
            code: response.code,
            message: response.message,
            reason: response.source,
            attempt_status: None,
            connector_transaction_id: None,
            network_advice_code: None,
            network_decline_code: None,
            network_error_message: None,
        })
    }
}

impl ConnectorValidation for Airwallex {}

impl api::Payment for Airwallex {}
impl api::PaymentsPreProcessing for Airwallex {}
impl api::PaymentsCompleteAuthorize for Airwallex {}
impl api::MandateSetup for Airwallex {}
impl ConnectorIntegration<SetupMandate, SetupMandateRequestData, PaymentsResponseData>
    for Airwallex
{
    fn build_request(
        &self,
        _req: &SetupMandateRouterData,
        _connectors: &Connectors,
    ) -> CustomResult<Option<Request>, errors::ConnectorError> {
        Err(
            errors::ConnectorError::NotImplemented("Setup Mandate flow for Airwallex".to_string())
                .into(),
        )
    }
}

impl api::PaymentToken for Airwallex {}

impl ConnectorIntegration<PaymentMethodToken, PaymentMethodTokenizationData, PaymentsResponseData>
    for Airwallex
{
    // Not Implemented (R)
}

impl api::ConnectorAccessToken for Airwallex {}

impl ConnectorIntegration<AccessTokenAuth, AccessTokenRequestData, AccessToken> for Airwallex {
    fn get_url(
        &self,
        _req: &RefreshTokenRouterData,
        connectors: &Connectors,
    ) -> CustomResult<String, errors::ConnectorError> {
        Ok(format!(
            "{}{}",
            self.base_url(connectors),
            "api/v1/authentication/login"
        ))
    }

    fn get_headers(
        &self,
        req: &RefreshTokenRouterData,
        _connectors: &Connectors,
    ) -> CustomResult<Vec<(String, masking::Maskable<String>)>, errors::ConnectorError> {
        let headers = vec![
            (
                headers::X_API_KEY.to_string(),
                req.request.app_id.clone().into_masked(),
            ),
            ("Content-Length".to_string(), "0".to_string().into()),
            (
                "x-client-id".to_string(),
                req.get_request_id()?.into_masked(),
            ),
        ];
        Ok(headers)
    }

    fn build_request(
        &self,
        req: &RefreshTokenRouterData,
        connectors: &Connectors,
    ) -> CustomResult<Option<Request>, errors::ConnectorError> {
        let req = Some(
            RequestBuilder::new()
                .method(Method::Post)
                .attach_default_headers()
                .headers(types::RefreshTokenType::get_headers(self, req, connectors)?)
                .url(&types::RefreshTokenType::get_url(self, req, connectors)?)
                .build(),
        );
        logger::debug!(payu_access_token_request=?req);
        Ok(req)
    }
    fn handle_response(
        &self,
        data: &RefreshTokenRouterData,
        event_builder: Option<&mut ConnectorEvent>,
        res: Response,
    ) -> CustomResult<RefreshTokenRouterData, errors::ConnectorError> {
        logger::debug!(access_token_response=?res);
        let response: airwallex::AirwallexAuthUpdateResponse = res
            .response
            .parse_struct("airwallex AirwallexAuthUpdateResponse")
            .change_context(errors::ConnectorError::ResponseDeserializationFailed)?;

        event_builder.map(|i| i.set_response_body(&response));
        router_env::logger::info!(connector_response=?response);

        RouterData::try_from(ResponseRouterData {
            response,
            data: data.clone(),
            http_code: res.status_code,
        })
        .change_context(errors::ConnectorError::ResponseHandlingFailed)
    }

    fn get_error_response(
        &self,
        res: Response,
        event_builder: Option<&mut ConnectorEvent>,
    ) -> CustomResult<ErrorResponse, errors::ConnectorError> {
        self.build_error_response(res, event_builder)
    }
}

impl ConnectorIntegration<PreProcessing, PaymentsPreProcessingData, PaymentsResponseData>
    for Airwallex
{
    fn get_headers(
        &self,
        req: &PaymentsPreProcessingRouterData,
        connectors: &Connectors,
    ) -> CustomResult<Vec<(String, masking::Maskable<String>)>, errors::ConnectorError> {
        self.build_headers(req, connectors)
    }

    fn get_content_type(&self) -> &'static str {
        self.common_get_content_type()
    }

    fn get_url(
        &self,
        _req: &PaymentsPreProcessingRouterData,
        connectors: &Connectors,
    ) -> CustomResult<String, errors::ConnectorError> {
        Ok(format!(
            "{}{}",
            self.base_url(connectors),
            "api/v1/pa/payment_intents/create"
        ))
    }

    fn get_request_body(
        &self,
        req: &PaymentsPreProcessingRouterData,
        _connectors: &Connectors,
    ) -> CustomResult<RequestContent, errors::ConnectorError> {
        let connector_req: airwallex::AirwallexPreProcessingRequest =
            airwallex::AirwallexPreProcessingRequest::try_from(req)?;
        Ok(RequestContent::Json(Box::new(connector_req)))
    }

    fn build_request(
        &self,
        req: &PaymentsPreProcessingRouterData,
        connectors: &Connectors,
    ) -> CustomResult<Option<Request>, errors::ConnectorError> {
        Ok(Some(
            RequestBuilder::new()
                .method(Method::Post)
                .url(&types::PaymentsPreProcessingType::get_url(
                    self, req, connectors,
                )?)
                .attach_default_headers()
                .headers(types::PaymentsPreProcessingType::get_headers(
                    self, req, connectors,
                )?)
                .set_body(types::PaymentsPreProcessingType::get_request_body(
                    self, req, connectors,
                )?)
                .build(),
        ))
    }

    fn handle_response(
        &self,
        data: &PaymentsPreProcessingRouterData,
        event_builder: Option<&mut ConnectorEvent>,
        res: Response,
    ) -> CustomResult<PaymentsPreProcessingRouterData, errors::ConnectorError> {
        let response: airwallex::AirwallexPaymentsResponse = res
            .response
            .parse_struct("airwallex AirwallexPaymentsResponse")
            .change_context(errors::ConnectorError::ResponseDeserializationFailed)?;

        event_builder.map(|i| i.set_response_body(&response));
        router_env::logger::info!(connector_response=?response);

        RouterData::try_from(ResponseRouterData {
            response,
            data: data.clone(),
            http_code: res.status_code,
        })
        .change_context(errors::ConnectorError::ResponseHandlingFailed)
    }

    fn get_error_response(
        &self,
        res: Response,
        event_builder: Option<&mut ConnectorEvent>,
    ) -> CustomResult<ErrorResponse, errors::ConnectorError> {
        self.build_error_response(res, event_builder)
    }
}

impl api::PaymentAuthorize for Airwallex {}

#[async_trait::async_trait]
impl ConnectorIntegration<Authorize, PaymentsAuthorizeData, PaymentsResponseData> for Airwallex {
    fn get_headers(
        &self,
        req: &PaymentsAuthorizeRouterData,
        connectors: &Connectors,
    ) -> CustomResult<Vec<(String, masking::Maskable<String>)>, errors::ConnectorError> {
        self.build_headers(req, connectors)
    }

    fn get_content_type(&self) -> &'static str {
        self.common_get_content_type()
    }

    fn get_url(
        &self,
        req: &PaymentsAuthorizeRouterData,
        connectors: &Connectors,
    ) -> CustomResult<String, errors::ConnectorError> {
        Ok(format!(
            "{}{}{}{}",
            self.base_url(connectors),
            "api/v1/pa/payment_intents/",
            req.reference_id
                .clone()
                .ok_or(errors::ConnectorError::MissingConnectorTransactionID)?,
            "/confirm"
        ))
    }

    fn get_request_body(
        &self,
        req: &PaymentsAuthorizeRouterData,
        _connectors: &Connectors,
    ) -> CustomResult<RequestContent, errors::ConnectorError> {
        let connector_router_data = airwallex::AirwallexRouterData::try_from((
            &self.get_currency_unit(),
            req.request.currency,
            req.request.amount,
            req,
        ))?;
        let connector_req = airwallex::AirwallexPaymentsRequest::try_from(&connector_router_data)?;
        Ok(RequestContent::Json(Box::new(connector_req)))
    }

    fn build_request(
        &self,
        req: &PaymentsAuthorizeRouterData,
        connectors: &Connectors,
    ) -> CustomResult<Option<Request>, errors::ConnectorError> {
        Ok(Some(
            RequestBuilder::new()
                .method(Method::Post)
                .url(&types::PaymentsAuthorizeType::get_url(
                    self, req, connectors,
                )?)
                .attach_default_headers()
                .headers(types::PaymentsAuthorizeType::get_headers(
                    self, req, connectors,
                )?)
                .set_body(types::PaymentsAuthorizeType::get_request_body(
                    self, req, connectors,
                )?)
                .build(),
        ))
    }

    fn handle_response(
        &self,
        data: &PaymentsAuthorizeRouterData,
        event_builder: Option<&mut ConnectorEvent>,
        res: Response,
    ) -> CustomResult<PaymentsAuthorizeRouterData, errors::ConnectorError> {
        let response: AirwallexAuthResponse = res
            .response
            .parse_struct("AirwallexPaymentsResponse")
            .change_context(errors::ConnectorError::ResponseDeserializationFailed)?;

        event_builder.map(|i| i.set_response_body(&response));
        RouterData::foreign_try_from(ResponseRouterData {
            response,
            data: data.clone(),
            http_code: res.status_code,
        })
        .change_context(errors::ConnectorError::ResponseHandlingFailed)
    }

    fn get_error_response(
        &self,
        res: Response,
        event_builder: Option<&mut ConnectorEvent>,
    ) -> CustomResult<ErrorResponse, errors::ConnectorError> {
        self.build_error_response(res, event_builder)
    }
}

impl api::PaymentSync for Airwallex {}
impl ConnectorIntegration<PSync, PaymentsSyncData, PaymentsResponseData> for Airwallex {
    fn get_headers(
        &self,
        req: &PaymentsSyncRouterData,
        connectors: &Connectors,
    ) -> CustomResult<Vec<(String, masking::Maskable<String>)>, errors::ConnectorError> {
        self.build_headers(req, connectors)
    }

    fn get_content_type(&self) -> &'static str {
        self.common_get_content_type()
    }

    fn get_url(
        &self,
        req: &PaymentsSyncRouterData,
        connectors: &Connectors,
    ) -> CustomResult<String, errors::ConnectorError> {
        let connector_payment_id = req
            .request
            .connector_transaction_id
            .get_connector_transaction_id()
            .change_context(errors::ConnectorError::MissingConnectorTransactionID)?;
        Ok(format!(
            "{}{}{}",
            self.base_url(connectors),
            "api/v1/pa/payment_intents/",
            connector_payment_id,
        ))
    }

    fn build_request(
        &self,
        req: &PaymentsSyncRouterData,
        connectors: &Connectors,
    ) -> CustomResult<Option<Request>, errors::ConnectorError> {
        Ok(Some(
            RequestBuilder::new()
                .method(Method::Get)
                .url(&types::PaymentsSyncType::get_url(self, req, connectors)?)
                .attach_default_headers()
                .headers(types::PaymentsSyncType::get_headers(self, req, connectors)?)
                .build(),
        ))
    }

    fn handle_response(
        &self,
        data: &PaymentsSyncRouterData,
        event_builder: Option<&mut ConnectorEvent>,
        res: Response,
    ) -> CustomResult<PaymentsSyncRouterData, errors::ConnectorError> {
        logger::debug!(payment_sync_response=?res);
        let response: airwallex::AirwallexPaymentsSyncResponse = res
            .response
            .parse_struct("airwallex AirwallexPaymentsSyncResponse")
            .change_context(errors::ConnectorError::ResponseDeserializationFailed)?;

        event_builder.map(|i| i.set_response_body(&response));
        router_env::logger::info!(connector_response=?response);

        RouterData::try_from(ResponseRouterData {
            response,
            data: data.clone(),
            http_code: res.status_code,
        })
        .change_context(errors::ConnectorError::ResponseHandlingFailed)
    }

    fn get_error_response(
        &self,
        res: Response,
        event_builder: Option<&mut ConnectorEvent>,
    ) -> CustomResult<ErrorResponse, errors::ConnectorError> {
        self.build_error_response(res, event_builder)
    }
}

impl ConnectorIntegration<CompleteAuthorize, CompleteAuthorizeData, PaymentsResponseData>
    for Airwallex
{
    fn get_headers(
        &self,
        req: &PaymentsCompleteAuthorizeRouterData,
        connectors: &Connectors,
    ) -> CustomResult<Vec<(String, masking::Maskable<String>)>, errors::ConnectorError> {
        self.build_headers(req, connectors)
    }
    fn get_content_type(&self) -> &'static str {
        self.common_get_content_type()
    }
    fn get_url(
        &self,
        req: &PaymentsCompleteAuthorizeRouterData,
        connectors: &Connectors,
    ) -> CustomResult<String, errors::ConnectorError> {
        let connector_payment_id = req
            .request
            .connector_transaction_id
            .clone()
            .ok_or(errors::ConnectorError::MissingConnectorTransactionID)?;
        Ok(format!(
            "{}api/v1/pa/payment_intents/{}/confirm_continue",
            self.base_url(connectors),
            connector_payment_id,
        ))
    }
    fn get_request_body(
        &self,
        req: &PaymentsCompleteAuthorizeRouterData,
        _connectors: &Connectors,
    ) -> CustomResult<RequestContent, errors::ConnectorError> {
        let req_obj = airwallex::AirwallexCompleteRequest::try_from(req)?;

        Ok(RequestContent::Json(Box::new(req_obj)))
    }
    fn build_request(
        &self,
        req: &PaymentsCompleteAuthorizeRouterData,
        connectors: &Connectors,
    ) -> CustomResult<Option<Request>, errors::ConnectorError> {
        Ok(Some(
            RequestBuilder::new()
                .method(Method::Post)
                .url(&types::PaymentsCompleteAuthorizeType::get_url(
                    self, req, connectors,
                )?)
                .headers(types::PaymentsCompleteAuthorizeType::get_headers(
                    self, req, connectors,
                )?)
                .set_body(types::PaymentsCompleteAuthorizeType::get_request_body(
                    self, req, connectors,
                )?)
                .build(),
        ))
    }
    fn handle_response(
        &self,
        data: &PaymentsCompleteAuthorizeRouterData,
        event_builder: Option<&mut ConnectorEvent>,
        res: Response,
    ) -> CustomResult<PaymentsCompleteAuthorizeRouterData, errors::ConnectorError> {
        let response: airwallex::AirwallexPaymentsResponse = res
            .response
            .parse_struct("AirwallexPaymentsResponse")
            .change_context(errors::ConnectorError::ResponseDeserializationFailed)?;
        event_builder.map(|i| i.set_response_body(&response));
        router_env::logger::info!(connector_response=?response);
        RouterData::try_from(ResponseRouterData {
            response,
            data: data.clone(),
            http_code: res.status_code,
        })
        .change_context(errors::ConnectorError::ResponseHandlingFailed)
    }

    fn get_error_response(
        &self,
        res: Response,
        event_builder: Option<&mut ConnectorEvent>,
    ) -> CustomResult<ErrorResponse, errors::ConnectorError> {
        self.build_error_response(res, event_builder)
    }
}

impl api::PaymentCapture for Airwallex {}
impl ConnectorIntegration<Capture, PaymentsCaptureData, PaymentsResponseData> for Airwallex {
    fn get_headers(
        &self,
        req: &PaymentsCaptureRouterData,
        connectors: &Connectors,
    ) -> CustomResult<Vec<(String, masking::Maskable<String>)>, errors::ConnectorError> {
        self.build_headers(req, connectors)
    }

    fn get_content_type(&self) -> &'static str {
        self.common_get_content_type()
    }

    fn get_url(
        &self,
        req: &PaymentsCaptureRouterData,
        connectors: &Connectors,
    ) -> CustomResult<String, errors::ConnectorError> {
        Ok(format!(
            "{}{}{}{}",
            self.base_url(connectors),
            "api/v1/pa/payment_intents/",
            req.request.connector_transaction_id,
            "/capture"
        ))
    }

    fn get_request_body(
        &self,
        req: &PaymentsCaptureRouterData,
        _connectors: &Connectors,
    ) -> CustomResult<RequestContent, errors::ConnectorError> {
        let connector_req = airwallex::AirwallexPaymentsCaptureRequest::try_from(req)?;

        Ok(RequestContent::Json(Box::new(connector_req)))
    }

    fn build_request(
        &self,
        req: &PaymentsCaptureRouterData,
        connectors: &Connectors,
    ) -> CustomResult<Option<Request>, errors::ConnectorError> {
        Ok(Some(
            RequestBuilder::new()
                .method(Method::Post)
                .url(&types::PaymentsCaptureType::get_url(self, req, connectors)?)
                .attach_default_headers()
                .headers(types::PaymentsCaptureType::get_headers(
                    self, req, connectors,
                )?)
                .set_body(types::PaymentsCaptureType::get_request_body(
                    self, req, connectors,
                )?)
                .build(),
        ))
    }

    fn handle_response(
        &self,
        data: &PaymentsCaptureRouterData,
        event_builder: Option<&mut ConnectorEvent>,
        res: Response,
    ) -> CustomResult<PaymentsCaptureRouterData, errors::ConnectorError> {
        let response: airwallex::AirwallexPaymentsResponse = res
            .response
            .parse_struct("Airwallex PaymentsResponse")
            .change_context(errors::ConnectorError::ResponseDeserializationFailed)?;
        event_builder.map(|i| i.set_response_body(&response));
        router_env::logger::info!(connector_response=?response);
        RouterData::try_from(ResponseRouterData {
            response,
            data: data.clone(),
            http_code: res.status_code,
        })
        .change_context(errors::ConnectorError::ResponseHandlingFailed)
    }

    fn get_error_response(
        &self,
        res: Response,
        event_builder: Option<&mut ConnectorEvent>,
    ) -> CustomResult<ErrorResponse, errors::ConnectorError> {
        self.build_error_response(res, event_builder)
    }
}

impl api::PaymentSession for Airwallex {}

impl ConnectorIntegration<Session, PaymentsSessionData, PaymentsResponseData> for Airwallex {
    //TODO: implement sessions flow
}

impl api::PaymentVoid for Airwallex {}

impl ConnectorIntegration<Void, PaymentsCancelData, PaymentsResponseData> for Airwallex {
    fn get_headers(
        &self,
        req: &PaymentsCancelRouterData,
        connectors: &Connectors,
    ) -> CustomResult<Vec<(String, masking::Maskable<String>)>, errors::ConnectorError> {
        self.build_headers(req, connectors)
    }

    fn get_content_type(&self) -> &'static str {
        self.common_get_content_type()
    }

    fn get_url(
        &self,
        req: &PaymentsCancelRouterData,
        connectors: &Connectors,
    ) -> CustomResult<String, errors::ConnectorError> {
        Ok(format!(
            "{}{}{}{}",
            self.base_url(connectors),
            "api/v1/pa/payment_intents/",
            req.request.connector_transaction_id,
            "/cancel"
        ))
    }
    fn get_request_body(
        &self,
        req: &PaymentsCancelRouterData,
        _connectors: &Connectors,
    ) -> CustomResult<RequestContent, errors::ConnectorError> {
        let connector_req = airwallex::AirwallexPaymentsCancelRequest::try_from(req)?;

        Ok(RequestContent::Json(Box::new(connector_req)))
    }
    fn handle_response(
        &self,
        data: &PaymentsCancelRouterData,
        event_builder: Option<&mut ConnectorEvent>,
        res: Response,
    ) -> CustomResult<PaymentsCancelRouterData, errors::ConnectorError> {
        let response: airwallex::AirwallexPaymentsResponse = res
            .response
            .parse_struct("Airwallex PaymentsResponse")
            .change_context(errors::ConnectorError::ResponseDeserializationFailed)?;
        event_builder.map(|i| i.set_response_body(&response));
        router_env::logger::info!(connector_response=?response);
        RouterData::try_from(ResponseRouterData {
            response,
            data: data.clone(),
            http_code: res.status_code,
        })
        .change_context(errors::ConnectorError::ResponseHandlingFailed)
    }

    fn build_request(
        &self,
        req: &PaymentsCancelRouterData,
        connectors: &Connectors,
    ) -> CustomResult<Option<Request>, errors::ConnectorError> {
        Ok(Some(
            RequestBuilder::new()
                .method(Method::Post)
                .url(&types::PaymentsVoidType::get_url(self, req, connectors)?)
                .attach_default_headers()
                .headers(types::PaymentsVoidType::get_headers(self, req, connectors)?)
                .set_body(types::PaymentsVoidType::get_request_body(
                    self, req, connectors,
                )?)
                .build(),
        ))
    }

    fn get_error_response(
        &self,
        res: Response,
        event_builder: Option<&mut ConnectorEvent>,
    ) -> CustomResult<ErrorResponse, errors::ConnectorError> {
        self.build_error_response(res, event_builder)
    }
}

impl api::Refund for Airwallex {}
impl api::RefundExecute for Airwallex {}
impl api::RefundSync for Airwallex {}

impl ConnectorIntegration<Execute, RefundsData, RefundsResponseData> for Airwallex {
    fn get_headers(
        &self,
        req: &RefundsRouterData<Execute>,
        connectors: &Connectors,
    ) -> CustomResult<Vec<(String, masking::Maskable<String>)>, errors::ConnectorError> {
        self.build_headers(req, connectors)
    }

    fn get_content_type(&self) -> &'static str {
        self.common_get_content_type()
    }

    fn get_url(
        &self,
        _req: &RefundsRouterData<Execute>,
        connectors: &Connectors,
    ) -> CustomResult<String, errors::ConnectorError> {
        Ok(format!(
            "{}{}",
            self.base_url(connectors),
            "api/v1/pa/refunds/create"
        ))
    }

    fn get_request_body(
        &self,
        req: &RefundsRouterData<Execute>,
        _connectors: &Connectors,
    ) -> CustomResult<RequestContent, errors::ConnectorError> {
        let connector_router_data = airwallex::AirwallexRouterData::try_from((
            &self.get_currency_unit(),
            req.request.currency,
            req.request.refund_amount,
            req,
        ))?;
        let connector_req = airwallex::AirwallexRefundRequest::try_from(&connector_router_data)?;
        Ok(RequestContent::Json(Box::new(connector_req)))
    }

    fn build_request(
        &self,
        req: &RefundsRouterData<Execute>,
        connectors: &Connectors,
    ) -> CustomResult<Option<Request>, errors::ConnectorError> {
        let request = RequestBuilder::new()
            .method(Method::Post)
            .url(&types::RefundExecuteType::get_url(self, req, connectors)?)
            .attach_default_headers()
            .headers(types::RefundExecuteType::get_headers(
                self, req, connectors,
            )?)
            .set_body(types::RefundExecuteType::get_request_body(
                self, req, connectors,
            )?)
            .build();
        Ok(Some(request))
    }

    fn handle_response(
        &self,
        data: &RefundsRouterData<Execute>,
        event_builder: Option<&mut ConnectorEvent>,
        res: Response,
    ) -> CustomResult<RefundsRouterData<Execute>, errors::ConnectorError> {
        logger::debug!(target: "router::connector::airwallex", response=?res);
        let response: airwallex::RefundResponse = res
            .response
            .parse_struct("airwallex RefundResponse")
            .change_context(errors::ConnectorError::RequestEncodingFailed)?;
        event_builder.map(|i| i.set_response_body(&response));
        router_env::logger::info!(connector_response=?response);
        RouterData::try_from(ResponseRouterData {
            response,
            data: data.clone(),
            http_code: res.status_code,
        })
        .change_context(errors::ConnectorError::ResponseHandlingFailed)
    }

    fn get_error_response(
        &self,
        res: Response,
        event_builder: Option<&mut ConnectorEvent>,
    ) -> CustomResult<ErrorResponse, errors::ConnectorError> {
        self.build_error_response(res, event_builder)
    }
}

impl ConnectorIntegration<RSync, RefundsData, RefundsResponseData> for Airwallex {
    fn get_headers(
        &self,
        req: &RefundSyncRouterData,
        connectors: &Connectors,
    ) -> CustomResult<Vec<(String, masking::Maskable<String>)>, errors::ConnectorError> {
        self.build_headers(req, connectors)
    }

    fn get_content_type(&self) -> &'static str {
        self.common_get_content_type()
    }

    fn get_url(
        &self,
        req: &RefundSyncRouterData,
        connectors: &Connectors,
    ) -> CustomResult<String, errors::ConnectorError> {
        Ok(format!(
            "{}{}{}",
            self.base_url(connectors),
            "/api/v1/pa/refunds/",
            req.request.get_connector_refund_id()?
        ))
    }

    fn build_request(
        &self,
        req: &RefundSyncRouterData,
        connectors: &Connectors,
    ) -> CustomResult<Option<Request>, errors::ConnectorError> {
        Ok(Some(
            RequestBuilder::new()
                .method(Method::Get)
                .url(&types::RefundSyncType::get_url(self, req, connectors)?)
                .attach_default_headers()
                .headers(types::RefundSyncType::get_headers(self, req, connectors)?)
                .build(),
        ))
    }

    fn handle_response(
        &self,
        data: &RefundSyncRouterData,
        event_builder: Option<&mut ConnectorEvent>,
        res: Response,
    ) -> CustomResult<RefundSyncRouterData, errors::ConnectorError> {
        logger::debug!(target: "router::connector::airwallex", response=?res);
        let response: airwallex::RefundResponse = res
            .response
            .parse_struct("airwallex RefundResponse")
            .change_context(errors::ConnectorError::ResponseDeserializationFailed)?;
        event_builder.map(|i| i.set_response_body(&response));
        router_env::logger::info!(connector_response=?response);
        RouterData::try_from(ResponseRouterData {
            response,
            data: data.clone(),
            http_code: res.status_code,
        })
        .change_context(errors::ConnectorError::ResponseHandlingFailed)
    }

    fn get_error_response(
        &self,
        res: Response,
        event_builder: Option<&mut ConnectorEvent>,
    ) -> CustomResult<ErrorResponse, errors::ConnectorError> {
        self.build_error_response(res, event_builder)
    }
}

#[async_trait::async_trait]
impl IncomingWebhook for Airwallex {
    fn get_webhook_source_verification_algorithm(
        &self,
        _request: &IncomingWebhookRequestDetails<'_>,
    ) -> CustomResult<Box<dyn crypto::VerifySignature + Send>, errors::ConnectorError> {
        Ok(Box::new(crypto::HmacSha256))
    }

    fn get_webhook_source_verification_signature(
        &self,
        request: &IncomingWebhookRequestDetails<'_>,
        _connector_webhook_secrets: &api_models::webhooks::ConnectorWebhookSecrets,
    ) -> CustomResult<Vec<u8>, errors::ConnectorError> {
        let security_header = request
            .headers
            .get("x-signature")
            .map(|header_value| {
                header_value
                    .to_str()
                    .map(String::from)
                    .map_err(|_| errors::ConnectorError::WebhookSignatureNotFound)
            })
            .ok_or(errors::ConnectorError::WebhookSignatureNotFound)??;

        hex::decode(security_header)
            .change_context(errors::ConnectorError::WebhookSignatureNotFound)
    }

    fn get_webhook_source_verification_message(
        &self,
        request: &IncomingWebhookRequestDetails<'_>,
        _merchant_id: &common_utils::id_type::MerchantId,
        _connector_webhook_secrets: &api_models::webhooks::ConnectorWebhookSecrets,
    ) -> CustomResult<Vec<u8>, errors::ConnectorError> {
        let timestamp = request
            .headers
            .get("x-timestamp")
            .map(|header_value| {
                header_value
                    .to_str()
                    .map(String::from)
                    .map_err(|_| errors::ConnectorError::WebhookSignatureNotFound)
            })
            .ok_or(errors::ConnectorError::WebhookSignatureNotFound)??;

        Ok(format!("{}{}", timestamp, String::from_utf8_lossy(request.body)).into_bytes())
    }

    fn get_webhook_object_reference_id(
        &self,
        request: &IncomingWebhookRequestDetails<'_>,
    ) -> CustomResult<api_models::webhooks::ObjectReferenceId, errors::ConnectorError> {
        let details: airwallex::AirwallexWebhookData = request
            .body
            .parse_struct("airwallexWebhookData")
            .change_context(errors::ConnectorError::WebhookReferenceIdNotFound)?;

        if airwallex::is_transaction_event(&details.name) {
            Ok(api_models::webhooks::ObjectReferenceId::PaymentId(
                api_models::payments::PaymentIdType::ConnectorTransactionId(
                    details
                        .source_id
                        .ok_or(errors::ConnectorError::WebhookReferenceIdNotFound)?,
                ),
            ))
        } else if airwallex::is_refund_event(&details.name) {
            Ok(api_models::webhooks::ObjectReferenceId::RefundId(
                api_models::webhooks::RefundIdType::ConnectorRefundId(
                    details
                        .source_id
                        .ok_or(errors::ConnectorError::WebhookReferenceIdNotFound)?,
                ),
            ))
        } else if airwallex::is_dispute_event(&details.name) {
            let dispute_details: airwallex::AirwallexDisputeObject = details
                .data
                .object
                .parse_value("AirwallexDisputeObject")
                .change_context(errors::ConnectorError::WebhookBodyDecodingFailed)?;

            Ok(api_models::webhooks::ObjectReferenceId::PaymentId(
                api_models::payments::PaymentIdType::ConnectorTransactionId(
                    dispute_details.payment_intent_id,
                ),
            ))
        } else {
            Err(report!(errors::ConnectorError::WebhookEventTypeNotFound))
        }
    }

    fn get_webhook_event_type(
        &self,
        request: &IncomingWebhookRequestDetails<'_>,
    ) -> CustomResult<IncomingWebhookEvent, errors::ConnectorError> {
        let details: airwallex::AirwallexWebhookData = request
            .body
            .parse_struct("airwallexWebhookData")
            .change_context(errors::ConnectorError::WebhookReferenceIdNotFound)?;
        Ok(IncomingWebhookEvent::try_from(details.name)?)
    }

    fn get_webhook_resource_object(
        &self,
        request: &IncomingWebhookRequestDetails<'_>,
    ) -> CustomResult<Box<dyn masking::ErasedMaskSerialize>, errors::ConnectorError> {
        let details: airwallex::AirwallexWebhookObjectResource = request
            .body
            .parse_struct("AirwallexWebhookObjectResource")
            .change_context(errors::ConnectorError::WebhookResourceObjectNotFound)?;

        Ok(Box::new(details.data.object))
    }

    fn get_dispute_details(
        &self,
        request: &IncomingWebhookRequestDetails<'_>,
    ) -> CustomResult<DisputePayload, errors::ConnectorError> {
        let details: airwallex::AirwallexWebhookData = request
            .body
            .parse_struct("airwallexWebhookData")
            .change_context(errors::ConnectorError::WebhookBodyDecodingFailed)?;
        let dispute_details: airwallex::AirwallexDisputeObject = details
            .data
            .object
            .parse_value("AirwallexDisputeObject")
            .change_context(errors::ConnectorError::WebhookBodyDecodingFailed)?;
        let amount = convert_amount(
            self.amount_converter,
            dispute_details.dispute_amount,
            dispute_details.dispute_currency,
        )?;
        Ok(DisputePayload {
            amount,
            currency: dispute_details.dispute_currency,
            dispute_stage: api_models::enums::DisputeStage::from(dispute_details.stage.clone()),
            connector_dispute_id: dispute_details.dispute_id,
            connector_reason: dispute_details.dispute_reason_type,
            connector_reason_code: dispute_details.dispute_original_reason_code,
            challenge_required_by: None,
            connector_status: dispute_details.status.to_string(),
            created_at: dispute_details.created_at,
            updated_at: dispute_details.updated_at,
        })
    }
}

impl ConnectorRedirectResponse for Airwallex {
    fn get_flow_type(
        &self,
        _query_params: &str,
        _json_payload: Option<serde_json::Value>,
        action: PaymentAction,
    ) -> CustomResult<CallConnectorAction, errors::ConnectorError> {
        match action {
            PaymentAction::PSync
            | PaymentAction::CompleteAuthorize
            | PaymentAction::PaymentAuthenticateCompleteAuthorize => {
                Ok(CallConnectorAction::Trigger)
            }
        }
    }
}

static AIRWALLEX_SUPPORTED_PAYMENT_METHODS: LazyLock<SupportedPaymentMethods> =
    LazyLock::new(|| {
        let supported_capture_methods = vec![
            enums::CaptureMethod::Automatic,
            enums::CaptureMethod::Manual,
            enums::CaptureMethod::SequentialAutomatic,
        ];

        let supported_capture_methods_redirect = vec![
            enums::CaptureMethod::Automatic,
            enums::CaptureMethod::SequentialAutomatic,
        ];

        let supported_card_network = vec![
            common_enums::CardNetwork::Visa,
            common_enums::CardNetwork::Mastercard,
            common_enums::CardNetwork::AmericanExpress,
            common_enums::CardNetwork::JCB,
            common_enums::CardNetwork::DinersClub,
            common_enums::CardNetwork::UnionPay,
            common_enums::CardNetwork::Discover,
        ];

        let mut airwallex_supported_payment_methods = SupportedPaymentMethods::new();

        airwallex_supported_payment_methods.add(
            enums::PaymentMethod::Card,
            enums::PaymentMethodType::Credit,
            PaymentMethodDetails {
                mandates: enums::FeatureStatus::NotSupported,
                refunds: enums::FeatureStatus::Supported,
                supported_capture_methods: supported_capture_methods.clone(),
                specific_features: Some(
                    api_models::feature_matrix::PaymentMethodSpecificFeatures::Card({
                        api_models::feature_matrix::CardSpecificFeatures {
                            three_ds: common_enums::FeatureStatus::Supported,
                            no_three_ds: common_enums::FeatureStatus::Supported,
                            supported_card_networks: supported_card_network.clone(),
                        }
                    }),
                ),
            },
        );

        airwallex_supported_payment_methods.add(
            enums::PaymentMethod::Card,
            enums::PaymentMethodType::Debit,
            PaymentMethodDetails {
                mandates: enums::FeatureStatus::NotSupported,
                refunds: enums::FeatureStatus::Supported,
                supported_capture_methods: supported_capture_methods.clone(),
                specific_features: Some(
                    api_models::feature_matrix::PaymentMethodSpecificFeatures::Card({
                        api_models::feature_matrix::CardSpecificFeatures {
                            three_ds: common_enums::FeatureStatus::Supported,
                            no_three_ds: common_enums::FeatureStatus::Supported,
                            supported_card_networks: supported_card_network.clone(),
                        }
                    }),
                ),
            },
        );

        airwallex_supported_payment_methods.add(
            enums::PaymentMethod::Wallet,
            enums::PaymentMethodType::GooglePay,
            PaymentMethodDetails {
                mandates: enums::FeatureStatus::NotSupported,
                refunds: enums::FeatureStatus::Supported,
                supported_capture_methods: supported_capture_methods.clone(),
                specific_features: None,
            },
        );

        airwallex_supported_payment_methods.add(
            enums::PaymentMethod::Wallet,
            enums::PaymentMethodType::Paypal,
            PaymentMethodDetails {
                mandates: enums::FeatureStatus::NotSupported,
                refunds: enums::FeatureStatus::Supported,
                supported_capture_methods: supported_capture_methods.clone(),
                specific_features: None,
            },
        );

        airwallex_supported_payment_methods.add(
            enums::PaymentMethod::Wallet,
            enums::PaymentMethodType::Skrill,
            PaymentMethodDetails {
                mandates: enums::FeatureStatus::NotSupported,
                refunds: enums::FeatureStatus::Supported,
                supported_capture_methods: supported_capture_methods_redirect.clone(),
                specific_features: None,
            },
        );

        airwallex_supported_payment_methods.add(
            enums::PaymentMethod::PayLater,
            enums::PaymentMethodType::Klarna,
            PaymentMethodDetails {
                mandates: enums::FeatureStatus::NotSupported,
                refunds: enums::FeatureStatus::Supported,
                supported_capture_methods: supported_capture_methods.clone(),
                specific_features: None,
            },
        );

        airwallex_supported_payment_methods.add(
            enums::PaymentMethod::PayLater,
            enums::PaymentMethodType::Atome,
            PaymentMethodDetails {
                mandates: enums::FeatureStatus::NotSupported,
                refunds: enums::FeatureStatus::Supported,
                supported_capture_methods: supported_capture_methods_redirect.clone(),
                specific_features: None,
            },
        );

        airwallex_supported_payment_methods.add(
            enums::PaymentMethod::BankRedirect,
            enums::PaymentMethodType::Trustly,
            PaymentMethodDetails {
                mandates: enums::FeatureStatus::NotSupported,
                refunds: enums::FeatureStatus::Supported,
                supported_capture_methods: supported_capture_methods_redirect.clone(),
                specific_features: None,
            },
        );

        airwallex_supported_payment_methods.add(
            enums::PaymentMethod::BankRedirect,
            enums::PaymentMethodType::Blik,
            PaymentMethodDetails {
                mandates: enums::FeatureStatus::NotSupported,
                refunds: enums::FeatureStatus::Supported,
                supported_capture_methods: supported_capture_methods_redirect.clone(),
                specific_features: None,
            },
        );

<<<<<<< HEAD
        airwallex_supported_payment_methods.add(
            enums::PaymentMethod::BankRedirect,
            enums::PaymentMethodType::Ideal,
            PaymentMethodDetails {
                mandates: enums::FeatureStatus::NotSupported,
                refunds: enums::FeatureStatus::Supported,
                supported_capture_methods: supported_capture_methods_redirect.clone(),
                specific_features: None,
            },
        );

        airwallex_supported_payment_methods.add(
            enums::PaymentMethod::BankTransfer,
            enums::PaymentMethodType::IndonesianBankTransfer,
            PaymentMethodDetails {
                mandates: enums::FeatureStatus::NotSupported,
                refunds: enums::FeatureStatus::NotSupported,
                supported_capture_methods: supported_capture_methods_redirect.clone(),
                specific_features: None,
            },
        );

=======
>>>>>>> 1db33115
        airwallex_supported_payment_methods
    });

static AIRWALLEX_CONNECTOR_INFO: ConnectorInfo = ConnectorInfo {
    display_name: "Airwallex",
    description: "Airwallex is a multinational financial technology company offering financial services and software as a service (SaaS)",
    connector_type: enums::PaymentConnectorCategory::PaymentGateway,
};

static AIRWALLEX_SUPPORTED_WEBHOOK_FLOWS: [enums::EventClass; 3] = [
    enums::EventClass::Payments,
    enums::EventClass::Refunds,
    enums::EventClass::Disputes,
];

impl ConnectorSpecifications for Airwallex {
    fn get_connector_about(&self) -> Option<&'static ConnectorInfo> {
        Some(&AIRWALLEX_CONNECTOR_INFO)
    }

    fn get_supported_payment_methods(&self) -> Option<&'static SupportedPaymentMethods> {
        Some(&*AIRWALLEX_SUPPORTED_PAYMENT_METHODS)
    }

    fn get_supported_webhook_flows(&self) -> Option<&'static [enums::EventClass]> {
        Some(&AIRWALLEX_SUPPORTED_WEBHOOK_FLOWS)
    }
}<|MERGE_RESOLUTION|>--- conflicted
+++ resolved
@@ -1254,7 +1254,6 @@
             },
         );
 
-<<<<<<< HEAD
         airwallex_supported_payment_methods.add(
             enums::PaymentMethod::BankRedirect,
             enums::PaymentMethodType::Ideal,
@@ -1277,8 +1276,6 @@
             },
         );
 
-=======
->>>>>>> 1db33115
         airwallex_supported_payment_methods
     });
 
