--- conflicted
+++ resolved
@@ -58,11 +58,8 @@
     pub is_auto_retries_enabled: Option<bool>,
     pub max_auto_retries_enabled: Option<i16>,
     pub is_click_to_pay_enabled: bool,
-<<<<<<< HEAD
+    pub authentication_product_ids: Option<serde_json::Value>,
     pub always_request_overcapture: bool,
-=======
-    pub authentication_product_ids: Option<serde_json::Value>,
->>>>>>> da464276
 }
 
 #[cfg(feature = "v1")]
@@ -107,11 +104,8 @@
     pub is_auto_retries_enabled: Option<bool>,
     pub max_auto_retries_enabled: Option<i16>,
     pub is_click_to_pay_enabled: bool,
-<<<<<<< HEAD
+    pub authentication_product_ids: Option<serde_json::Value>,
     pub always_request_overcapture: bool,
-=======
-    pub authentication_product_ids: Option<serde_json::Value>,
->>>>>>> da464276
 }
 
 #[cfg(feature = "v1")]
@@ -153,11 +147,8 @@
     pub is_auto_retries_enabled: Option<bool>,
     pub max_auto_retries_enabled: Option<i16>,
     pub is_click_to_pay_enabled: Option<bool>,
-<<<<<<< HEAD
+    pub authentication_product_ids: Option<serde_json::Value>,
     pub always_request_overcapture: Option<bool>,
-=======
-    pub authentication_product_ids: Option<serde_json::Value>,
->>>>>>> da464276
 }
 
 #[cfg(feature = "v1")]
@@ -198,11 +189,8 @@
             is_auto_retries_enabled,
             max_auto_retries_enabled,
             is_click_to_pay_enabled,
-<<<<<<< HEAD
+            authentication_product_ids,
             always_request_overcapture,
-=======
-            authentication_product_ids,
->>>>>>> da464276
         } = self;
         Profile {
             profile_id: source.profile_id,
@@ -264,13 +252,10 @@
             max_auto_retries_enabled: max_auto_retries_enabled.or(source.max_auto_retries_enabled),
             is_click_to_pay_enabled: is_click_to_pay_enabled
                 .unwrap_or(source.is_click_to_pay_enabled),
-<<<<<<< HEAD
+            authentication_product_ids: authentication_product_ids
+                .or(source.authentication_product_ids),
             always_request_overcapture: always_request_overcapture
                 .unwrap_or(source.always_request_overcapture),
-=======
-            authentication_product_ids: authentication_product_ids
-                .or(source.authentication_product_ids),
->>>>>>> da464276
         }
     }
 }
@@ -326,11 +311,8 @@
     pub is_auto_retries_enabled: Option<bool>,
     pub max_auto_retries_enabled: Option<i16>,
     pub is_click_to_pay_enabled: bool,
-<<<<<<< HEAD
+    pub authentication_product_ids: Option<serde_json::Value>,
     pub always_request_overcapture: bool,
-=======
-    pub authentication_product_ids: Option<serde_json::Value>,
->>>>>>> da464276
 }
 
 impl Profile {
@@ -390,11 +372,8 @@
     pub is_auto_retries_enabled: Option<bool>,
     pub max_auto_retries_enabled: Option<i16>,
     pub is_click_to_pay_enabled: bool,
-<<<<<<< HEAD
+    pub authentication_product_ids: Option<serde_json::Value>,
     pub always_request_overcapture: bool,
-=======
-    pub authentication_product_ids: Option<serde_json::Value>,
->>>>>>> da464276
 }
 
 #[cfg(feature = "v2")]
@@ -438,11 +417,8 @@
     pub is_auto_retries_enabled: Option<bool>,
     pub max_auto_retries_enabled: Option<i16>,
     pub is_click_to_pay_enabled: Option<bool>,
-<<<<<<< HEAD
+    pub authentication_product_ids: Option<serde_json::Value>,
     pub always_request_overcapture: Option<bool>,
-=======
-    pub authentication_product_ids: Option<serde_json::Value>,
->>>>>>> da464276
 }
 
 #[cfg(feature = "v2")]
@@ -485,11 +461,8 @@
             is_auto_retries_enabled,
             max_auto_retries_enabled,
             is_click_to_pay_enabled,
-<<<<<<< HEAD
+            authentication_product_ids,
             always_request_overcapture,
-=======
-            authentication_product_ids,
->>>>>>> da464276
         } = self;
         Profile {
             id: source.id,
@@ -556,13 +529,10 @@
             max_auto_retries_enabled: max_auto_retries_enabled.or(source.max_auto_retries_enabled),
             is_click_to_pay_enabled: is_click_to_pay_enabled
                 .unwrap_or(source.is_click_to_pay_enabled),
-<<<<<<< HEAD
+            authentication_product_ids: authentication_product_ids
+                .or(source.authentication_product_ids),
             always_request_overcapture: always_request_overcapture
                 .unwrap_or(source.always_request_overcapture),
-=======
-            authentication_product_ids: authentication_product_ids
-                .or(source.authentication_product_ids),
->>>>>>> da464276
         }
     }
 }
