use std::str::FromStr;

use api_models::{
    admin::{self as admin_types},
    enums as api_enums, routing as routing_types,
};
use common_enums::{MerchantAccountType, OrganizationType};
use common_utils::{
    date_time,
    ext_traits::{AsyncExt, Encode, OptionExt, ValueExt},
    fp_utils, id_type, pii, type_name,
    types::keymanager::{self as km_types, KeyManagerState, ToEncryptable},
};
use diesel_models::configs;
#[cfg(all(any(feature = "v1", feature = "v2"), feature = "olap"))]
use diesel_models::{business_profile::CardTestingGuardConfig, organization::OrganizationBridge};
use error_stack::{report, FutureExt, ResultExt};
use external_services::http_client::client;
use hyperswitch_domain_models::merchant_connector_account::{
    FromRequestEncryptableMerchantConnectorAccount, UpdateEncryptableMerchantConnectorAccount,
};
use masking::{ExposeInterface, PeekInterface, Secret};
use pm_auth::{connector::plaid::transformers::PlaidAuthType, types as pm_auth_types};
use regex::Regex;
use uuid::Uuid;

#[cfg(any(feature = "v1", feature = "v2"))]
use crate::types::transformers::ForeignFrom;
use crate::{
    consts,
    core::{
        encryption::transfer_encryption_key,
        errors::{self, RouterResponse, RouterResult, StorageErrorExt},
        payment_methods::{cards, transformers},
        payments::helpers,
        pm_auth::helpers::PaymentAuthConnectorDataExt,
        routing, utils as core_utils,
    },
    db::{AccountsStorageInterface, StorageInterface},
    routes::{metrics, SessionState},
    services::{
        self,
        api::{self as service_api},
        authentication, pm_auth as payment_initiation_service,
    },
    types::{
        self,
        api::{self, admin},
        domain::{
            self,
            types::{self as domain_types, AsyncLift},
        },
        storage::{self, enums::MerchantStorageScheme},
        transformers::{ForeignInto, ForeignTryFrom, ForeignTryInto},
    },
    utils,
};

const IBAN_MAX_LENGTH: usize = 34;
const BACS_SORT_CODE_LENGTH: usize = 6;
const BACS_MAX_ACCOUNT_NUMBER_LENGTH: usize = 8;

#[inline]
pub fn create_merchant_publishable_key() -> String {
    format!(
        "pk_{}_{}",
        router_env::env::prefix_for_env(),
        Uuid::new_v4().simple()
    )
}

pub async fn insert_merchant_configs(
    db: &dyn StorageInterface,
    merchant_id: &id_type::MerchantId,
) -> RouterResult<()> {
    db.insert_config(configs::ConfigNew {
        key: merchant_id.get_requires_cvv_key(),
        config: "true".to_string(),
    })
    .await
    .change_context(errors::ApiErrorResponse::InternalServerError)
    .attach_printable("Error while setting requires_cvv config")?;

    db.insert_config(configs::ConfigNew {
        key: merchant_id.get_merchant_fingerprint_secret_key(),
        config: utils::generate_id(consts::FINGERPRINT_SECRET_LENGTH, "fs"),
    })
    .await
    .change_context(errors::ApiErrorResponse::InternalServerError)
    .attach_printable("Error while inserting merchant fingerprint secret")?;

    Ok(())
}

#[cfg(feature = "olap")]
fn add_publishable_key_to_decision_service(
    state: &SessionState,
    merchant_context: &domain::MerchantContext,
) {
    let state = state.clone();
    let publishable_key = merchant_context
        .get_merchant_account()
        .publishable_key
        .clone();
    let merchant_id = merchant_context.get_merchant_account().get_id().clone();

    authentication::decision::spawn_tracked_job(
        async move {
            authentication::decision::add_publishable_key(
                &state,
                publishable_key.into(),
                merchant_id,
                None,
            )
            .await
        },
        authentication::decision::ADD,
    );
}

#[cfg(feature = "olap")]
pub async fn create_organization(
    state: SessionState,
    req: api::OrganizationCreateRequest,
) -> RouterResponse<api::OrganizationResponse> {
    let db_organization = ForeignFrom::foreign_from(req);
    state
        .accounts_store
        .insert_organization(db_organization)
        .await
        .to_duplicate_response(errors::ApiErrorResponse::GenericDuplicateError {
            message: "Organization with the given organization_name already exists".to_string(),
        })
        .attach_printable("Error when creating organization")
        .map(ForeignFrom::foreign_from)
        .map(service_api::ApplicationResponse::Json)
}

#[cfg(feature = "olap")]
pub async fn update_organization(
    state: SessionState,
    org_id: api::OrganizationId,
    req: api::OrganizationUpdateRequest,
) -> RouterResponse<api::OrganizationResponse> {
    let organization_update = diesel_models::organization::OrganizationUpdate::Update {
        organization_name: req.organization_name,
        organization_details: req.organization_details,
        metadata: req.metadata,
        platform_merchant_id: req.platform_merchant_id,
    };
    state
        .accounts_store
        .update_organization_by_org_id(&org_id.organization_id, organization_update)
        .await
        .to_not_found_response(errors::ApiErrorResponse::GenericNotFoundError {
            message: "organization with the given id does not exist".to_string(),
        })
        .attach_printable(format!(
            "Failed to update organization with organization_id: {:?}",
            org_id.organization_id
        ))
        .map(ForeignFrom::foreign_from)
        .map(service_api::ApplicationResponse::Json)
}

#[cfg(feature = "olap")]
pub async fn get_organization(
    state: SessionState,
    org_id: api::OrganizationId,
) -> RouterResponse<api::OrganizationResponse> {
    #[cfg(all(feature = "v1", feature = "olap"))]
    {
        CreateOrValidateOrganization::new(Some(org_id.organization_id))
            .create_or_validate(state.accounts_store.as_ref())
            .await
            .map(ForeignFrom::foreign_from)
            .map(service_api::ApplicationResponse::Json)
    }
    #[cfg(all(feature = "v2", feature = "olap"))]
    {
        CreateOrValidateOrganization::new(org_id.organization_id)
            .create_or_validate(state.accounts_store.as_ref())
            .await
            .map(ForeignFrom::foreign_from)
            .map(service_api::ApplicationResponse::Json)
    }
}

#[cfg(feature = "olap")]
pub async fn create_merchant_account(
    state: SessionState,
    req: api::MerchantAccountCreate,
) -> RouterResponse<api::MerchantAccountResponse> {
    #[cfg(feature = "keymanager_create")]
    use common_utils::{keymanager, types::keymanager::EncryptionTransferRequest};

    let db = state.store.as_ref();

    let key = services::generate_aes256_key()
        .change_context(errors::ApiErrorResponse::InternalServerError)
        .attach_printable("Unable to generate aes 256 key")?;

    let master_key = db.get_master_key();

    let key_manager_state: &KeyManagerState = &(&state).into();
    let merchant_id = req.get_merchant_reference_id();
    let identifier = km_types::Identifier::Merchant(merchant_id.clone());
    #[cfg(feature = "keymanager_create")]
    {
        use base64::Engine;

        use crate::consts::BASE64_ENGINE;

        if key_manager_state.enabled {
            keymanager::transfer_key_to_key_manager(
                key_manager_state,
                EncryptionTransferRequest {
                    identifier: identifier.clone(),
                    key: BASE64_ENGINE.encode(key),
                },
            )
            .await
            .change_context(errors::ApiErrorResponse::DuplicateMerchantAccount)
            .attach_printable("Failed to insert key to KeyManager")?;
        }
    }

    let key_store = domain::MerchantKeyStore {
        merchant_id: merchant_id.clone(),
        key: domain_types::crypto_operation(
            key_manager_state,
            type_name!(domain::MerchantKeyStore),
            domain_types::CryptoOperation::Encrypt(key.to_vec().into()),
            identifier.clone(),
            master_key,
        )
        .await
        .and_then(|val| val.try_into_operation())
        .change_context(errors::ApiErrorResponse::InternalServerError)
        .attach_printable("Failed to decrypt data from key store")?,
        created_at: date_time::now(),
    };

    let domain_merchant_account = req
        .create_domain_model_from_request(&state, key_store.clone(), &merchant_id)
        .await?;
    let key_manager_state = &(&state).into();
    db.insert_merchant_key_store(
        key_manager_state,
        key_store.clone(),
        &master_key.to_vec().into(),
    )
    .await
    .to_duplicate_response(errors::ApiErrorResponse::DuplicateMerchantAccount)?;

    let merchant_account = db
        .insert_merchant(key_manager_state, domain_merchant_account, &key_store)
        .await
        .to_duplicate_response(errors::ApiErrorResponse::DuplicateMerchantAccount)?;

    let merchant_context = domain::MerchantContext::NormalMerchant(Box::new(domain::Context(
        merchant_account.clone(),
        key_store.clone(),
    )));
    add_publishable_key_to_decision_service(&state, &merchant_context);

    insert_merchant_configs(db, &merchant_id).await?;

    Ok(service_api::ApplicationResponse::Json(
        api::MerchantAccountResponse::foreign_try_from(merchant_account)
            .change_context(errors::ApiErrorResponse::InternalServerError)
            .attach_printable("Failed while generating response")?,
    ))
}

#[cfg(feature = "olap")]
#[async_trait::async_trait]
trait MerchantAccountCreateBridge {
    async fn create_domain_model_from_request(
        self,
        state: &SessionState,
        key: domain::MerchantKeyStore,
        identifier: &id_type::MerchantId,
    ) -> RouterResult<domain::MerchantAccount>;
}

#[cfg(all(feature = "v1", feature = "olap"))]
#[async_trait::async_trait]
impl MerchantAccountCreateBridge for api::MerchantAccountCreate {
    async fn create_domain_model_from_request(
        self,
        state: &SessionState,
        key_store: domain::MerchantKeyStore,
        identifier: &id_type::MerchantId,
    ) -> RouterResult<domain::MerchantAccount> {
        let db = &*state.accounts_store;
        let publishable_key = create_merchant_publishable_key();

        let primary_business_details = self.get_primary_details_as_value().change_context(
            errors::ApiErrorResponse::InvalidDataValue {
                field_name: "primary_business_details",
            },
        )?;

        let webhook_details = self.webhook_details.clone().map(ForeignInto::foreign_into);

        let pm_collect_link_config = self.get_pm_link_config_as_value().change_context(
            errors::ApiErrorResponse::InvalidDataValue {
                field_name: "pm_collect_link_config",
            },
        )?;

        let merchant_details = self.get_merchant_details_as_secret().change_context(
            errors::ApiErrorResponse::InvalidDataValue {
                field_name: "merchant_details",
            },
        )?;

        self.parse_routing_algorithm()
            .change_context(errors::ApiErrorResponse::InvalidDataValue {
                field_name: "routing_algorithm",
            })
            .attach_printable("Invalid routing algorithm given")?;

        let metadata = self.get_metadata_as_secret().change_context(
            errors::ApiErrorResponse::InvalidDataValue {
                field_name: "metadata",
            },
        )?;

        // Get the enable payment response hash as a boolean, where the default value is true
        let enable_payment_response_hash = self.get_enable_payment_response_hash();

        let payment_response_hash_key = self.get_payment_response_hash_key();

        let parent_merchant_id = get_parent_merchant(
            state,
            self.sub_merchants_enabled,
            self.parent_merchant_id.as_ref(),
            &key_store,
        )
        .await?;

        let organization = CreateOrValidateOrganization::new(self.organization_id)
            .create_or_validate(db)
            .await?;

        let merchant_account_type = match organization.get_organization_type() {
            OrganizationType::Standard => MerchantAccountType::Standard,

            OrganizationType::Platform => {
                let accounts = state
                    .store
                    .list_merchant_accounts_by_organization_id(
                        &state.into(),
                        &organization.get_organization_id(),
                    )
                    .await
                    .to_not_found_response(errors::ApiErrorResponse::MerchantAccountNotFound)?;

                let platform_account_exists = accounts
                    .iter()
                    .any(|account| account.merchant_account_type == MerchantAccountType::Platform);

                if platform_account_exists {
                    MerchantAccountType::Connected
                } else {
                    MerchantAccountType::Platform
                }
            }
        };

        let key = key_store.key.clone().into_inner();
        let key_manager_state = state.into();

        let merchant_account = async {
            Ok::<_, error_stack::Report<common_utils::errors::CryptoError>>(
                domain::MerchantAccountSetter {
                    merchant_id: identifier.clone(),
                    merchant_name: self
                        .merchant_name
                        .async_lift(|inner| async {
                            domain_types::crypto_operation(
                                &key_manager_state,
                                type_name!(domain::MerchantAccount),
                                domain_types::CryptoOperation::EncryptOptional(inner),
                                km_types::Identifier::Merchant(key_store.merchant_id.clone()),
                                key.peek(),
                            )
                            .await
                            .and_then(|val| val.try_into_optionaloperation())
                        })
                        .await?,
                    merchant_details: merchant_details
                        .async_lift(|inner| async {
                            domain_types::crypto_operation(
                                &key_manager_state,
                                type_name!(domain::MerchantAccount),
                                domain_types::CryptoOperation::EncryptOptional(inner),
                                km_types::Identifier::Merchant(key_store.merchant_id.clone()),
                                key.peek(),
                            )
                            .await
                            .and_then(|val| val.try_into_optionaloperation())
                        })
                        .await?,
                    return_url: self.return_url.map(|a| a.to_string()),
                    webhook_details,
                    routing_algorithm: Some(serde_json::json!({
                        "algorithm_id": null,
                        "timestamp": 0
                    })),
                    sub_merchants_enabled: self.sub_merchants_enabled,
                    parent_merchant_id,
                    enable_payment_response_hash,
                    payment_response_hash_key,
                    redirect_to_merchant_with_http_post: self
                        .redirect_to_merchant_with_http_post
                        .unwrap_or_default(),
                    publishable_key,
                    locker_id: self.locker_id,
                    metadata,
                    storage_scheme: MerchantStorageScheme::PostgresOnly,
                    primary_business_details,
                    created_at: date_time::now(),
                    modified_at: date_time::now(),
                    intent_fulfillment_time: None,
                    frm_routing_algorithm: self.frm_routing_algorithm,
                    #[cfg(feature = "payouts")]
                    payout_routing_algorithm: self.payout_routing_algorithm,
                    #[cfg(not(feature = "payouts"))]
                    payout_routing_algorithm: None,
                    organization_id: organization.get_organization_id(),
                    is_recon_enabled: false,
                    default_profile: None,
                    recon_status: diesel_models::enums::ReconStatus::NotRequested,
                    payment_link_config: None,
                    pm_collect_link_config,
                    version: common_types::consts::API_VERSION,
                    is_platform_account: false,
                    product_type: self.product_type,
                    merchant_account_type,
                },
            )
        }
        .await
        .change_context(errors::ApiErrorResponse::InternalServerError)?;

        let mut domain_merchant_account = domain::MerchantAccount::from(merchant_account);

        CreateProfile::new(self.primary_business_details.clone())
            .create_profiles(state, &mut domain_merchant_account, &key_store)
            .await?;

        Ok(domain_merchant_account)
    }
}

#[cfg(feature = "olap")]
enum CreateOrValidateOrganization {
    /// Creates a new organization
    #[cfg(feature = "v1")]
    Create,
    /// Validates if this organization exists in the records
    Validate {
        organization_id: id_type::OrganizationId,
    },
}

#[cfg(feature = "olap")]
impl CreateOrValidateOrganization {
    #[cfg(all(feature = "v1", feature = "olap"))]
    /// Create an action to either create or validate the given organization_id
    /// If organization_id is passed, then validate if this organization exists
    /// If not passed, create a new organization
    fn new(organization_id: Option<id_type::OrganizationId>) -> Self {
        if let Some(organization_id) = organization_id {
            Self::Validate { organization_id }
        } else {
            Self::Create
        }
    }

    #[cfg(all(feature = "v2", feature = "olap"))]
    /// Create an action to validate the provided organization_id
    fn new(organization_id: id_type::OrganizationId) -> Self {
        Self::Validate { organization_id }
    }

    #[cfg(feature = "olap")]
    /// Apply the action, whether to create the organization or validate the given organization_id
    async fn create_or_validate(
        &self,
        db: &dyn AccountsStorageInterface,
    ) -> RouterResult<diesel_models::organization::Organization> {
        match self {
            #[cfg(feature = "v1")]
            Self::Create => {
                let new_organization = api_models::organization::OrganizationNew::new(
                    OrganizationType::Standard,
                    None,
                );
                let db_organization = ForeignFrom::foreign_from(new_organization);
                db.insert_organization(db_organization)
                    .await
                    .to_duplicate_response(errors::ApiErrorResponse::InternalServerError)
                    .attach_printable("Error when creating organization")
            }
            Self::Validate { organization_id } => db
                .find_organization_by_org_id(organization_id)
                .await
                .to_not_found_response(errors::ApiErrorResponse::GenericNotFoundError {
                    message: "organization with the given id does not exist".to_string(),
                }),
        }
    }
}

#[cfg(all(feature = "v1", feature = "olap"))]
enum CreateProfile {
    /// Create profiles from primary business details
    /// If there is only one profile created, then set this profile as default
    CreateFromPrimaryBusinessDetails {
        primary_business_details: Vec<admin_types::PrimaryBusinessDetails>,
    },
    /// Create a default profile, set this as default profile
    CreateDefaultProfile,
}

#[cfg(all(feature = "v1", feature = "olap"))]
impl CreateProfile {
    /// Create a new profile action from the given information
    /// If primary business details exist, then create profiles from them
    /// If primary business details are empty, then create default profile
    fn new(primary_business_details: Option<Vec<admin_types::PrimaryBusinessDetails>>) -> Self {
        match primary_business_details {
            Some(primary_business_details) if !primary_business_details.is_empty() => {
                Self::CreateFromPrimaryBusinessDetails {
                    primary_business_details,
                }
            }
            _ => Self::CreateDefaultProfile,
        }
    }

    async fn create_profiles(
        &self,
        state: &SessionState,
        merchant_account: &mut domain::MerchantAccount,
        key_store: &domain::MerchantKeyStore,
    ) -> RouterResult<()> {
        match self {
            Self::CreateFromPrimaryBusinessDetails {
                primary_business_details,
            } => {
                let business_profiles = Self::create_profiles_for_each_business_details(
                    state,
                    merchant_account.clone(),
                    primary_business_details,
                    key_store,
                )
                .await?;

                // Update the default business profile in merchant account
                if business_profiles.len() == 1 {
                    merchant_account.default_profile = business_profiles
                        .first()
                        .map(|business_profile| business_profile.get_id().to_owned())
                }
            }
            Self::CreateDefaultProfile => {
                let business_profile = self
                    .create_default_business_profile(state, merchant_account.clone(), key_store)
                    .await?;

                merchant_account.default_profile = Some(business_profile.get_id().to_owned());
            }
        }

        Ok(())
    }

    /// Create default profile
    async fn create_default_business_profile(
        &self,
        state: &SessionState,
        merchant_account: domain::MerchantAccount,
        key_store: &domain::MerchantKeyStore,
    ) -> RouterResult<domain::Profile> {
        let business_profile = create_and_insert_business_profile(
            state,
            api_models::admin::ProfileCreate::default(),
            merchant_account.clone(),
            key_store,
        )
        .await?;

        Ok(business_profile)
    }

    /// Create profile for each primary_business_details,
    /// If there is no default profile in merchant account and only one primary_business_detail
    /// is available, then create a default profile.
    async fn create_profiles_for_each_business_details(
        state: &SessionState,
        merchant_account: domain::MerchantAccount,
        primary_business_details: &Vec<admin_types::PrimaryBusinessDetails>,
        key_store: &domain::MerchantKeyStore,
    ) -> RouterResult<Vec<domain::Profile>> {
        let mut business_profiles_vector = Vec::with_capacity(primary_business_details.len());

        // This must ideally be run in a transaction,
        // if there is an error in inserting some profile, because of unique constraints
        // the whole query must be rolled back
        for business_profile in primary_business_details {
            let profile_name =
                format!("{}_{}", business_profile.country, business_profile.business);

            let profile_create_request = api_models::admin::ProfileCreate {
                profile_name: Some(profile_name),
                ..Default::default()
            };

            create_and_insert_business_profile(
                state,
                profile_create_request,
                merchant_account.clone(),
                key_store,
            )
            .await
            .map_err(|profile_insert_error| {
                crate::logger::warn!("Profile already exists {profile_insert_error:?}");
            })
            .map(|business_profile| business_profiles_vector.push(business_profile))
            .ok();
        }

        Ok(business_profiles_vector)
    }
}

#[cfg(all(feature = "v2", feature = "olap"))]
#[async_trait::async_trait]
impl MerchantAccountCreateBridge for api::MerchantAccountCreate {
    async fn create_domain_model_from_request(
        self,
        state: &SessionState,
        key_store: domain::MerchantKeyStore,
        identifier: &id_type::MerchantId,
    ) -> RouterResult<domain::MerchantAccount> {
        let publishable_key = create_merchant_publishable_key();
        let db = &*state.accounts_store;

        let metadata = self.get_metadata_as_secret().change_context(
            errors::ApiErrorResponse::InvalidDataValue {
                field_name: "metadata",
            },
        )?;

        let merchant_details = self.get_merchant_details_as_secret().change_context(
            errors::ApiErrorResponse::InvalidDataValue {
                field_name: "merchant_details",
            },
        )?;

        let organization = CreateOrValidateOrganization::new(self.organization_id.clone())
            .create_or_validate(db)
            .await?;

        let merchant_account_type = match organization.get_organization_type() {
            OrganizationType::Standard => MerchantAccountType::Standard,
            // Blocking v2 merchant account create for platform
            OrganizationType::Platform => {
                return Err(errors::ApiErrorResponse::InvalidRequestData {
                    message: "Merchant account creation is not allowed for a platform organization"
                        .to_string(),
                }
                .into())
            }
        };

        let key = key_store.key.into_inner();
        let id = identifier.to_owned();
        let key_manager_state = state.into();
        let identifier = km_types::Identifier::Merchant(id.clone());

        async {
            Ok::<_, error_stack::Report<common_utils::errors::CryptoError>>(
                domain::MerchantAccount::from(domain::MerchantAccountSetter {
                    id,
                    merchant_name: Some(
                        domain_types::crypto_operation(
                            &key_manager_state,
                            type_name!(domain::MerchantAccount),
                            domain_types::CryptoOperation::Encrypt(
                                self.merchant_name
                                    .map(|merchant_name| merchant_name.into_inner()),
                            ),
                            identifier.clone(),
                            key.peek(),
                        )
                        .await
                        .and_then(|val| val.try_into_operation())?,
                    ),
                    merchant_details: merchant_details
                        .async_lift(|inner| async {
                            domain_types::crypto_operation(
                                &key_manager_state,
                                type_name!(domain::MerchantAccount),
                                domain_types::CryptoOperation::EncryptOptional(inner),
                                identifier.clone(),
                                key.peek(),
                            )
                            .await
                            .and_then(|val| val.try_into_optionaloperation())
                        })
                        .await?,
                    publishable_key,
                    metadata,
                    storage_scheme: MerchantStorageScheme::PostgresOnly,
                    created_at: date_time::now(),
                    modified_at: date_time::now(),
                    organization_id: organization.get_organization_id(),
                    recon_status: diesel_models::enums::ReconStatus::NotRequested,
                    is_platform_account: false,
                    version: common_types::consts::API_VERSION,
                    product_type: self.product_type,
                    merchant_account_type,
                }),
            )
        }
        .await
        .change_context(errors::ApiErrorResponse::InternalServerError)
        .attach_printable("failed to encrypt merchant details")
    }
}

#[cfg(all(feature = "olap", feature = "v2"))]
pub async fn list_merchant_account(
    state: SessionState,
    organization_id: api_models::organization::OrganizationId,
) -> RouterResponse<Vec<api::MerchantAccountResponse>> {
    let merchant_accounts = state
        .store
        .list_merchant_accounts_by_organization_id(
            &(&state).into(),
            &organization_id.organization_id,
        )
        .await
        .to_not_found_response(errors::ApiErrorResponse::MerchantAccountNotFound)?;

    let merchant_accounts = merchant_accounts
        .into_iter()
        .map(|merchant_account| {
            api::MerchantAccountResponse::foreign_try_from(merchant_account).change_context(
                errors::ApiErrorResponse::InvalidDataValue {
                    field_name: "merchant_account",
                },
            )
        })
        .collect::<Result<Vec<_>, _>>()?;

    Ok(services::ApplicationResponse::Json(merchant_accounts))
}

#[cfg(all(feature = "olap", feature = "v1"))]
pub async fn list_merchant_account(
    state: SessionState,
    req: api_models::admin::MerchantAccountListRequest,
) -> RouterResponse<Vec<api::MerchantAccountResponse>> {
    let merchant_accounts = state
        .store
        .list_merchant_accounts_by_organization_id(&(&state).into(), &req.organization_id)
        .await
        .to_not_found_response(errors::ApiErrorResponse::MerchantAccountNotFound)?;

    let merchant_accounts = merchant_accounts
        .into_iter()
        .map(|merchant_account| {
            api::MerchantAccountResponse::foreign_try_from(merchant_account).change_context(
                errors::ApiErrorResponse::InvalidDataValue {
                    field_name: "merchant_account",
                },
            )
        })
        .collect::<Result<Vec<_>, _>>()?;

    Ok(services::ApplicationResponse::Json(merchant_accounts))
}

pub async fn get_merchant_account(
    state: SessionState,
    req: api::MerchantId,
    _profile_id: Option<id_type::ProfileId>,
) -> RouterResponse<api::MerchantAccountResponse> {
    let db = state.store.as_ref();
    let key_manager_state = &(&state).into();
    let key_store = db
        .get_merchant_key_store_by_merchant_id(
            key_manager_state,
            &req.merchant_id,
            &db.get_master_key().to_vec().into(),
        )
        .await
        .to_not_found_response(errors::ApiErrorResponse::MerchantAccountNotFound)?;

    let merchant_account = db
        .find_merchant_account_by_merchant_id(key_manager_state, &req.merchant_id, &key_store)
        .await
        .to_not_found_response(errors::ApiErrorResponse::MerchantAccountNotFound)?;

    Ok(service_api::ApplicationResponse::Json(
        api::MerchantAccountResponse::foreign_try_from(merchant_account)
            .change_context(errors::ApiErrorResponse::InternalServerError)
            .attach_printable("Failed to construct response")?,
    ))
}

#[cfg(feature = "v1")]
/// For backwards compatibility, whenever new business labels are passed in
/// primary_business_details, create a profile
pub async fn create_profile_from_business_labels(
    state: &SessionState,
    db: &dyn StorageInterface,
    key_store: &domain::MerchantKeyStore,
    merchant_id: &id_type::MerchantId,
    new_business_details: Vec<admin_types::PrimaryBusinessDetails>,
) -> RouterResult<()> {
    let key_manager_state = &state.into();
    let merchant_account = db
        .find_merchant_account_by_merchant_id(key_manager_state, merchant_id, key_store)
        .await
        .to_not_found_response(errors::ApiErrorResponse::MerchantAccountNotFound)?;

    let old_business_details = merchant_account
        .primary_business_details
        .clone()
        .parse_value::<Vec<admin_types::PrimaryBusinessDetails>>("PrimaryBusinessDetails")
        .change_context(errors::ApiErrorResponse::InvalidDataValue {
            field_name: "routing_algorithm",
        })
        .attach_printable("Invalid routing algorithm given")?;

    // find the diff between two vectors
    let business_profiles_to_create = new_business_details
        .into_iter()
        .filter(|business_details| !old_business_details.contains(business_details))
        .collect::<Vec<_>>();

    for business_profile in business_profiles_to_create {
        let profile_name = format!("{}_{}", business_profile.country, business_profile.business);

        let profile_create_request = admin_types::ProfileCreate {
            profile_name: Some(profile_name),
            ..Default::default()
        };

        let profile_create_result = create_and_insert_business_profile(
            state,
            profile_create_request,
            merchant_account.clone(),
            key_store,
        )
        .await
        .map_err(|profile_insert_error| {
            // If there is any duplicate error, we need not take any action
            crate::logger::warn!("Profile already exists {profile_insert_error:?}");
        });

        // If a profile is created, then unset the default profile
        if profile_create_result.is_ok() && merchant_account.default_profile.is_some() {
            let unset_default_profile = domain::MerchantAccountUpdate::UnsetDefaultProfile;
            db.update_merchant(
                key_manager_state,
                merchant_account.clone(),
                unset_default_profile,
                key_store,
            )
            .await
            .to_not_found_response(errors::ApiErrorResponse::MerchantAccountNotFound)?;
        }
    }

    Ok(())
}

#[cfg(any(feature = "v1", feature = "v2", feature = "olap"))]
#[async_trait::async_trait]
trait MerchantAccountUpdateBridge {
    async fn get_update_merchant_object(
        self,
        state: &SessionState,
        merchant_id: &id_type::MerchantId,
        key_store: &domain::MerchantKeyStore,
    ) -> RouterResult<storage::MerchantAccountUpdate>;
}

#[cfg(feature = "v1")]
#[async_trait::async_trait]
impl MerchantAccountUpdateBridge for api::MerchantAccountUpdate {
    async fn get_update_merchant_object(
        self,
        state: &SessionState,
        merchant_id: &id_type::MerchantId,
        key_store: &domain::MerchantKeyStore,
    ) -> RouterResult<storage::MerchantAccountUpdate> {
        let key_manager_state = &state.into();
        let key = key_store.key.get_inner().peek();

        let db = state.store.as_ref();

        let primary_business_details = self.get_primary_details_as_value().change_context(
            errors::ApiErrorResponse::InvalidDataValue {
                field_name: "primary_business_details",
            },
        )?;

        let pm_collect_link_config = self.get_pm_link_config_as_value().change_context(
            errors::ApiErrorResponse::InvalidDataValue {
                field_name: "pm_collect_link_config",
            },
        )?;

        let merchant_details = self.get_merchant_details_as_secret().change_context(
            errors::ApiErrorResponse::InvalidDataValue {
                field_name: "merchant_details",
            },
        )?;

        self.parse_routing_algorithm().change_context(
            errors::ApiErrorResponse::InvalidDataValue {
                field_name: "routing_algorithm",
            },
        )?;

        let webhook_details = self.webhook_details.map(ForeignInto::foreign_into);

        let parent_merchant_id = get_parent_merchant(
            state,
            self.sub_merchants_enabled,
            self.parent_merchant_id.as_ref(),
            key_store,
        )
        .await?;

        // This supports changing the business profile by passing in the profile_id
        let business_profile_id_update = if let Some(ref profile_id) = self.default_profile {
            // Validate whether profile_id passed in request is valid and is linked to the merchant
            core_utils::validate_and_get_business_profile(
                state.store.as_ref(),
                key_manager_state,
                key_store,
                Some(profile_id),
                merchant_id,
            )
            .await?
            .map(|business_profile| Some(business_profile.get_id().to_owned()))
        } else {
            None
        };

        #[cfg(any(feature = "v1", feature = "v2"))]
        // In order to support backwards compatibility, if a business_labels are passed in the update
        // call, then create new profiles with the profile_name as business_label
        self.primary_business_details
            .clone()
            .async_map(|primary_business_details| async {
                let _ = create_profile_from_business_labels(
                    state,
                    db,
                    key_store,
                    merchant_id,
                    primary_business_details,
                )
                .await;
            })
            .await;

        let identifier = km_types::Identifier::Merchant(key_store.merchant_id.clone());
        Ok(storage::MerchantAccountUpdate::Update {
            merchant_name: self
                .merchant_name
                .map(Secret::new)
                .async_lift(|inner| async {
                    domain_types::crypto_operation(
                        key_manager_state,
                        type_name!(storage::MerchantAccount),
                        domain_types::CryptoOperation::EncryptOptional(inner),
                        identifier.clone(),
                        key,
                    )
                    .await
                    .and_then(|val| val.try_into_optionaloperation())
                })
                .await
                .change_context(errors::ApiErrorResponse::InternalServerError)
                .attach_printable("Unable to encrypt merchant name")?,
            merchant_details: merchant_details
                .async_lift(|inner| async {
                    domain_types::crypto_operation(
                        key_manager_state,
                        type_name!(storage::MerchantAccount),
                        domain_types::CryptoOperation::EncryptOptional(inner),
                        identifier.clone(),
                        key,
                    )
                    .await
                    .and_then(|val| val.try_into_optionaloperation())
                })
                .await
                .change_context(errors::ApiErrorResponse::InternalServerError)
                .attach_printable("Unable to encrypt merchant details")?,
            return_url: self.return_url.map(|a| a.to_string()),
            webhook_details,
            sub_merchants_enabled: self.sub_merchants_enabled,
            parent_merchant_id,
            enable_payment_response_hash: self.enable_payment_response_hash,
            payment_response_hash_key: self.payment_response_hash_key,
            redirect_to_merchant_with_http_post: self.redirect_to_merchant_with_http_post,
            locker_id: self.locker_id,
            metadata: self.metadata,
            publishable_key: None,
            primary_business_details,
            frm_routing_algorithm: self.frm_routing_algorithm,
            intent_fulfillment_time: None,
            #[cfg(feature = "payouts")]
            payout_routing_algorithm: self.payout_routing_algorithm,
            #[cfg(not(feature = "payouts"))]
            payout_routing_algorithm: None,
            default_profile: business_profile_id_update,
            payment_link_config: None,
            pm_collect_link_config,
            routing_algorithm: self.routing_algorithm,
        })
    }
}

#[cfg(feature = "v2")]
#[async_trait::async_trait]
impl MerchantAccountUpdateBridge for api::MerchantAccountUpdate {
    async fn get_update_merchant_object(
        self,
        state: &SessionState,
        _merchant_id: &id_type::MerchantId,
        key_store: &domain::MerchantKeyStore,
    ) -> RouterResult<storage::MerchantAccountUpdate> {
        let key_manager_state = &state.into();
        let key = key_store.key.get_inner().peek();

        let merchant_details = self.get_merchant_details_as_secret().change_context(
            errors::ApiErrorResponse::InvalidDataValue {
                field_name: "merchant_details",
            },
        )?;

        let metadata = self.get_metadata_as_secret().change_context(
            errors::ApiErrorResponse::InvalidDataValue {
                field_name: "metadata",
            },
        )?;

        let identifier = km_types::Identifier::Merchant(key_store.merchant_id.clone());
        Ok(storage::MerchantAccountUpdate::Update {
            merchant_name: self
                .merchant_name
                .map(Secret::new)
                .async_lift(|inner| async {
                    domain_types::crypto_operation(
                        key_manager_state,
                        type_name!(storage::MerchantAccount),
                        domain_types::CryptoOperation::EncryptOptional(inner),
                        identifier.clone(),
                        key,
                    )
                    .await
                    .and_then(|val| val.try_into_optionaloperation())
                })
                .await
                .change_context(errors::ApiErrorResponse::InternalServerError)
                .attach_printable("Unable to encrypt merchant name")?,
            merchant_details: merchant_details
                .async_lift(|inner| async {
                    domain_types::crypto_operation(
                        key_manager_state,
                        type_name!(storage::MerchantAccount),
                        domain_types::CryptoOperation::EncryptOptional(inner),
                        identifier.clone(),
                        key,
                    )
                    .await
                    .and_then(|val| val.try_into_optionaloperation())
                })
                .await
                .change_context(errors::ApiErrorResponse::InternalServerError)
                .attach_printable("Unable to encrypt merchant details")?,
            metadata: metadata.map(Box::new),
            publishable_key: None,
        })
    }
}

pub async fn merchant_account_update(
    state: SessionState,
    merchant_id: &id_type::MerchantId,
    _profile_id: Option<id_type::ProfileId>,
    req: api::MerchantAccountUpdate,
) -> RouterResponse<api::MerchantAccountResponse> {
    let db = state.store.as_ref();
    let key_manager_state = &(&state).into();
    let key_store = db
        .get_merchant_key_store_by_merchant_id(
            key_manager_state,
            merchant_id,
            &db.get_master_key().to_vec().into(),
        )
        .await
        .to_not_found_response(errors::ApiErrorResponse::MerchantAccountNotFound)?;

    let merchant_account_storage_object = req
        .get_update_merchant_object(&state, merchant_id, &key_store)
        .await
        .attach_printable("Failed to create merchant account update object")?;

    let response = db
        .update_specific_fields_in_merchant(
            key_manager_state,
            merchant_id,
            merchant_account_storage_object,
            &key_store,
        )
        .await
        .to_not_found_response(errors::ApiErrorResponse::MerchantAccountNotFound)?;

    Ok(service_api::ApplicationResponse::Json(
        api::MerchantAccountResponse::foreign_try_from(response)
            .change_context(errors::ApiErrorResponse::InternalServerError)
            .attach_printable("Failed while generating response")?,
    ))
}

pub async fn merchant_account_delete(
    state: SessionState,
    merchant_id: id_type::MerchantId,
) -> RouterResponse<api::MerchantAccountDeleteResponse> {
    let mut is_deleted = false;
    let db = state.store.as_ref();
    let key_manager_state = &(&state).into();
    let merchant_key_store = db
        .get_merchant_key_store_by_merchant_id(
            key_manager_state,
            &merchant_id,
            &state.store.get_master_key().to_vec().into(),
        )
        .await
        .to_not_found_response(errors::ApiErrorResponse::MerchantAccountNotFound)?;

    let merchant_account = db
        .find_merchant_account_by_merchant_id(key_manager_state, &merchant_id, &merchant_key_store)
        .await
        .to_not_found_response(errors::ApiErrorResponse::MerchantAccountNotFound)?;

    let is_merchant_account_deleted = db
        .delete_merchant_account_by_merchant_id(&merchant_id)
        .await
        .to_not_found_response(errors::ApiErrorResponse::MerchantAccountNotFound)?;
    if is_merchant_account_deleted {
        let is_merchant_key_store_deleted = db
            .delete_merchant_key_store_by_merchant_id(&merchant_id)
            .await
            .to_not_found_response(errors::ApiErrorResponse::MerchantAccountNotFound)?;
        is_deleted = is_merchant_account_deleted && is_merchant_key_store_deleted;
    }

    let state = state.clone();
    authentication::decision::spawn_tracked_job(
        async move {
            authentication::decision::revoke_api_key(
                &state,
                merchant_account.publishable_key.into(),
            )
            .await
        },
        authentication::decision::REVOKE,
    );

    match db
        .delete_config_by_key(merchant_id.get_requires_cvv_key().as_str())
        .await
    {
        Ok(_) => Ok::<_, errors::ApiErrorResponse>(()),
        Err(err) => {
            if err.current_context().is_db_not_found() {
                crate::logger::error!("requires_cvv config not found in db: {err:?}");
                Ok(())
            } else {
                Err(err
                    .change_context(errors::ApiErrorResponse::InternalServerError)
                    .attach_printable("Failed while deleting requires_cvv config"))?
            }
        }
    }
    .ok();

    let response = api::MerchantAccountDeleteResponse {
        merchant_id,
        deleted: is_deleted,
    };
    Ok(service_api::ApplicationResponse::Json(response))
}

#[cfg(feature = "v1")]
async fn get_parent_merchant(
    state: &SessionState,
    sub_merchants_enabled: Option<bool>,
    parent_merchant: Option<&id_type::MerchantId>,
    key_store: &domain::MerchantKeyStore,
) -> RouterResult<Option<id_type::MerchantId>> {
    Ok(match sub_merchants_enabled {
        Some(true) => {
            Some(
                parent_merchant.ok_or_else(|| {
                    report!(errors::ValidationError::MissingRequiredField {
                        field_name: "parent_merchant_id".to_string()
                    })
                    .change_context(errors::ApiErrorResponse::PreconditionFailed {
                        message: "If `sub_merchants_enabled` is `true`, then `parent_merchant_id` is mandatory".to_string(),
                    })
                })
                .map(|id| validate_merchant_id(state, id,key_store).change_context(
                    errors::ApiErrorResponse::InvalidDataValue { field_name: "parent_merchant_id" }
                ))?
                .await?
                .get_id().to_owned()
            )
        }
        _ => None,
    })
}

#[cfg(feature = "v1")]
async fn validate_merchant_id(
    state: &SessionState,
    merchant_id: &id_type::MerchantId,
    key_store: &domain::MerchantKeyStore,
) -> RouterResult<domain::MerchantAccount> {
    let db = &*state.store;
    db.find_merchant_account_by_merchant_id(&state.into(), merchant_id, key_store)
        .await
        .to_not_found_response(errors::ApiErrorResponse::MerchantAccountNotFound)
}

struct ConnectorAuthTypeAndMetadataValidation<'a> {
    connector_name: &'a api_models::enums::Connector,
    auth_type: &'a types::ConnectorAuthType,
    connector_meta_data: &'a Option<pii::SecretSerdeValue>,
}

impl ConnectorAuthTypeAndMetadataValidation<'_> {
    pub fn validate_auth_and_metadata_type(
        &self,
    ) -> Result<(), error_stack::Report<errors::ApiErrorResponse>> {
        let connector_auth_type_validation = ConnectorAuthTypeValidation {
            auth_type: self.auth_type,
        };
        connector_auth_type_validation.validate_connector_auth_type()?;
        self.validate_auth_and_metadata_type_with_connector()
            .map_err(|err| match *err.current_context() {
                errors::ConnectorError::InvalidConnectorName => {
                    err.change_context(errors::ApiErrorResponse::InvalidRequestData {
                        message: "The connector name is invalid".to_string(),
                    })
                }
                errors::ConnectorError::InvalidConnectorConfig { config: field_name } => err
                    .change_context(errors::ApiErrorResponse::InvalidRequestData {
                        message: format!("The {} is invalid", field_name),
                    }),
                errors::ConnectorError::FailedToObtainAuthType => {
                    err.change_context(errors::ApiErrorResponse::InvalidRequestData {
                        message: "The auth type is invalid for the connector".to_string(),
                    })
                }
                _ => err.change_context(errors::ApiErrorResponse::InvalidRequestData {
                    message: "The request body is invalid".to_string(),
                }),
            })
    }

    fn validate_auth_and_metadata_type_with_connector(
        &self,
    ) -> Result<(), error_stack::Report<errors::ConnectorError>> {
        use crate::connector::*;

        match self.connector_name {
            api_enums::Connector::Vgs => {
                vgs::transformers::VgsAuthType::try_from(self.auth_type)?;
                Ok(())
            }
            api_enums::Connector::Adyenplatform => {
                adyenplatform::transformers::AdyenplatformAuthType::try_from(self.auth_type)?;
                Ok(())
            }
            // api_enums::Connector::Payone => {payone::transformers::PayoneAuthType::try_from(val)?;Ok(())} Added as a template code for future usage
            #[cfg(feature = "dummy_connector")]
            api_enums::Connector::DummyBillingConnector
            | api_enums::Connector::DummyConnector1
            | api_enums::Connector::DummyConnector2
            | api_enums::Connector::DummyConnector3
            | api_enums::Connector::DummyConnector4
            | api_enums::Connector::DummyConnector5
            | api_enums::Connector::DummyConnector6
            | api_enums::Connector::DummyConnector7 => {
                dummyconnector::transformers::DummyConnectorAuthType::try_from(self.auth_type)?;
                Ok(())
            }
            api_enums::Connector::Aci => {
                aci::transformers::AciAuthType::try_from(self.auth_type)?;
                Ok(())
            }
            api_enums::Connector::Adyen => {
                adyen::transformers::AdyenAuthType::try_from(self.auth_type)?;
                adyen::transformers::AdyenConnectorMetadataObject::try_from(
                    self.connector_meta_data,
                )?;
                Ok(())
            }
            api_enums::Connector::Airwallex => {
                airwallex::transformers::AirwallexAuthType::try_from(self.auth_type)?;
                Ok(())
            }
<<<<<<< HEAD
            api_enums::Connector::Amazonpay => {
                amazonpay::transformers::AmazonpayAuthType::try_from(self.auth_type)?;
=======
            api_enums::Connector::Archipel => {
                archipel::transformers::ArchipelAuthType::try_from(self.auth_type)?;
                archipel::transformers::ArchipelConfigData::try_from(self.connector_meta_data)?;
>>>>>>> 8bceb94c
                Ok(())
            }
            api_enums::Connector::Authorizedotnet => {
                authorizedotnet::transformers::AuthorizedotnetAuthType::try_from(self.auth_type)?;
                Ok(())
            }
            api_enums::Connector::Bankofamerica => {
                bankofamerica::transformers::BankOfAmericaAuthType::try_from(self.auth_type)?;
                Ok(())
            }
            api_enums::Connector::Billwerk => {
                billwerk::transformers::BillwerkAuthType::try_from(self.auth_type)?;
                Ok(())
            }
            api_enums::Connector::Bitpay => {
                bitpay::transformers::BitpayAuthType::try_from(self.auth_type)?;
                Ok(())
            }
            api_enums::Connector::Bambora => {
                bambora::transformers::BamboraAuthType::try_from(self.auth_type)?;
                Ok(())
            }
            api_enums::Connector::Bamboraapac => {
                bamboraapac::transformers::BamboraapacAuthType::try_from(self.auth_type)?;
                Ok(())
            }
            api_enums::Connector::Boku => {
                boku::transformers::BokuAuthType::try_from(self.auth_type)?;
                Ok(())
            }
            api_enums::Connector::Bluesnap => {
                bluesnap::transformers::BluesnapAuthType::try_from(self.auth_type)?;
                Ok(())
            }
            api_enums::Connector::Braintree => {
                braintree::transformers::BraintreeAuthType::try_from(self.auth_type)?;
                braintree::transformers::BraintreeMeta::try_from(self.connector_meta_data)?;
                Ok(())
            }
            api_enums::Connector::Cashtocode => {
                cashtocode::transformers::CashtocodeAuthType::try_from(self.auth_type)?;
                Ok(())
            }
            api_enums::Connector::Chargebee => {
                chargebee::transformers::ChargebeeAuthType::try_from(self.auth_type)?;
                chargebee::transformers::ChargebeeMetadata::try_from(self.connector_meta_data)?;
                Ok(())
            }
            api_enums::Connector::Checkout => {
                checkout::transformers::CheckoutAuthType::try_from(self.auth_type)?;
                Ok(())
            }
            api_enums::Connector::Coinbase => {
                coinbase::transformers::CoinbaseAuthType::try_from(self.auth_type)?;
                coinbase::transformers::CoinbaseConnectorMeta::try_from(self.connector_meta_data)?;
                Ok(())
            }
            api_enums::Connector::Coingate => {
                coingate::transformers::CoingateAuthType::try_from(self.auth_type)?;
                coingate::transformers::CoingateConnectorMetadataObject::try_from(
                    self.connector_meta_data,
                )?;
                Ok(())
            }
            api_enums::Connector::Cryptopay => {
                cryptopay::transformers::CryptopayAuthType::try_from(self.auth_type)?;
                Ok(())
            }
            api_enums::Connector::CtpMastercard => Ok(()),
            api_enums::Connector::CtpVisa => Ok(()),
            api_enums::Connector::Cybersource => {
                cybersource::transformers::CybersourceAuthType::try_from(self.auth_type)?;
                cybersource::transformers::CybersourceConnectorMetadataObject::try_from(
                    self.connector_meta_data,
                )?;
                Ok(())
            }
            api_enums::Connector::Datatrans => {
                datatrans::transformers::DatatransAuthType::try_from(self.auth_type)?;
                Ok(())
            }
            api_enums::Connector::Deutschebank => {
                deutschebank::transformers::DeutschebankAuthType::try_from(self.auth_type)?;
                Ok(())
            }
            api_enums::Connector::Digitalvirgo => {
                digitalvirgo::transformers::DigitalvirgoAuthType::try_from(self.auth_type)?;
                Ok(())
            }
            api_enums::Connector::Dlocal => {
                dlocal::transformers::DlocalAuthType::try_from(self.auth_type)?;
                Ok(())
            }
            api_enums::Connector::Ebanx => {
                ebanx::transformers::EbanxAuthType::try_from(self.auth_type)?;
                Ok(())
            }
            api_enums::Connector::Elavon => {
                elavon::transformers::ElavonAuthType::try_from(self.auth_type)?;
                Ok(())
            }
            api_enums::Connector::Facilitapay => {
                facilitapay::transformers::FacilitapayAuthType::try_from(self.auth_type)?;
                Ok(())
            }
            api_enums::Connector::Fiserv => {
                fiserv::transformers::FiservAuthType::try_from(self.auth_type)?;
                fiserv::transformers::FiservSessionObject::try_from(self.connector_meta_data)?;
                Ok(())
            }
            api_enums::Connector::Fiservemea => {
                fiservemea::transformers::FiservemeaAuthType::try_from(self.auth_type)?;
                Ok(())
            }
            api_enums::Connector::Fiuu => {
                fiuu::transformers::FiuuAuthType::try_from(self.auth_type)?;
                Ok(())
            }
            api_enums::Connector::Forte => {
                forte::transformers::ForteAuthType::try_from(self.auth_type)?;
                Ok(())
            }
            api_enums::Connector::Getnet => {
                getnet::transformers::GetnetAuthType::try_from(self.auth_type)?;
                Ok(())
            }
            api_enums::Connector::Globalpay => {
                globalpay::transformers::GlobalpayAuthType::try_from(self.auth_type)?;
                globalpay::transformers::GlobalPayMeta::try_from(self.connector_meta_data)?;
                Ok(())
            }
            api_enums::Connector::Globepay => {
                globepay::transformers::GlobepayAuthType::try_from(self.auth_type)?;
                Ok(())
            }
            api_enums::Connector::Gocardless => {
                gocardless::transformers::GocardlessAuthType::try_from(self.auth_type)?;
                Ok(())
            }
            api_enums::Connector::Gpayments => {
                gpayments::transformers::GpaymentsAuthType::try_from(self.auth_type)?;
                gpayments::transformers::GpaymentsMetaData::try_from(self.connector_meta_data)?;
                Ok(())
            }
            api_enums::Connector::Hipay => {
                hipay::transformers::HipayAuthType::try_from(self.auth_type)?;
                Ok(())
            }
            api_enums::Connector::Helcim => {
                helcim::transformers::HelcimAuthType::try_from(self.auth_type)?;
                Ok(())
            }
            api_enums::Connector::Iatapay => {
                iatapay::transformers::IatapayAuthType::try_from(self.auth_type)?;
                Ok(())
            }
            api_enums::Connector::Inespay => {
                inespay::transformers::InespayAuthType::try_from(self.auth_type)?;
                Ok(())
            }
            api_enums::Connector::Itaubank => {
                itaubank::transformers::ItaubankAuthType::try_from(self.auth_type)?;
                Ok(())
            }
            api_enums::Connector::Jpmorgan => {
                jpmorgan::transformers::JpmorganAuthType::try_from(self.auth_type)?;
                Ok(())
            }
            api_enums::Connector::Juspaythreedsserver => Ok(()),
            api_enums::Connector::Klarna => {
                klarna::transformers::KlarnaAuthType::try_from(self.auth_type)?;
                klarna::transformers::KlarnaConnectorMetadataObject::try_from(
                    self.connector_meta_data,
                )?;
                Ok(())
            }
            api_enums::Connector::Mifinity => {
                mifinity::transformers::MifinityAuthType::try_from(self.auth_type)?;
                mifinity::transformers::MifinityConnectorMetadataObject::try_from(
                    self.connector_meta_data,
                )?;
                Ok(())
            }
            api_enums::Connector::Mollie => {
                mollie::transformers::MollieAuthType::try_from(self.auth_type)?;
                Ok(())
            }
            api_enums::Connector::Moneris => {
                moneris::transformers::MonerisAuthType::try_from(self.auth_type)?;
                Ok(())
            }
            api_enums::Connector::Multisafepay => {
                multisafepay::transformers::MultisafepayAuthType::try_from(self.auth_type)?;
                Ok(())
            }
            api_enums::Connector::Netcetera => {
                netcetera::transformers::NetceteraAuthType::try_from(self.auth_type)?;
                netcetera::transformers::NetceteraMetaData::try_from(self.connector_meta_data)?;
                Ok(())
            }
            api_enums::Connector::Nexinets => {
                nexinets::transformers::NexinetsAuthType::try_from(self.auth_type)?;
                Ok(())
            }
            api_enums::Connector::Nexixpay => {
                nexixpay::transformers::NexixpayAuthType::try_from(self.auth_type)?;
                Ok(())
            }
            api_enums::Connector::Nmi => {
                nmi::transformers::NmiAuthType::try_from(self.auth_type)?;
                Ok(())
            }
            api_enums::Connector::Nomupay => {
                nomupay::transformers::NomupayAuthType::try_from(self.auth_type)?;
                Ok(())
            }
            api_enums::Connector::Noon => {
                noon::transformers::NoonAuthType::try_from(self.auth_type)?;
                Ok(())
            }
            api_enums::Connector::Novalnet => {
                novalnet::transformers::NovalnetAuthType::try_from(self.auth_type)?;
                Ok(())
            }
            api_enums::Connector::Nuvei => {
                nuvei::transformers::NuveiAuthType::try_from(self.auth_type)?;
                Ok(())
            }
            api_enums::Connector::Opennode => {
                opennode::transformers::OpennodeAuthType::try_from(self.auth_type)?;
                Ok(())
            }
            api_enums::Connector::Paybox => {
                paybox::transformers::PayboxAuthType::try_from(self.auth_type)?;
                Ok(())
            }
            api_enums::Connector::Payme => {
                payme::transformers::PaymeAuthType::try_from(self.auth_type)?;
                Ok(())
            }
            api_enums::Connector::Paypal => {
                paypal::transformers::PaypalAuthType::try_from(self.auth_type)?;
                Ok(())
            }
            api_enums::Connector::Payone => {
                payone::transformers::PayoneAuthType::try_from(self.auth_type)?;
                Ok(())
            }
            api_enums::Connector::Paystack => {
                paystack::transformers::PaystackAuthType::try_from(self.auth_type)?;
                Ok(())
            }
            api_enums::Connector::Payu => {
                payu::transformers::PayuAuthType::try_from(self.auth_type)?;
                Ok(())
            }
            api_enums::Connector::Placetopay => {
                placetopay::transformers::PlacetopayAuthType::try_from(self.auth_type)?;
                Ok(())
            }
            api_enums::Connector::Powertranz => {
                powertranz::transformers::PowertranzAuthType::try_from(self.auth_type)?;
                Ok(())
            }
            api_enums::Connector::Prophetpay => {
                prophetpay::transformers::ProphetpayAuthType::try_from(self.auth_type)?;
                Ok(())
            }
            api_enums::Connector::Rapyd => {
                rapyd::transformers::RapydAuthType::try_from(self.auth_type)?;
                Ok(())
            }
            api_enums::Connector::Razorpay => {
                razorpay::transformers::RazorpayAuthType::try_from(self.auth_type)?;
                Ok(())
            }
            api_enums::Connector::Recurly => {
                recurly::transformers::RecurlyAuthType::try_from(self.auth_type)?;
                Ok(())
            }
            api_enums::Connector::Redsys => {
                redsys::transformers::RedsysAuthType::try_from(self.auth_type)?;
                Ok(())
            }
            api_enums::Connector::Shift4 => {
                shift4::transformers::Shift4AuthType::try_from(self.auth_type)?;
                Ok(())
            }
            api_enums::Connector::Square => {
                square::transformers::SquareAuthType::try_from(self.auth_type)?;
                Ok(())
            }
            api_enums::Connector::Stax => {
                stax::transformers::StaxAuthType::try_from(self.auth_type)?;
                Ok(())
            }
            api_enums::Connector::Taxjar => {
                taxjar::transformers::TaxjarAuthType::try_from(self.auth_type)?;
                Ok(())
            }
            api_enums::Connector::Stripe => {
                stripe::transformers::StripeAuthType::try_from(self.auth_type)?;
                Ok(())
            }
            api_enums::Connector::Stripebilling => {
                stripebilling::transformers::StripebillingAuthType::try_from(self.auth_type)?;
                Ok(())
            }
            api_enums::Connector::Trustpay => {
                trustpay::transformers::TrustpayAuthType::try_from(self.auth_type)?;
                Ok(())
            }
            api_enums::Connector::Tsys => {
                tsys::transformers::TsysAuthType::try_from(self.auth_type)?;
                Ok(())
            }
            api_enums::Connector::Volt => {
                volt::transformers::VoltAuthType::try_from(self.auth_type)?;
                Ok(())
            }
            api_enums::Connector::Wellsfargo => {
                wellsfargo::transformers::WellsfargoAuthType::try_from(self.auth_type)?;
                Ok(())
            }
            api_enums::Connector::Wise => {
                wise::transformers::WiseAuthType::try_from(self.auth_type)?;
                Ok(())
            }
            api_enums::Connector::Worldline => {
                worldline::transformers::WorldlineAuthType::try_from(self.auth_type)?;
                Ok(())
            }
            api_enums::Connector::Worldpay => {
                worldpay::transformers::WorldpayAuthType::try_from(self.auth_type)?;
                Ok(())
            }
            // api_enums::Connector::Worldpayxml => {
            //     worldpayxml::transformers::WorldpayxmlAuthType::try_from(self.auth_type)?;
            //     Ok(())
            // },
            api_enums::Connector::Xendit => {
                xendit::transformers::XenditAuthType::try_from(self.auth_type)?;
                Ok(())
            }
            api_enums::Connector::Zen => {
                zen::transformers::ZenAuthType::try_from(self.auth_type)?;
                Ok(())
            }
            api_enums::Connector::Zsl => {
                zsl::transformers::ZslAuthType::try_from(self.auth_type)?;
                Ok(())
            }
            api_enums::Connector::Signifyd => {
                signifyd::transformers::SignifydAuthType::try_from(self.auth_type)?;
                Ok(())
            }
            api_enums::Connector::Riskified => {
                riskified::transformers::RiskifiedAuthType::try_from(self.auth_type)?;
                Ok(())
            }
            api_enums::Connector::Plaid => {
                PlaidAuthType::foreign_try_from(self.auth_type)?;
                Ok(())
            }
            api_enums::Connector::Threedsecureio => {
                threedsecureio::transformers::ThreedsecureioAuthType::try_from(self.auth_type)?;
                Ok(())
            }
        }
    }
}

struct ConnectorAuthTypeValidation<'a> {
    auth_type: &'a types::ConnectorAuthType,
}

impl ConnectorAuthTypeValidation<'_> {
    fn validate_connector_auth_type(
        &self,
    ) -> Result<(), error_stack::Report<errors::ApiErrorResponse>> {
        let validate_non_empty_field = |field_value: &str, field_name: &str| {
            if field_value.trim().is_empty() {
                Err(errors::ApiErrorResponse::InvalidDataFormat {
                    field_name: format!("connector_account_details.{}", field_name),
                    expected_format: "a non empty String".to_string(),
                }
                .into())
            } else {
                Ok(())
            }
        };
        match self.auth_type {
            hyperswitch_domain_models::router_data::ConnectorAuthType::TemporaryAuth => Ok(()),
            hyperswitch_domain_models::router_data::ConnectorAuthType::HeaderKey { api_key } => {
                validate_non_empty_field(api_key.peek(), "api_key")
            }
            hyperswitch_domain_models::router_data::ConnectorAuthType::BodyKey {
                api_key,
                key1,
            } => {
                validate_non_empty_field(api_key.peek(), "api_key")?;
                validate_non_empty_field(key1.peek(), "key1")
            }
            hyperswitch_domain_models::router_data::ConnectorAuthType::SignatureKey {
                api_key,
                key1,
                api_secret,
            } => {
                validate_non_empty_field(api_key.peek(), "api_key")?;
                validate_non_empty_field(key1.peek(), "key1")?;
                validate_non_empty_field(api_secret.peek(), "api_secret")
            }
            hyperswitch_domain_models::router_data::ConnectorAuthType::MultiAuthKey {
                api_key,
                key1,
                api_secret,
                key2,
            } => {
                validate_non_empty_field(api_key.peek(), "api_key")?;
                validate_non_empty_field(key1.peek(), "key1")?;
                validate_non_empty_field(api_secret.peek(), "api_secret")?;
                validate_non_empty_field(key2.peek(), "key2")
            }
            hyperswitch_domain_models::router_data::ConnectorAuthType::CurrencyAuthKey {
                auth_key_map,
            } => {
                if auth_key_map.is_empty() {
                    Err(errors::ApiErrorResponse::InvalidDataFormat {
                        field_name: "connector_account_details.auth_key_map".to_string(),
                        expected_format: "a non empty map".to_string(),
                    }
                    .into())
                } else {
                    Ok(())
                }
            }
            hyperswitch_domain_models::router_data::ConnectorAuthType::CertificateAuth {
                certificate,
                private_key,
            } => {
                client::create_identity_from_certificate_and_key(
                    certificate.to_owned(),
                    private_key.to_owned(),
                )
                .change_context(errors::ApiErrorResponse::InvalidDataFormat {
                    field_name:
                        "connector_account_details.certificate or connector_account_details.private_key"
                            .to_string(),
                    expected_format:
                        "a valid base64 encoded string of PEM encoded Certificate and Private Key"
                            .to_string(),
                })?;
                Ok(())
            }
            hyperswitch_domain_models::router_data::ConnectorAuthType::NoKey => Ok(()),
        }
    }
}

struct ConnectorStatusAndDisabledValidation<'a> {
    status: &'a Option<api_enums::ConnectorStatus>,
    disabled: &'a Option<bool>,
    auth: &'a types::ConnectorAuthType,
    current_status: &'a api_enums::ConnectorStatus,
}

impl ConnectorStatusAndDisabledValidation<'_> {
    fn validate_status_and_disabled(
        &self,
    ) -> RouterResult<(api_enums::ConnectorStatus, Option<bool>)> {
        let connector_status = match (self.status, self.auth) {
            (
                Some(common_enums::ConnectorStatus::Active),
                types::ConnectorAuthType::TemporaryAuth,
            ) => {
                return Err(errors::ApiErrorResponse::InvalidRequestData {
                    message: "Connector status cannot be active when using TemporaryAuth"
                        .to_string(),
                }
                .into());
            }
            (Some(status), _) => status,
            (None, types::ConnectorAuthType::TemporaryAuth) => {
                &common_enums::ConnectorStatus::Inactive
            }
            (None, _) => self.current_status,
        };

        let disabled = match (self.disabled, connector_status) {
            (Some(false), common_enums::ConnectorStatus::Inactive) => {
                return Err(errors::ApiErrorResponse::InvalidRequestData {
                    message: "Connector cannot be enabled when connector_status is inactive or when using TemporaryAuth"
                        .to_string(),
                }
                .into());
            }
            (Some(disabled), _) => Some(*disabled),
            (None, common_enums::ConnectorStatus::Inactive) => Some(true),
            // Enable the connector if nothing is passed in the request
            (None, _) => Some(false),
        };

        Ok((*connector_status, disabled))
    }
}

struct ConnectorMetadata<'a> {
    connector_metadata: &'a Option<pii::SecretSerdeValue>,
}

impl ConnectorMetadata<'_> {
    fn validate_apple_pay_certificates_in_mca_metadata(&self) -> RouterResult<()> {
        self.connector_metadata
            .clone()
            .map(api_models::payments::ConnectorMetadata::from_value)
            .transpose()
            .change_context(errors::ApiErrorResponse::InvalidDataFormat {
                field_name: "metadata".to_string(),
                expected_format: "connector metadata".to_string(),
            })?
            .and_then(|metadata| metadata.get_apple_pay_certificates())
            .map(|(certificate, certificate_key)| {
                client::create_identity_from_certificate_and_key(certificate, certificate_key)
            })
            .transpose()
            .change_context(errors::ApiErrorResponse::InvalidDataValue {
                field_name: "certificate/certificate key",
            })?;
        Ok(())
    }
}

struct PMAuthConfigValidation<'a> {
    connector_type: &'a api_enums::ConnectorType,
    pm_auth_config: &'a Option<pii::SecretSerdeValue>,
    db: &'a dyn StorageInterface,
    merchant_id: &'a id_type::MerchantId,
    profile_id: &'a id_type::ProfileId,
    key_store: &'a domain::MerchantKeyStore,
    key_manager_state: &'a KeyManagerState,
}

impl PMAuthConfigValidation<'_> {
    async fn validate_pm_auth(&self, val: &pii::SecretSerdeValue) -> RouterResponse<()> {
        let config = serde_json::from_value::<api_models::pm_auth::PaymentMethodAuthConfig>(
            val.clone().expose(),
        )
        .change_context(errors::ApiErrorResponse::InvalidRequestData {
            message: "invalid data received for payment method auth config".to_string(),
        })
        .attach_printable("Failed to deserialize Payment Method Auth config")?;

        let all_mcas = self
            .db
            .find_merchant_connector_account_by_merchant_id_and_disabled_list(
                self.key_manager_state,
                self.merchant_id,
                true,
                self.key_store,
            )
            .await
            .change_context(errors::ApiErrorResponse::MerchantConnectorAccountNotFound {
                id: self.merchant_id.get_string_repr().to_owned(),
            })?;
        for conn_choice in config.enabled_payment_methods {
            let pm_auth_mca = all_mcas
                .iter()
                .find(|mca| mca.get_id() == conn_choice.mca_id)
                .ok_or(errors::ApiErrorResponse::GenericNotFoundError {
                    message: "payment method auth connector account not found".to_string(),
                })?;

            if &pm_auth_mca.profile_id != self.profile_id {
                return Err(errors::ApiErrorResponse::GenericNotFoundError {
                    message: "payment method auth profile_id differs from connector profile_id"
                        .to_string(),
                }
                .into());
            }
        }

        Ok(services::ApplicationResponse::StatusOk)
    }

    async fn validate_pm_auth_config(&self) -> RouterResult<()> {
        if self.connector_type != &api_enums::ConnectorType::PaymentMethodAuth {
            if let Some(val) = self.pm_auth_config.clone() {
                self.validate_pm_auth(&val).await?;
            }
        }
        Ok(())
    }
}

struct ConnectorTypeAndConnectorName<'a> {
    connector_type: &'a api_enums::ConnectorType,
    connector_name: &'a api_enums::Connector,
}

impl ConnectorTypeAndConnectorName<'_> {
    fn get_routable_connector(&self) -> RouterResult<Option<api_enums::RoutableConnectors>> {
        let mut routable_connector =
            api_enums::RoutableConnectors::from_str(&self.connector_name.to_string()).ok();

        let vault_connector =
            api_enums::convert_vault_connector(self.connector_name.to_string().as_str());
        let pm_auth_connector =
            api_enums::convert_pm_auth_connector(self.connector_name.to_string().as_str());
        let authentication_connector =
            api_enums::convert_authentication_connector(self.connector_name.to_string().as_str());
        let tax_connector =
            api_enums::convert_tax_connector(self.connector_name.to_string().as_str());
        let billing_connector =
            api_enums::convert_billing_connector(self.connector_name.to_string().as_str());

        if pm_auth_connector.is_some() {
            if self.connector_type != &api_enums::ConnectorType::PaymentMethodAuth
                && self.connector_type != &api_enums::ConnectorType::PaymentProcessor
            {
                return Err(errors::ApiErrorResponse::InvalidRequestData {
                    message: "Invalid connector type given".to_string(),
                }
                .into());
            }
        } else if authentication_connector.is_some() {
            if self.connector_type != &api_enums::ConnectorType::AuthenticationProcessor {
                return Err(errors::ApiErrorResponse::InvalidRequestData {
                    message: "Invalid connector type given".to_string(),
                }
                .into());
            }
        } else if tax_connector.is_some() {
            if self.connector_type != &api_enums::ConnectorType::TaxProcessor {
                return Err(errors::ApiErrorResponse::InvalidRequestData {
                    message: "Invalid connector type given".to_string(),
                }
                .into());
            }
        } else if billing_connector.is_some() {
            if self.connector_type != &api_enums::ConnectorType::BillingProcessor {
                return Err(errors::ApiErrorResponse::InvalidRequestData {
                    message: "Invalid connector type given".to_string(),
                }
                .into());
            }
        } else if vault_connector.is_some() {
            if self.connector_type != &api_enums::ConnectorType::VaultProcessor {
                return Err(errors::ApiErrorResponse::InvalidRequestData {
                    message: "Invalid connector type given".to_string(),
                }
                .into());
            }
        } else {
            let routable_connector_option = self
                .connector_name
                .to_string()
                .parse::<api_enums::RoutableConnectors>()
                .change_context(errors::ApiErrorResponse::InvalidRequestData {
                    message: "Invalid connector name given".to_string(),
                })?;
            routable_connector = Some(routable_connector_option);
        };
        Ok(routable_connector)
    }
}
#[cfg(feature = "v1")]
struct MerchantDefaultConfigUpdate<'a> {
    routable_connector: &'a Option<api_enums::RoutableConnectors>,
    merchant_connector_id: &'a id_type::MerchantConnectorAccountId,
    store: &'a dyn StorageInterface,
    merchant_id: &'a id_type::MerchantId,
    profile_id: &'a id_type::ProfileId,
    transaction_type: &'a api_enums::TransactionType,
}
#[cfg(feature = "v1")]
impl MerchantDefaultConfigUpdate<'_> {
    async fn retrieve_and_update_default_fallback_routing_algorithm_if_routable_connector_exists(
        &self,
    ) -> RouterResult<()> {
        let mut default_routing_config = routing::helpers::get_merchant_default_config(
            self.store,
            self.merchant_id.get_string_repr(),
            self.transaction_type,
        )
        .await?;

        let mut default_routing_config_for_profile = routing::helpers::get_merchant_default_config(
            self.store,
            self.profile_id.get_string_repr(),
            self.transaction_type,
        )
        .await?;

        if let Some(routable_connector_val) = self.routable_connector {
            let choice = routing_types::RoutableConnectorChoice {
                choice_kind: routing_types::RoutableChoiceKind::FullStruct,
                connector: *routable_connector_val,
                merchant_connector_id: Some(self.merchant_connector_id.clone()),
            };
            if !default_routing_config.contains(&choice) {
                default_routing_config.push(choice.clone());
                routing::helpers::update_merchant_default_config(
                    self.store,
                    self.merchant_id.get_string_repr(),
                    default_routing_config.clone(),
                    self.transaction_type,
                )
                .await?;
            }
            if !default_routing_config_for_profile.contains(&choice.clone()) {
                default_routing_config_for_profile.push(choice);
                routing::helpers::update_merchant_default_config(
                    self.store,
                    self.profile_id.get_string_repr(),
                    default_routing_config_for_profile.clone(),
                    self.transaction_type,
                )
                .await?;
            }
        }
        Ok(())
    }

    async fn retrieve_and_delete_from_default_fallback_routing_algorithm_if_routable_connector_exists(
        &self,
    ) -> RouterResult<()> {
        let mut default_routing_config = routing::helpers::get_merchant_default_config(
            self.store,
            self.merchant_id.get_string_repr(),
            self.transaction_type,
        )
        .await?;

        let mut default_routing_config_for_profile = routing::helpers::get_merchant_default_config(
            self.store,
            self.profile_id.get_string_repr(),
            self.transaction_type,
        )
        .await?;

        if let Some(routable_connector_val) = self.routable_connector {
            let choice = routing_types::RoutableConnectorChoice {
                choice_kind: routing_types::RoutableChoiceKind::FullStruct,
                connector: *routable_connector_val,
                merchant_connector_id: Some(self.merchant_connector_id.clone()),
            };
            if default_routing_config.contains(&choice) {
                default_routing_config.retain(|mca| {
                    mca.merchant_connector_id.as_ref() != Some(self.merchant_connector_id)
                });
                routing::helpers::update_merchant_default_config(
                    self.store,
                    self.merchant_id.get_string_repr(),
                    default_routing_config.clone(),
                    self.transaction_type,
                )
                .await?;
            }
            if default_routing_config_for_profile.contains(&choice.clone()) {
                default_routing_config_for_profile.retain(|mca| {
                    mca.merchant_connector_id.as_ref() != Some(self.merchant_connector_id)
                });
                routing::helpers::update_merchant_default_config(
                    self.store,
                    self.profile_id.get_string_repr(),
                    default_routing_config_for_profile.clone(),
                    self.transaction_type,
                )
                .await?;
            }
        }
        Ok(())
    }
}
#[cfg(feature = "v2")]
struct DefaultFallbackRoutingConfigUpdate<'a> {
    routable_connector: &'a Option<api_enums::RoutableConnectors>,
    merchant_connector_id: &'a id_type::MerchantConnectorAccountId,
    store: &'a dyn StorageInterface,
    business_profile: domain::Profile,
    key_store: hyperswitch_domain_models::merchant_key_store::MerchantKeyStore,
    key_manager_state: &'a KeyManagerState,
}
#[cfg(feature = "v2")]
impl DefaultFallbackRoutingConfigUpdate<'_> {
    async fn retrieve_and_update_default_fallback_routing_algorithm_if_routable_connector_exists(
        &self,
    ) -> RouterResult<()> {
        let profile_wrapper = ProfileWrapper::new(self.business_profile.clone());
        let default_routing_config_for_profile =
            &mut profile_wrapper.get_default_fallback_list_of_connector_under_profile()?;
        if let Some(routable_connector_val) = self.routable_connector {
            let choice = routing_types::RoutableConnectorChoice {
                choice_kind: routing_types::RoutableChoiceKind::FullStruct,
                connector: *routable_connector_val,
                merchant_connector_id: Some(self.merchant_connector_id.clone()),
            };
            if !default_routing_config_for_profile.contains(&choice.clone()) {
                default_routing_config_for_profile.push(choice);

                profile_wrapper
                    .update_default_fallback_routing_of_connectors_under_profile(
                        self.store,
                        default_routing_config_for_profile,
                        self.key_manager_state,
                        &self.key_store,
                    )
                    .await?
            }
        }
        Ok(())
    }

    async fn retrieve_and_delete_from_default_fallback_routing_algorithm_if_routable_connector_exists(
        &self,
    ) -> RouterResult<()> {
        let profile_wrapper = ProfileWrapper::new(self.business_profile.clone());
        let default_routing_config_for_profile =
            &mut profile_wrapper.get_default_fallback_list_of_connector_under_profile()?;
        if let Some(routable_connector_val) = self.routable_connector {
            let choice = routing_types::RoutableConnectorChoice {
                choice_kind: routing_types::RoutableChoiceKind::FullStruct,
                connector: *routable_connector_val,
                merchant_connector_id: Some(self.merchant_connector_id.clone()),
            };
            if default_routing_config_for_profile.contains(&choice.clone()) {
                default_routing_config_for_profile.retain(|mca| {
                    mca.merchant_connector_id.as_ref() != Some(self.merchant_connector_id)
                });

                profile_wrapper
                    .update_default_fallback_routing_of_connectors_under_profile(
                        self.store,
                        default_routing_config_for_profile,
                        self.key_manager_state,
                        &self.key_store,
                    )
                    .await?
            }
        }
        Ok(())
    }
}
#[cfg(any(feature = "v1", feature = "v2", feature = "olap"))]
#[async_trait::async_trait]
trait MerchantConnectorAccountUpdateBridge {
    async fn get_merchant_connector_account_from_id(
        self,
        db: &dyn StorageInterface,
        merchant_id: &id_type::MerchantId,
        merchant_connector_id: &id_type::MerchantConnectorAccountId,
        key_store: &domain::MerchantKeyStore,
        key_manager_state: &KeyManagerState,
    ) -> RouterResult<domain::MerchantConnectorAccount>;

    async fn create_domain_model_from_request(
        self,
        state: &SessionState,
        mca: &domain::MerchantConnectorAccount,
        key_manager_state: &KeyManagerState,
        merchant_context: &domain::MerchantContext,
    ) -> RouterResult<domain::MerchantConnectorAccountUpdate>;
}

#[cfg(all(feature = "v2", feature = "olap"))]
#[async_trait::async_trait]
impl MerchantConnectorAccountUpdateBridge for api_models::admin::MerchantConnectorUpdate {
    async fn get_merchant_connector_account_from_id(
        self,
        db: &dyn StorageInterface,
        _merchant_id: &id_type::MerchantId,
        merchant_connector_id: &id_type::MerchantConnectorAccountId,
        key_store: &domain::MerchantKeyStore,
        key_manager_state: &KeyManagerState,
    ) -> RouterResult<domain::MerchantConnectorAccount> {
        db.find_merchant_connector_account_by_id(
            key_manager_state,
            merchant_connector_id,
            key_store,
        )
        .await
        .to_not_found_response(errors::ApiErrorResponse::MerchantAccountNotFound)
    }

    async fn create_domain_model_from_request(
        self,
        state: &SessionState,
        mca: &domain::MerchantConnectorAccount,
        key_manager_state: &KeyManagerState,
        merchant_context: &domain::MerchantContext,
    ) -> RouterResult<domain::MerchantConnectorAccountUpdate> {
        let frm_configs = self.get_frm_config_as_secret();

        let payment_methods_enabled = self.payment_methods_enabled;

        let auth = types::ConnectorAuthType::from_secret_value(
            self.connector_account_details
                .clone()
                .unwrap_or(mca.connector_account_details.clone().into_inner()),
        )
        .change_context(errors::ApiErrorResponse::InvalidDataFormat {
            field_name: "connector_account_details".to_string(),
            expected_format: "auth_type and api_key".to_string(),
        })?;

        let metadata = self.metadata.clone().or(mca.metadata.clone());

        let connector_auth_type_and_metadata_validation = ConnectorAuthTypeAndMetadataValidation {
            connector_name: &mca.connector_name,
            auth_type: &auth,
            connector_meta_data: &metadata,
        };

        connector_auth_type_and_metadata_validation.validate_auth_and_metadata_type()?;
        let connector_status_and_disabled_validation = ConnectorStatusAndDisabledValidation {
            status: &self.status,
            disabled: &self.disabled,
            auth: &auth,
            current_status: &mca.status,
        };

        let (connector_status, disabled) =
            connector_status_and_disabled_validation.validate_status_and_disabled()?;

        let pm_auth_config_validation = PMAuthConfigValidation {
            connector_type: &self.connector_type,
            pm_auth_config: &self.pm_auth_config,
            db: state.store.as_ref(),
            merchant_id: merchant_context.get_merchant_account().get_id(),
            profile_id: &mca.profile_id.clone(),
            key_store: merchant_context.get_merchant_key_store(),
            key_manager_state,
        };

        pm_auth_config_validation.validate_pm_auth_config().await?;

        let merchant_recipient_data = if let Some(data) = &self.additional_merchant_data {
            Some(
                process_open_banking_connectors(
                    state,
                    merchant_context.get_merchant_account().get_id(),
                    &auth,
                    &self.connector_type,
                    &mca.connector_name,
                    types::AdditionalMerchantData::foreign_from(data.clone()),
                )
                .await?,
            )
        } else {
            None
        }
        .map(|data| {
            serde_json::to_value(types::AdditionalMerchantData::OpenBankingRecipientData(
                data,
            ))
        })
        .transpose()
        .change_context(errors::ApiErrorResponse::InternalServerError)
        .attach_printable("Failed to serialize MerchantRecipientData")?;

        let encrypted_data = domain_types::crypto_operation(
            key_manager_state,
            type_name!(domain::MerchantConnectorAccount),
            domain_types::CryptoOperation::BatchEncrypt(
                UpdateEncryptableMerchantConnectorAccount::to_encryptable(
                    UpdateEncryptableMerchantConnectorAccount {
                        connector_account_details: self.connector_account_details,
                        connector_wallets_details:
                            helpers::get_connector_wallets_details_with_apple_pay_certificates(
                                &self.metadata,
                                &self.connector_wallets_details,
                            )
                            .await?,
                        additional_merchant_data: merchant_recipient_data.map(Secret::new),
                    },
                ),
            ),
            km_types::Identifier::Merchant(
                merchant_context
                    .get_merchant_key_store()
                    .merchant_id
                    .clone(),
            ),
            merchant_context.get_merchant_key_store().key.peek(),
        )
        .await
        .and_then(|val| val.try_into_batchoperation())
        .change_context(errors::ApiErrorResponse::InternalServerError)
        .attach_printable("Failed while decrypting connector account details".to_string())?;

        let encrypted_data =
            UpdateEncryptableMerchantConnectorAccount::from_encryptable(encrypted_data)
                .change_context(errors::ApiErrorResponse::InternalServerError)
                .attach_printable("Failed while decrypting connector account details")?;

        let feature_metadata = self
            .feature_metadata
            .as_ref()
            .map(ForeignTryFrom::foreign_try_from)
            .transpose()?;

        Ok(storage::MerchantConnectorAccountUpdate::Update {
            connector_type: Some(self.connector_type),
            connector_label: self.connector_label.clone(),
            connector_account_details: Box::new(encrypted_data.connector_account_details),
            disabled,
            payment_methods_enabled,
            metadata: self.metadata,
            frm_configs,
            connector_webhook_details: match &self.connector_webhook_details {
                Some(connector_webhook_details) => Box::new(
                    connector_webhook_details
                        .encode_to_value()
                        .change_context(errors::ApiErrorResponse::InternalServerError)
                        .map(Some)?
                        .map(Secret::new),
                ),
                None => Box::new(None),
            },
            applepay_verified_domains: None,
            pm_auth_config: Box::new(self.pm_auth_config),
            status: Some(connector_status),
            additional_merchant_data: Box::new(encrypted_data.additional_merchant_data),
            connector_wallets_details: Box::new(encrypted_data.connector_wallets_details),
            feature_metadata: Box::new(feature_metadata),
        })
    }
}

#[cfg(all(feature = "v1", feature = "olap"))]
#[async_trait::async_trait]
impl MerchantConnectorAccountUpdateBridge for api_models::admin::MerchantConnectorUpdate {
    async fn get_merchant_connector_account_from_id(
        self,
        db: &dyn StorageInterface,
        merchant_id: &id_type::MerchantId,
        merchant_connector_id: &id_type::MerchantConnectorAccountId,
        key_store: &domain::MerchantKeyStore,
        key_manager_state: &KeyManagerState,
    ) -> RouterResult<domain::MerchantConnectorAccount> {
        db.find_by_merchant_connector_account_merchant_id_merchant_connector_id(
            key_manager_state,
            merchant_id,
            merchant_connector_id,
            key_store,
        )
        .await
        .to_not_found_response(
            errors::ApiErrorResponse::MerchantConnectorAccountNotFound {
                id: merchant_connector_id.get_string_repr().to_string(),
            },
        )
    }

    async fn create_domain_model_from_request(
        self,
        state: &SessionState,
        mca: &domain::MerchantConnectorAccount,
        key_manager_state: &KeyManagerState,
        merchant_context: &domain::MerchantContext,
    ) -> RouterResult<domain::MerchantConnectorAccountUpdate> {
        let payment_methods_enabled = self.payment_methods_enabled.map(|pm_enabled| {
            pm_enabled
                .iter()
                .flat_map(Encode::encode_to_value)
                .map(Secret::new)
                .collect::<Vec<pii::SecretSerdeValue>>()
        });

        let frm_configs = get_frm_config_as_secret(self.frm_configs);

        let auth: types::ConnectorAuthType = self
            .connector_account_details
            .clone()
            .unwrap_or(mca.connector_account_details.clone().into_inner())
            .parse_value("ConnectorAuthType")
            .change_context(errors::ApiErrorResponse::InvalidDataFormat {
                field_name: "connector_account_details".to_string(),
                expected_format: "auth_type and api_key".to_string(),
            })?;
        let metadata = self.metadata.clone().or(mca.metadata.clone());

        let connector_name = mca.connector_name.as_ref();
        let connector_enum = api_models::enums::Connector::from_str(connector_name)
            .change_context(errors::ApiErrorResponse::InvalidDataValue {
                field_name: "connector",
            })
            .attach_printable_lazy(|| {
                format!("unable to parse connector name {connector_name:?}")
            })?;
        let connector_auth_type_and_metadata_validation = ConnectorAuthTypeAndMetadataValidation {
            connector_name: &connector_enum,
            auth_type: &auth,
            connector_meta_data: &metadata,
        };
        connector_auth_type_and_metadata_validation.validate_auth_and_metadata_type()?;
        let connector_status_and_disabled_validation = ConnectorStatusAndDisabledValidation {
            status: &self.status,
            disabled: &self.disabled,
            auth: &auth,
            current_status: &mca.status,
        };
        let (connector_status, disabled) =
            connector_status_and_disabled_validation.validate_status_and_disabled()?;

        if self.connector_type != api_enums::ConnectorType::PaymentMethodAuth {
            if let Some(val) = self.pm_auth_config.clone() {
                validate_pm_auth(
                    val,
                    state,
                    merchant_context.get_merchant_account().get_id(),
                    merchant_context.clone(),
                    &mca.profile_id,
                )
                .await?;
            }
        }

        let merchant_recipient_data = if let Some(data) = &self.additional_merchant_data {
            Some(
                process_open_banking_connectors(
                    state,
                    merchant_context.get_merchant_account().get_id(),
                    &auth,
                    &self.connector_type,
                    &connector_enum,
                    types::AdditionalMerchantData::foreign_from(data.clone()),
                )
                .await?,
            )
        } else {
            None
        }
        .map(|data| {
            serde_json::to_value(types::AdditionalMerchantData::OpenBankingRecipientData(
                data,
            ))
        })
        .transpose()
        .change_context(errors::ApiErrorResponse::InternalServerError)
        .attach_printable("Failed to serialize MerchantRecipientData")?;

        let encrypted_data = domain_types::crypto_operation(
            key_manager_state,
            type_name!(domain::MerchantConnectorAccount),
            domain_types::CryptoOperation::BatchEncrypt(
                UpdateEncryptableMerchantConnectorAccount::to_encryptable(
                    UpdateEncryptableMerchantConnectorAccount {
                        connector_account_details: self.connector_account_details,
                        connector_wallets_details:
                            helpers::get_connector_wallets_details_with_apple_pay_certificates(
                                &self.metadata,
                                &self.connector_wallets_details,
                            )
                            .await?,
                        additional_merchant_data: merchant_recipient_data.map(Secret::new),
                    },
                ),
            ),
            km_types::Identifier::Merchant(
                merchant_context
                    .get_merchant_key_store()
                    .merchant_id
                    .clone(),
            ),
            merchant_context.get_merchant_key_store().key.peek(),
        )
        .await
        .and_then(|val| val.try_into_batchoperation())
        .change_context(errors::ApiErrorResponse::InternalServerError)
        .attach_printable("Failed while decrypting connector account details".to_string())?;

        let encrypted_data =
            UpdateEncryptableMerchantConnectorAccount::from_encryptable(encrypted_data)
                .change_context(errors::ApiErrorResponse::InternalServerError)
                .attach_printable("Failed while decrypting connector account details")?;

        Ok(storage::MerchantConnectorAccountUpdate::Update {
            connector_type: Some(self.connector_type),
            connector_name: None,
            merchant_connector_id: None,
            connector_label: self.connector_label.clone(),
            connector_account_details: Box::new(encrypted_data.connector_account_details),
            test_mode: self.test_mode,
            disabled,
            payment_methods_enabled,
            metadata: self.metadata,
            frm_configs,
            connector_webhook_details: match &self.connector_webhook_details {
                Some(connector_webhook_details) => Box::new(
                    connector_webhook_details
                        .encode_to_value()
                        .change_context(errors::ApiErrorResponse::InternalServerError)
                        .map(Some)?
                        .map(Secret::new),
                ),
                None => Box::new(None),
            },
            applepay_verified_domains: None,
            pm_auth_config: Box::new(self.pm_auth_config),
            status: Some(connector_status),
            additional_merchant_data: Box::new(encrypted_data.additional_merchant_data),
            connector_wallets_details: Box::new(encrypted_data.connector_wallets_details),
        })
    }
}

#[cfg(any(feature = "v1", feature = "v2", feature = "olap"))]
#[async_trait::async_trait]
trait MerchantConnectorAccountCreateBridge {
    async fn create_domain_model_from_request(
        self,
        state: &SessionState,
        key_store: domain::MerchantKeyStore,
        business_profile: &domain::Profile,
        key_manager_state: &KeyManagerState,
    ) -> RouterResult<domain::MerchantConnectorAccount>;

    async fn validate_and_get_business_profile(
        self,
        merchant_context: &domain::MerchantContext,
        db: &dyn StorageInterface,
        key_manager_state: &KeyManagerState,
    ) -> RouterResult<domain::Profile>;
}

#[cfg(all(feature = "v2", feature = "olap",))]
#[async_trait::async_trait]
impl MerchantConnectorAccountCreateBridge for api::MerchantConnectorCreate {
    async fn create_domain_model_from_request(
        self,
        state: &SessionState,
        key_store: domain::MerchantKeyStore,
        business_profile: &domain::Profile,
        key_manager_state: &KeyManagerState,
    ) -> RouterResult<domain::MerchantConnectorAccount> {
        // If connector label is not passed in the request, generate one
        let connector_label = self.get_connector_label(business_profile.profile_name.clone());
        let frm_configs = self.get_frm_config_as_secret();
        let payment_methods_enabled = self.payment_methods_enabled;
        // Validate Merchant api details and return error if not in correct format
        let auth = types::ConnectorAuthType::from_option_secret_value(
            self.connector_account_details.clone(),
        )
        .change_context(errors::ApiErrorResponse::InvalidDataFormat {
            field_name: "connector_account_details".to_string(),
            expected_format: "auth_type and api_key".to_string(),
        })?;

        let connector_auth_type_and_metadata_validation = ConnectorAuthTypeAndMetadataValidation {
            connector_name: &self.connector_name,
            auth_type: &auth,
            connector_meta_data: &self.metadata,
        };
        connector_auth_type_and_metadata_validation.validate_auth_and_metadata_type()?;
        let connector_status_and_disabled_validation = ConnectorStatusAndDisabledValidation {
            status: &self.status,
            disabled: &self.disabled,
            auth: &auth,
            current_status: &api_enums::ConnectorStatus::Active,
        };
        let (connector_status, disabled) =
            connector_status_and_disabled_validation.validate_status_and_disabled()?;

        let identifier = km_types::Identifier::Merchant(business_profile.merchant_id.clone());
        let merchant_recipient_data = if let Some(data) = &self.additional_merchant_data {
            Some(
                process_open_banking_connectors(
                    state,
                    &business_profile.merchant_id,
                    &auth,
                    &self.connector_type,
                    &self.connector_name,
                    types::AdditionalMerchantData::foreign_from(data.clone()),
                )
                .await?,
            )
        } else {
            None
        }
        .map(|data| {
            serde_json::to_value(types::AdditionalMerchantData::OpenBankingRecipientData(
                data,
            ))
        })
        .transpose()
        .change_context(errors::ApiErrorResponse::InternalServerError)
        .attach_printable("Failed to serialize MerchantRecipientData")?;

        let encrypted_data = domain_types::crypto_operation(
            key_manager_state,
            type_name!(domain::MerchantConnectorAccount),
            domain_types::CryptoOperation::BatchEncrypt(
                FromRequestEncryptableMerchantConnectorAccount::to_encryptable(
                    FromRequestEncryptableMerchantConnectorAccount {
                        connector_account_details: self.connector_account_details.ok_or(
                            errors::ApiErrorResponse::MissingRequiredField {
                                field_name: "connector_account_details",
                            },
                        )?,
                        connector_wallets_details:
                            helpers::get_connector_wallets_details_with_apple_pay_certificates(
                                &self.metadata,
                                &self.connector_wallets_details,
                            )
                            .await?,
                        additional_merchant_data: merchant_recipient_data.map(Secret::new),
                    },
                ),
            ),
            identifier.clone(),
            key_store.key.peek(),
        )
        .await
        .and_then(|val| val.try_into_batchoperation())
        .change_context(errors::ApiErrorResponse::InternalServerError)
        .attach_printable("Failed while decrypting connector account details".to_string())?;

        let encrypted_data =
            FromRequestEncryptableMerchantConnectorAccount::from_encryptable(encrypted_data)
                .change_context(errors::ApiErrorResponse::InternalServerError)
                .attach_printable("Failed while decrypting connector account details")?;

        let feature_metadata = self
            .feature_metadata
            .as_ref()
            .map(ForeignTryFrom::foreign_try_from)
            .transpose()?;
        Ok(domain::MerchantConnectorAccount {
            merchant_id: business_profile.merchant_id.clone(),
            connector_type: self.connector_type,
            connector_name: self.connector_name,
            connector_account_details: encrypted_data.connector_account_details,
            payment_methods_enabled,
            disabled,
            metadata: self.metadata.clone(),
            frm_configs,
            connector_label: Some(connector_label.clone()),
            created_at: date_time::now(),
            modified_at: date_time::now(),
            id: common_utils::generate_merchant_connector_account_id_of_default_length(),
            connector_webhook_details: match self.connector_webhook_details {
                Some(connector_webhook_details) => {
                    connector_webhook_details.encode_to_value(
                    )
                    .change_context(errors::ApiErrorResponse::InternalServerError)
                    .attach_printable(format!("Failed to serialize api_models::admin::MerchantConnectorWebhookDetails for Merchant: {:?}", business_profile.merchant_id))
                    .map(Some)?
                    .map(Secret::new)
                }
                None => None,
            },
            profile_id: business_profile.get_id().to_owned(),
            applepay_verified_domains: None,
            pm_auth_config: self.pm_auth_config.clone(),
            status: connector_status,
            connector_wallets_details: encrypted_data.connector_wallets_details,
            additional_merchant_data: encrypted_data.additional_merchant_data,
            version: common_types::consts::API_VERSION,
            feature_metadata,
        })
    }

    async fn validate_and_get_business_profile(
        self,
        merchant_context: &domain::MerchantContext,
        db: &dyn StorageInterface,
        key_manager_state: &KeyManagerState,
    ) -> RouterResult<domain::Profile> {
        let profile_id = self.profile_id;
        // Check whether this profile belongs to the merchant

        let business_profile = core_utils::validate_and_get_business_profile(
            db,
            key_manager_state,
            merchant_context.get_merchant_key_store(),
            Some(&profile_id),
            merchant_context.get_merchant_account().get_id(),
        )
        .await?
        .get_required_value("Profile")
        .change_context(errors::ApiErrorResponse::ProfileNotFound {
            id: profile_id.get_string_repr().to_owned(),
        })?;

        Ok(business_profile)
    }
}

#[cfg(feature = "v1")]
struct PaymentMethodsEnabled<'a> {
    payment_methods_enabled: &'a Option<Vec<api_models::admin::PaymentMethodsEnabled>>,
}

#[cfg(feature = "v1")]
impl PaymentMethodsEnabled<'_> {
    fn get_payment_methods_enabled(&self) -> RouterResult<Option<Vec<pii::SecretSerdeValue>>> {
        let mut vec = Vec::new();
        let payment_methods_enabled = match self.payment_methods_enabled.clone() {
            Some(val) => {
                for pm in val.into_iter() {
                    let pm_value = pm
                        .encode_to_value()
                        .change_context(errors::ApiErrorResponse::InternalServerError)
                        .attach_printable(
                            "Failed while encoding to serde_json::Value, PaymentMethod",
                        )?;
                    vec.push(Secret::new(pm_value))
                }
                Some(vec)
            }
            None => None,
        };
        Ok(payment_methods_enabled)
    }
}

#[cfg(all(feature = "v1", feature = "olap"))]
#[async_trait::async_trait]
impl MerchantConnectorAccountCreateBridge for api::MerchantConnectorCreate {
    async fn create_domain_model_from_request(
        self,
        state: &SessionState,
        key_store: domain::MerchantKeyStore,
        business_profile: &domain::Profile,
        key_manager_state: &KeyManagerState,
    ) -> RouterResult<domain::MerchantConnectorAccount> {
        // If connector label is not passed in the request, generate one
        let connector_label = self
            .connector_label
            .clone()
            .or(core_utils::get_connector_label(
                self.business_country,
                self.business_label.as_ref(),
                self.business_sub_label.as_ref(),
                &self.connector_name.to_string(),
            ))
            .unwrap_or(format!(
                "{}_{}",
                self.connector_name, business_profile.profile_name
            ));
        let payment_methods_enabled = PaymentMethodsEnabled {
            payment_methods_enabled: &self.payment_methods_enabled,
        };
        let payment_methods_enabled = payment_methods_enabled.get_payment_methods_enabled()?;
        let frm_configs = self.get_frm_config_as_secret();
        // Validate Merchant api details and return error if not in correct format
        let auth = types::ConnectorAuthType::from_option_secret_value(
            self.connector_account_details.clone(),
        )
        .change_context(errors::ApiErrorResponse::InvalidDataFormat {
            field_name: "connector_account_details".to_string(),
            expected_format: "auth_type and api_key".to_string(),
        })?;

        let connector_auth_type_and_metadata_validation = ConnectorAuthTypeAndMetadataValidation {
            connector_name: &self.connector_name,
            auth_type: &auth,
            connector_meta_data: &self.metadata,
        };
        connector_auth_type_and_metadata_validation.validate_auth_and_metadata_type()?;
        let connector_status_and_disabled_validation = ConnectorStatusAndDisabledValidation {
            status: &self.status,
            disabled: &self.disabled,
            auth: &auth,
            current_status: &api_enums::ConnectorStatus::Active,
        };
        let (connector_status, disabled) =
            connector_status_and_disabled_validation.validate_status_and_disabled()?;
        let identifier = km_types::Identifier::Merchant(business_profile.merchant_id.clone());
        let merchant_recipient_data = if let Some(data) = &self.additional_merchant_data {
            Some(
                process_open_banking_connectors(
                    state,
                    &business_profile.merchant_id,
                    &auth,
                    &self.connector_type,
                    &self.connector_name,
                    types::AdditionalMerchantData::foreign_from(data.clone()),
                )
                .await?,
            )
        } else {
            None
        }
        .map(|data| {
            serde_json::to_value(types::AdditionalMerchantData::OpenBankingRecipientData(
                data,
            ))
        })
        .transpose()
        .change_context(errors::ApiErrorResponse::InternalServerError)
        .attach_printable("Failed to serialize MerchantRecipientData")?;

        let encrypted_data = domain_types::crypto_operation(
            key_manager_state,
            type_name!(domain::MerchantConnectorAccount),
            domain_types::CryptoOperation::BatchEncrypt(
                FromRequestEncryptableMerchantConnectorAccount::to_encryptable(
                    FromRequestEncryptableMerchantConnectorAccount {
                        connector_account_details: self.connector_account_details.ok_or(
                            errors::ApiErrorResponse::MissingRequiredField {
                                field_name: "connector_account_details",
                            },
                        )?,
                        connector_wallets_details:
                            helpers::get_connector_wallets_details_with_apple_pay_certificates(
                                &self.metadata,
                                &self.connector_wallets_details,
                            )
                            .await?,
                        additional_merchant_data: merchant_recipient_data.map(Secret::new),
                    },
                ),
            ),
            identifier.clone(),
            key_store.key.peek(),
        )
        .await
        .and_then(|val| val.try_into_batchoperation())
        .change_context(errors::ApiErrorResponse::InternalServerError)
        .attach_printable("Failed while decrypting connector account details".to_string())?;

        let encrypted_data =
            FromRequestEncryptableMerchantConnectorAccount::from_encryptable(encrypted_data)
                .change_context(errors::ApiErrorResponse::InternalServerError)
                .attach_printable("Failed while decrypting connector account details")?;

        Ok(domain::MerchantConnectorAccount {
            merchant_id: business_profile.merchant_id.clone(),
            connector_type: self.connector_type,
            connector_name: self.connector_name.to_string(),
            merchant_connector_id: common_utils::generate_merchant_connector_account_id_of_default_length(),
            connector_account_details: encrypted_data.connector_account_details,
            payment_methods_enabled,
            disabled,
            metadata: self.metadata.clone(),
            frm_configs,
            connector_label: Some(connector_label.clone()),
            created_at: date_time::now(),
            modified_at: date_time::now(),
            connector_webhook_details: match self.connector_webhook_details {
                Some(connector_webhook_details) => {
                    connector_webhook_details.encode_to_value(
                    )
                    .change_context(errors::ApiErrorResponse::InternalServerError)
                    .attach_printable(format!("Failed to serialize api_models::admin::MerchantConnectorWebhookDetails for Merchant: {:?}", business_profile.merchant_id))
                    .map(Some)?
                    .map(Secret::new)
                }
                None => None,
            },
            profile_id: business_profile.get_id().to_owned(),
            applepay_verified_domains: None,
            pm_auth_config: self.pm_auth_config.clone(),
            status: connector_status,
            connector_wallets_details: encrypted_data.connector_wallets_details,
            test_mode: self.test_mode,
            business_country: self.business_country,
            business_label: self.business_label.clone(),
            business_sub_label: self.business_sub_label.clone(),
            additional_merchant_data: encrypted_data.additional_merchant_data,
            version: common_types::consts::API_VERSION,
        })
    }

    /// If profile_id is not passed, use default profile if available, or
    /// If business_details (business_country and business_label) are passed, get the business_profile
    /// or return a `MissingRequiredField` error
    async fn validate_and_get_business_profile(
        self,
        merchant_context: &domain::MerchantContext,
        db: &dyn StorageInterface,
        key_manager_state: &KeyManagerState,
    ) -> RouterResult<domain::Profile> {
        match self.profile_id.or(merchant_context
            .get_merchant_account()
            .default_profile
            .clone())
        {
            Some(profile_id) => {
                // Check whether this business profile belongs to the merchant

                let business_profile = core_utils::validate_and_get_business_profile(
                    db,
                    key_manager_state,
                    merchant_context.get_merchant_key_store(),
                    Some(&profile_id),
                    merchant_context.get_merchant_account().get_id(),
                )
                .await?
                .get_required_value("Profile")
                .change_context(errors::ApiErrorResponse::ProfileNotFound {
                    id: profile_id.get_string_repr().to_owned(),
                })?;

                Ok(business_profile)
            }
            None => match self.business_country.zip(self.business_label) {
                Some((business_country, business_label)) => {
                    let profile_name = format!("{business_country}_{business_label}");
                    let business_profile = db
                        .find_business_profile_by_profile_name_merchant_id(
                            key_manager_state,
                            merchant_context.get_merchant_key_store(),
                            &profile_name,
                            merchant_context.get_merchant_account().get_id(),
                        )
                        .await
                        .to_not_found_response(errors::ApiErrorResponse::ProfileNotFound {
                            id: profile_name,
                        })?;

                    Ok(business_profile)
                }
                _ => Err(report!(errors::ApiErrorResponse::MissingRequiredField {
                    field_name: "profile_id or business_country, business_label"
                })),
            },
        }
    }
}

pub async fn create_connector(
    state: SessionState,
    req: api::MerchantConnectorCreate,
    merchant_context: domain::MerchantContext,
    auth_profile_id: Option<id_type::ProfileId>,
) -> RouterResponse<api_models::admin::MerchantConnectorResponse> {
    let store = state.store.as_ref();
    let key_manager_state = &(&state).into();
    #[cfg(feature = "dummy_connector")]
    fp_utils::when(
        req.connector_name
            .validate_dummy_connector_create(state.conf.dummy_connector.enabled),
        || {
            Err(errors::ApiErrorResponse::InvalidRequestData {
                message: "Invalid connector name".to_string(),
            })
        },
    )?;

    let connector_metadata = ConnectorMetadata {
        connector_metadata: &req.metadata,
    };

    let merchant_id = merchant_context.get_merchant_account().get_id();

    connector_metadata.validate_apple_pay_certificates_in_mca_metadata()?;

    #[cfg(feature = "v1")]
    helpers::validate_business_details(
        req.business_country,
        req.business_label.as_ref(),
        &merchant_context,
    )?;

    let business_profile = req
        .clone()
        .validate_and_get_business_profile(&merchant_context, store, key_manager_state)
        .await?;

    #[cfg(feature = "v2")]
    if req.connector_type == common_enums::ConnectorType::BillingProcessor {
        update_revenue_recovery_algorithm_under_profile(
            business_profile.clone(),
            store,
            key_manager_state,
            merchant_context.get_merchant_key_store(),
            common_enums::RevenueRecoveryAlgorithmType::Monitoring,
        )
        .await?;
    }
    core_utils::validate_profile_id_from_auth_layer(auth_profile_id, &business_profile)?;

    let pm_auth_config_validation = PMAuthConfigValidation {
        connector_type: &req.connector_type,
        pm_auth_config: &req.pm_auth_config,
        db: store,
        merchant_id,
        profile_id: business_profile.get_id(),
        key_store: merchant_context.get_merchant_key_store(),
        key_manager_state,
    };
    pm_auth_config_validation.validate_pm_auth_config().await?;

    let connector_type_and_connector_enum = ConnectorTypeAndConnectorName {
        connector_type: &req.connector_type,
        connector_name: &req.connector_name,
    };
    let routable_connector = connector_type_and_connector_enum.get_routable_connector()?;

    // The purpose of this merchant account update is just to update the
    // merchant account `modified_at` field for KGraph cache invalidation
    state
        .store
        .update_specific_fields_in_merchant(
            key_manager_state,
            merchant_id,
            storage::MerchantAccountUpdate::ModifiedAtUpdate,
            merchant_context.get_merchant_key_store(),
        )
        .await
        .change_context(errors::ApiErrorResponse::InternalServerError)
        .attach_printable("error updating the merchant account when creating payment connector")?;

    let merchant_connector_account = req
        .clone()
        .create_domain_model_from_request(
            &state,
            merchant_context.get_merchant_key_store().clone(),
            &business_profile,
            key_manager_state,
        )
        .await?;

    let mca = state
        .store
        .insert_merchant_connector_account(
            key_manager_state,
            merchant_connector_account.clone(),
            merchant_context.get_merchant_key_store(),
        )
        .await
        .to_duplicate_response(
            errors::ApiErrorResponse::DuplicateMerchantConnectorAccount {
                profile_id: business_profile.get_id().get_string_repr().to_owned(),
                connector_label: merchant_connector_account
                    .connector_label
                    .unwrap_or_default(),
            },
        )?;

    #[cfg(feature = "v1")]
    //update merchant default config
    let merchant_default_config_update = MerchantDefaultConfigUpdate {
        routable_connector: &routable_connector,
        merchant_connector_id: &mca.get_id(),
        store,
        merchant_id,
        profile_id: business_profile.get_id(),
        transaction_type: &req.get_transaction_type(),
    };

    #[cfg(feature = "v2")]
    //update merchant default config
    let merchant_default_config_update = DefaultFallbackRoutingConfigUpdate {
        routable_connector: &routable_connector,
        merchant_connector_id: &mca.get_id(),
        store,
        business_profile,
        key_store: merchant_context.get_merchant_key_store().to_owned(),
        key_manager_state,
    };

    merchant_default_config_update
        .retrieve_and_update_default_fallback_routing_algorithm_if_routable_connector_exists()
        .await?;

    metrics::MCA_CREATE.add(
        1,
        router_env::metric_attributes!(
            ("connector", req.connector_name.to_string()),
            ("merchant", merchant_id.clone()),
        ),
    );

    let mca_response = mca.foreign_try_into()?;
    Ok(service_api::ApplicationResponse::Json(mca_response))
}

#[cfg(feature = "v1")]
async fn validate_pm_auth(
    val: pii::SecretSerdeValue,
    state: &SessionState,
    merchant_id: &id_type::MerchantId,
    merchant_context: domain::MerchantContext,
    profile_id: &id_type::ProfileId,
) -> RouterResponse<()> {
    let config =
        serde_json::from_value::<api_models::pm_auth::PaymentMethodAuthConfig>(val.expose())
            .change_context(errors::ApiErrorResponse::InvalidRequestData {
                message: "invalid data received for payment method auth config".to_string(),
            })
            .attach_printable("Failed to deserialize Payment Method Auth config")?;

    let all_mcas = state
        .store
        .find_merchant_connector_account_by_merchant_id_and_disabled_list(
            &state.into(),
            merchant_id,
            true,
            merchant_context.get_merchant_key_store(),
        )
        .await
        .change_context(errors::ApiErrorResponse::MerchantConnectorAccountNotFound {
            id: merchant_context
                .get_merchant_account()
                .get_id()
                .get_string_repr()
                .to_owned(),
        })?;

    for conn_choice in config.enabled_payment_methods {
        let pm_auth_mca = all_mcas
            .iter()
            .find(|mca| mca.get_id() == conn_choice.mca_id)
            .ok_or(errors::ApiErrorResponse::GenericNotFoundError {
                message: "payment method auth connector account not found".to_string(),
            })?;

        if &pm_auth_mca.profile_id != profile_id {
            return Err(errors::ApiErrorResponse::GenericNotFoundError {
                message: "payment method auth profile_id differs from connector profile_id"
                    .to_string(),
            }
            .into());
        }
    }

    Ok(services::ApplicationResponse::StatusOk)
}

#[cfg(feature = "v1")]
pub async fn retrieve_connector(
    state: SessionState,
    merchant_id: id_type::MerchantId,
    profile_id: Option<id_type::ProfileId>,
    merchant_connector_id: id_type::MerchantConnectorAccountId,
) -> RouterResponse<api_models::admin::MerchantConnectorResponse> {
    let store = state.store.as_ref();
    let key_manager_state = &(&state).into();
    let key_store = store
        .get_merchant_key_store_by_merchant_id(
            key_manager_state,
            &merchant_id,
            &store.get_master_key().to_vec().into(),
        )
        .await
        .to_not_found_response(errors::ApiErrorResponse::MerchantAccountNotFound)?;

    let _merchant_account = store
        .find_merchant_account_by_merchant_id(key_manager_state, &merchant_id, &key_store)
        .await
        .to_not_found_response(errors::ApiErrorResponse::MerchantAccountNotFound)?;

    let mca = store
        .find_by_merchant_connector_account_merchant_id_merchant_connector_id(
            key_manager_state,
            &merchant_id,
            &merchant_connector_id,
            &key_store,
        )
        .await
        .to_not_found_response(errors::ApiErrorResponse::MerchantConnectorAccountNotFound {
            id: merchant_connector_id.get_string_repr().to_string(),
        })?;
    core_utils::validate_profile_id_from_auth_layer(profile_id, &mca)?;

    Ok(service_api::ApplicationResponse::Json(
        mca.foreign_try_into()?,
    ))
}

#[cfg(feature = "v2")]
pub async fn retrieve_connector(
    state: SessionState,
    merchant_context: domain::MerchantContext,
    id: id_type::MerchantConnectorAccountId,
) -> RouterResponse<api_models::admin::MerchantConnectorResponse> {
    let store = state.store.as_ref();
    let key_manager_state = &(&state).into();

    let merchant_id = merchant_context.get_merchant_account().get_id();

    let mca = store
        .find_merchant_connector_account_by_id(
            key_manager_state,
            &id,
            merchant_context.get_merchant_key_store(),
        )
        .await
        .to_not_found_response(errors::ApiErrorResponse::MerchantConnectorAccountNotFound {
            id: id.clone().get_string_repr().to_string(),
        })?;

    // Validate if the merchant_id sent in the request is valid
    if mca.merchant_id != *merchant_id {
        return Err(errors::ApiErrorResponse::InvalidRequestData {
            message: format!(
                "Invalid merchant_id {} provided for merchant_connector_account {:?}",
                merchant_id.get_string_repr(),
                id
            ),
        }
        .into());
    }

    Ok(service_api::ApplicationResponse::Json(
        mca.foreign_try_into()?,
    ))
}

#[cfg(all(feature = "olap", feature = "v2"))]
pub async fn list_connectors_for_a_profile(
    state: SessionState,
    key_store: domain::MerchantKeyStore,
    profile_id: id_type::ProfileId,
) -> RouterResponse<Vec<api_models::admin::MerchantConnectorListResponse>> {
    let store = state.store.as_ref();
    let key_manager_state = &(&state).into();

    let merchant_connector_accounts = store
        .list_connector_account_by_profile_id(key_manager_state, &profile_id, &key_store)
        .await
        .to_not_found_response(errors::ApiErrorResponse::InternalServerError)?;
    let mut response = vec![];

    for mca in merchant_connector_accounts.into_iter() {
        response.push(mca.foreign_try_into()?);
    }

    Ok(service_api::ApplicationResponse::Json(response))
}

pub async fn list_payment_connectors(
    state: SessionState,
    merchant_id: id_type::MerchantId,
    profile_id_list: Option<Vec<id_type::ProfileId>>,
) -> RouterResponse<Vec<api_models::admin::MerchantConnectorListResponse>> {
    let store = state.store.as_ref();
    let key_manager_state = &(&state).into();
    let key_store = store
        .get_merchant_key_store_by_merchant_id(
            key_manager_state,
            &merchant_id,
            &store.get_master_key().to_vec().into(),
        )
        .await
        .to_not_found_response(errors::ApiErrorResponse::MerchantAccountNotFound)?;

    // Validate merchant account
    store
        .find_merchant_account_by_merchant_id(key_manager_state, &merchant_id, &key_store)
        .await
        .to_not_found_response(errors::ApiErrorResponse::MerchantAccountNotFound)?;

    let merchant_connector_accounts = store
        .find_merchant_connector_account_by_merchant_id_and_disabled_list(
            key_manager_state,
            &merchant_id,
            true,
            &key_store,
        )
        .await
        .to_not_found_response(errors::ApiErrorResponse::InternalServerError)?;
    let merchant_connector_accounts = core_utils::filter_objects_based_on_profile_id_list(
        profile_id_list,
        merchant_connector_accounts,
    );
    let mut response = vec![];

    // The can be eliminated once [#79711](https://github.com/rust-lang/rust/issues/79711) is stabilized
    for mca in merchant_connector_accounts.into_iter() {
        response.push(mca.foreign_try_into()?);
    }

    Ok(service_api::ApplicationResponse::Json(response))
}

pub async fn update_connector(
    state: SessionState,
    merchant_id: &id_type::MerchantId,
    profile_id: Option<id_type::ProfileId>,
    merchant_connector_id: &id_type::MerchantConnectorAccountId,
    req: api_models::admin::MerchantConnectorUpdate,
) -> RouterResponse<api_models::admin::MerchantConnectorResponse> {
    let db = state.store.as_ref();
    let key_manager_state = &(&state).into();
    let key_store = db
        .get_merchant_key_store_by_merchant_id(
            key_manager_state,
            merchant_id,
            &db.get_master_key().to_vec().into(),
        )
        .await
        .to_not_found_response(errors::ApiErrorResponse::MerchantAccountNotFound)?;

    let merchant_account = db
        .find_merchant_account_by_merchant_id(key_manager_state, merchant_id, &key_store)
        .await
        .to_not_found_response(errors::ApiErrorResponse::MerchantAccountNotFound)?;

    let mca = req
        .clone()
        .get_merchant_connector_account_from_id(
            db,
            merchant_id,
            merchant_connector_id,
            &key_store,
            key_manager_state,
        )
        .await?;
    core_utils::validate_profile_id_from_auth_layer(profile_id, &mca)?;

    let merchant_context = domain::MerchantContext::NormalMerchant(Box::new(domain::Context(
        merchant_account.clone(),
        key_store.clone(),
    )));
    let payment_connector = req
        .clone()
        .create_domain_model_from_request(&state, &mca, key_manager_state, &merchant_context)
        .await?;

    // Profile id should always be present
    let profile_id = mca.profile_id.clone();

    let request_connector_label = req.connector_label;

    let updated_mca = db
        .update_merchant_connector_account(
            key_manager_state,
            mca,
            payment_connector.into(),
            &key_store,
        )
        .await
        .change_context(
            errors::ApiErrorResponse::DuplicateMerchantConnectorAccount {
                profile_id: profile_id.get_string_repr().to_owned(),
                connector_label: request_connector_label.unwrap_or_default(),
            },
        )
        .attach_printable_lazy(|| {
            format!(
                "Failed while updating MerchantConnectorAccount: id: {:?}",
                merchant_connector_id
            )
        })?;

    let response = updated_mca.foreign_try_into()?;

    Ok(service_api::ApplicationResponse::Json(response))
}

#[cfg(feature = "v1")]
pub async fn delete_connector(
    state: SessionState,
    merchant_id: id_type::MerchantId,
    merchant_connector_id: id_type::MerchantConnectorAccountId,
) -> RouterResponse<api::MerchantConnectorDeleteResponse> {
    let db = state.store.as_ref();
    let key_manager_state = &(&state).into();
    let key_store = db
        .get_merchant_key_store_by_merchant_id(
            key_manager_state,
            &merchant_id,
            &db.get_master_key().to_vec().into(),
        )
        .await
        .to_not_found_response(errors::ApiErrorResponse::MerchantAccountNotFound)?;

    let _merchant_account = db
        .find_merchant_account_by_merchant_id(key_manager_state, &merchant_id, &key_store)
        .await
        .to_not_found_response(errors::ApiErrorResponse::MerchantAccountNotFound)?;

    let mca = db
        .find_by_merchant_connector_account_merchant_id_merchant_connector_id(
            key_manager_state,
            &merchant_id,
            &merchant_connector_id,
            &key_store,
        )
        .await
        .to_not_found_response(errors::ApiErrorResponse::MerchantConnectorAccountNotFound {
            id: merchant_connector_id.get_string_repr().to_string(),
        })?;

    let is_deleted = db
        .delete_merchant_connector_account_by_merchant_id_merchant_connector_id(
            &merchant_id,
            &merchant_connector_id,
        )
        .await
        .to_not_found_response(errors::ApiErrorResponse::MerchantConnectorAccountNotFound {
            id: merchant_connector_id.get_string_repr().to_string(),
        })?;

    // delete the mca from the config as well
    let merchant_default_config_delete = MerchantDefaultConfigUpdate {
        routable_connector: &Some(
            common_enums::RoutableConnectors::from_str(&mca.connector_name).map_err(|_| {
                errors::ApiErrorResponse::InvalidDataValue {
                    field_name: "connector_name",
                }
            })?,
        ),
        merchant_connector_id: &mca.get_id(),
        store: db,
        merchant_id: &merchant_id,
        profile_id: &mca.profile_id,
        transaction_type: &mca.connector_type.into(),
    };

    merchant_default_config_delete
        .retrieve_and_delete_from_default_fallback_routing_algorithm_if_routable_connector_exists()
        .await?;

    let response = api::MerchantConnectorDeleteResponse {
        merchant_id,
        merchant_connector_id,
        deleted: is_deleted,
    };
    Ok(service_api::ApplicationResponse::Json(response))
}

#[cfg(feature = "v2")]
pub async fn delete_connector(
    state: SessionState,
    merchant_context: domain::MerchantContext,
    id: id_type::MerchantConnectorAccountId,
) -> RouterResponse<api::MerchantConnectorDeleteResponse> {
    let db = state.store.as_ref();
    let key_manager_state = &(&state).into();

    let merchant_id = merchant_context.get_merchant_account().get_id();

    let mca = db
        .find_merchant_connector_account_by_id(
            key_manager_state,
            &id,
            merchant_context.get_merchant_key_store(),
        )
        .await
        .to_not_found_response(errors::ApiErrorResponse::MerchantConnectorAccountNotFound {
            id: id.clone().get_string_repr().to_string(),
        })?;

    // Validate if the merchant_id sent in the request is valid
    if mca.merchant_id != *merchant_id {
        return Err(errors::ApiErrorResponse::InvalidRequestData {
            message: format!(
                "Invalid merchant_id {} provided for merchant_connector_account {:?}",
                merchant_id.get_string_repr(),
                id
            ),
        }
        .into());
    }

    let is_deleted = db
        .delete_merchant_connector_account_by_id(&id)
        .await
        .to_not_found_response(errors::ApiErrorResponse::MerchantConnectorAccountNotFound {
            id: id.clone().get_string_repr().to_string(),
        })?;

    let business_profile = db
        .find_business_profile_by_profile_id(
            key_manager_state,
            merchant_context.get_merchant_key_store(),
            &mca.profile_id,
        )
        .await
        .to_not_found_response(errors::ApiErrorResponse::ProfileNotFound {
            id: mca.profile_id.get_string_repr().to_owned(),
        })?;

    let merchant_default_config_delete = DefaultFallbackRoutingConfigUpdate {
        routable_connector: &Some(
            common_enums::RoutableConnectors::from_str(&mca.connector_name.to_string()).map_err(
                |_| errors::ApiErrorResponse::InvalidDataValue {
                    field_name: "connector_name",
                },
            )?,
        ),
        merchant_connector_id: &mca.get_id(),
        store: db,
        business_profile,
        key_store: merchant_context.get_merchant_key_store().to_owned(),
        key_manager_state,
    };

    merchant_default_config_delete
        .retrieve_and_delete_from_default_fallback_routing_algorithm_if_routable_connector_exists()
        .await?;

    let response = api::MerchantConnectorDeleteResponse {
        merchant_id: merchant_id.clone(),
        id,
        deleted: is_deleted,
    };
    Ok(service_api::ApplicationResponse::Json(response))
}

pub async fn kv_for_merchant(
    state: SessionState,
    merchant_id: id_type::MerchantId,
    enable: bool,
) -> RouterResponse<api_models::admin::ToggleKVResponse> {
    let db = state.store.as_ref();
    let key_manager_state = &(&state).into();
    let key_store = db
        .get_merchant_key_store_by_merchant_id(
            key_manager_state,
            &merchant_id,
            &db.get_master_key().to_vec().into(),
        )
        .await
        .to_not_found_response(errors::ApiErrorResponse::MerchantAccountNotFound)?;

    // check if the merchant account exists
    let merchant_account = db
        .find_merchant_account_by_merchant_id(key_manager_state, &merchant_id, &key_store)
        .await
        .to_not_found_response(errors::ApiErrorResponse::MerchantAccountNotFound)?;

    let updated_merchant_account = match (enable, merchant_account.storage_scheme) {
        (true, MerchantStorageScheme::RedisKv) | (false, MerchantStorageScheme::PostgresOnly) => {
            Ok(merchant_account)
        }
        (true, MerchantStorageScheme::PostgresOnly) => {
            if state.conf.as_ref().is_kv_soft_kill_mode() {
                Err(errors::ApiErrorResponse::InvalidRequestData {
                    message: "Kv cannot be enabled when application is in soft_kill_mode"
                        .to_owned(),
                })?
            }

            db.update_merchant(
                key_manager_state,
                merchant_account,
                storage::MerchantAccountUpdate::StorageSchemeUpdate {
                    storage_scheme: MerchantStorageScheme::RedisKv,
                },
                &key_store,
            )
            .await
        }
        (false, MerchantStorageScheme::RedisKv) => {
            db.update_merchant(
                key_manager_state,
                merchant_account,
                storage::MerchantAccountUpdate::StorageSchemeUpdate {
                    storage_scheme: MerchantStorageScheme::PostgresOnly,
                },
                &key_store,
            )
            .await
        }
    }
    .map_err(|error| {
        error
            .change_context(errors::ApiErrorResponse::InternalServerError)
            .attach_printable("failed to switch merchant_storage_scheme")
    })?;
    let kv_status = matches!(
        updated_merchant_account.storage_scheme,
        MerchantStorageScheme::RedisKv
    );

    Ok(service_api::ApplicationResponse::Json(
        api_models::admin::ToggleKVResponse {
            merchant_id: updated_merchant_account.get_id().to_owned(),
            kv_enabled: kv_status,
        },
    ))
}

pub async fn toggle_kv_for_all_merchants(
    state: SessionState,
    enable: bool,
) -> RouterResponse<api_models::admin::ToggleAllKVResponse> {
    let db = state.store.as_ref();
    let storage_scheme = if enable {
        MerchantStorageScheme::RedisKv
    } else {
        MerchantStorageScheme::PostgresOnly
    };

    let total_update = db
        .update_all_merchant_account(storage::MerchantAccountUpdate::StorageSchemeUpdate {
            storage_scheme,
        })
        .await
        .map_err(|error| {
            error
                .change_context(errors::ApiErrorResponse::InternalServerError)
                .attach_printable("Failed to switch merchant_storage_scheme for all merchants")
        })?;

    Ok(service_api::ApplicationResponse::Json(
        api_models::admin::ToggleAllKVResponse {
            total_updated: total_update,
            kv_enabled: enable,
        },
    ))
}

pub async fn check_merchant_account_kv_status(
    state: SessionState,
    merchant_id: id_type::MerchantId,
) -> RouterResponse<api_models::admin::ToggleKVResponse> {
    let db = state.store.as_ref();
    let key_manager_state = &(&state).into();
    let key_store = db
        .get_merchant_key_store_by_merchant_id(
            key_manager_state,
            &merchant_id,
            &db.get_master_key().to_vec().into(),
        )
        .await
        .to_not_found_response(errors::ApiErrorResponse::MerchantAccountNotFound)?;

    // check if the merchant account exists
    let merchant_account = db
        .find_merchant_account_by_merchant_id(key_manager_state, &merchant_id, &key_store)
        .await
        .to_not_found_response(errors::ApiErrorResponse::MerchantAccountNotFound)?;

    let kv_status = matches!(
        merchant_account.storage_scheme,
        MerchantStorageScheme::RedisKv
    );

    Ok(service_api::ApplicationResponse::Json(
        api_models::admin::ToggleKVResponse {
            merchant_id: merchant_account.get_id().to_owned(),
            kv_enabled: kv_status,
        },
    ))
}

pub fn get_frm_config_as_secret(
    frm_configs: Option<Vec<api_models::admin::FrmConfigs>>,
) -> Option<Vec<Secret<serde_json::Value>>> {
    match frm_configs.as_ref() {
        Some(frm_value) => {
            let configs_for_frm_value: Vec<Secret<serde_json::Value>> = frm_value
                .iter()
                .map(|config| {
                    config
                        .encode_to_value()
                        .change_context(errors::ApiErrorResponse::ConfigNotFound)
                        .map(Secret::new)
                })
                .collect::<Result<Vec<_>, _>>()
                .ok()?;
            Some(configs_for_frm_value)
        }
        None => None,
    }
}

#[cfg(feature = "v1")]
pub async fn create_and_insert_business_profile(
    state: &SessionState,
    request: api::ProfileCreate,
    merchant_account: domain::MerchantAccount,
    key_store: &domain::MerchantKeyStore,
) -> RouterResult<domain::Profile> {
    let business_profile_new =
        admin::create_profile_from_merchant_account(state, merchant_account, request, key_store)
            .await?;

    let profile_name = business_profile_new.profile_name.clone();

    state
        .store
        .insert_business_profile(&state.into(), key_store, business_profile_new)
        .await
        .to_duplicate_response(errors::ApiErrorResponse::GenericDuplicateError {
            message: format!(
                "Business Profile with the profile_name {profile_name} already exists"
            ),
        })
        .attach_printable("Failed to insert Business profile because of duplication error")
}

#[cfg(feature = "olap")]
#[async_trait::async_trait]
trait ProfileCreateBridge {
    #[cfg(feature = "v1")]
    async fn create_domain_model_from_request(
        self,
        state: &SessionState,
        merchant_context: &domain::MerchantContext,
    ) -> RouterResult<domain::Profile>;

    #[cfg(feature = "v2")]
    async fn create_domain_model_from_request(
        self,
        state: &SessionState,
        key: &domain::MerchantKeyStore,
        merchant_id: &id_type::MerchantId,
    ) -> RouterResult<domain::Profile>;
}

#[cfg(feature = "olap")]
#[async_trait::async_trait]
impl ProfileCreateBridge for api::ProfileCreate {
    #[cfg(feature = "v1")]
    async fn create_domain_model_from_request(
        self,
        state: &SessionState,
        merchant_context: &domain::MerchantContext,
    ) -> RouterResult<domain::Profile> {
        use common_utils::ext_traits::AsyncExt;

        if let Some(session_expiry) = &self.session_expiry {
            helpers::validate_session_expiry(session_expiry.to_owned())?;
        }

        if let Some(intent_fulfillment_expiry) = self.intent_fulfillment_time {
            helpers::validate_intent_fulfillment_expiry(intent_fulfillment_expiry)?;
        }

        if let Some(ref routing_algorithm) = self.routing_algorithm {
            let _: api_models::routing::RoutingAlgorithm = routing_algorithm
                .clone()
                .parse_value("RoutingAlgorithm")
                .change_context(errors::ApiErrorResponse::InvalidDataValue {
                    field_name: "routing_algorithm",
                })
                .attach_printable("Invalid routing algorithm given")?;
        }

        // Generate a unique profile id
        let profile_id = common_utils::generate_profile_id_of_default_length();
        let profile_name = self.profile_name.unwrap_or("default".to_string());

        let current_time = date_time::now();

        let webhook_details = self.webhook_details.map(ForeignInto::foreign_into);

        let payment_response_hash_key = self
            .payment_response_hash_key
            .or(merchant_context
                .get_merchant_account()
                .payment_response_hash_key
                .clone())
            .unwrap_or(common_utils::crypto::generate_cryptographically_secure_random_string(64));

        let payment_link_config = self.payment_link_config.map(ForeignInto::foreign_into);
        let key_manager_state = state.into();
        let outgoing_webhook_custom_http_headers = self
            .outgoing_webhook_custom_http_headers
            .async_map(|headers| {
                cards::create_encrypted_data(
                    &key_manager_state,
                    merchant_context.get_merchant_key_store(),
                    headers,
                )
            })
            .await
            .transpose()
            .change_context(errors::ApiErrorResponse::InternalServerError)
            .attach_printable("Unable to encrypt outgoing webhook custom HTTP headers")?;

        let payout_link_config = self
            .payout_link_config
            .map(|payout_conf| match payout_conf.config.validate() {
                Ok(_) => Ok(payout_conf.foreign_into()),
                Err(e) => Err(error_stack::report!(
                    errors::ApiErrorResponse::InvalidRequestData {
                        message: e.to_string()
                    }
                )),
            })
            .transpose()?;

        let key = merchant_context
            .get_merchant_key_store()
            .key
            .clone()
            .into_inner();
        let key_manager_state = state.into();

        let card_testing_secret_key = Some(Secret::new(utils::generate_id(
            consts::FINGERPRINT_SECRET_LENGTH,
            "fs",
        )));

        let card_testing_guard_config = self
            .card_testing_guard_config
            .map(CardTestingGuardConfig::foreign_from)
            .or(Some(CardTestingGuardConfig::default()));

        Ok(domain::Profile::from(domain::ProfileSetter {
            profile_id,
            merchant_id: merchant_context.get_merchant_account().get_id().clone(),
            profile_name,
            created_at: current_time,
            modified_at: current_time,
            return_url: self
                .return_url
                .map(|return_url| return_url.to_string())
                .or(merchant_context.get_merchant_account().return_url.clone()),
            enable_payment_response_hash: self.enable_payment_response_hash.unwrap_or(
                merchant_context
                    .get_merchant_account()
                    .enable_payment_response_hash,
            ),
            payment_response_hash_key: Some(payment_response_hash_key),
            redirect_to_merchant_with_http_post: self
                .redirect_to_merchant_with_http_post
                .unwrap_or(
                    merchant_context
                        .get_merchant_account()
                        .redirect_to_merchant_with_http_post,
                ),
            webhook_details: webhook_details.or(merchant_context
                .get_merchant_account()
                .webhook_details
                .clone()),
            metadata: self.metadata,
            routing_algorithm: None,
            intent_fulfillment_time: self
                .intent_fulfillment_time
                .map(i64::from)
                .or(merchant_context
                    .get_merchant_account()
                    .intent_fulfillment_time)
                .or(Some(common_utils::consts::DEFAULT_INTENT_FULFILLMENT_TIME)),
            frm_routing_algorithm: self.frm_routing_algorithm.or(merchant_context
                .get_merchant_account()
                .frm_routing_algorithm
                .clone()),
            #[cfg(feature = "payouts")]
            payout_routing_algorithm: self.payout_routing_algorithm.or(merchant_context
                .get_merchant_account()
                .payout_routing_algorithm
                .clone()),
            #[cfg(not(feature = "payouts"))]
            payout_routing_algorithm: None,
            is_recon_enabled: merchant_context.get_merchant_account().is_recon_enabled,
            applepay_verified_domains: self.applepay_verified_domains,
            payment_link_config,
            session_expiry: self
                .session_expiry
                .map(i64::from)
                .or(Some(common_utils::consts::DEFAULT_SESSION_EXPIRY)),
            authentication_connector_details: self
                .authentication_connector_details
                .map(ForeignInto::foreign_into),
            payout_link_config,
            is_connector_agnostic_mit_enabled: self.is_connector_agnostic_mit_enabled,
            is_extended_card_info_enabled: None,
            extended_card_info_config: None,
            use_billing_as_payment_method_billing: self
                .use_billing_as_payment_method_billing
                .or(Some(true)),
            collect_shipping_details_from_wallet_connector: self
                .collect_shipping_details_from_wallet_connector
                .or(Some(false)),
            collect_billing_details_from_wallet_connector: self
                .collect_billing_details_from_wallet_connector
                .or(Some(false)),
            outgoing_webhook_custom_http_headers,
            tax_connector_id: self.tax_connector_id,
            is_tax_connector_enabled: self.is_tax_connector_enabled,
            always_collect_billing_details_from_wallet_connector: self
                .always_collect_billing_details_from_wallet_connector,
            always_collect_shipping_details_from_wallet_connector: self
                .always_collect_shipping_details_from_wallet_connector,
            dynamic_routing_algorithm: None,
            is_network_tokenization_enabled: self.is_network_tokenization_enabled,
            is_auto_retries_enabled: self.is_auto_retries_enabled.unwrap_or_default(),
            max_auto_retries_enabled: self.max_auto_retries_enabled.map(i16::from),
            always_request_extended_authorization: self.always_request_extended_authorization,
            is_click_to_pay_enabled: self.is_click_to_pay_enabled,
            authentication_product_ids: self.authentication_product_ids,
            card_testing_guard_config,
            card_testing_secret_key: card_testing_secret_key
                .async_lift(|inner| async {
                    domain_types::crypto_operation(
                        &key_manager_state,
                        common_utils::type_name!(domain::Profile),
                        domain_types::CryptoOperation::EncryptOptional(inner),
                        km_types::Identifier::Merchant(
                            merchant_context
                                .get_merchant_key_store()
                                .merchant_id
                                .clone(),
                        ),
                        key.peek(),
                    )
                    .await
                    .and_then(|val| val.try_into_optionaloperation())
                })
                .await
                .change_context(errors::ApiErrorResponse::InternalServerError)
                .attach_printable("error while generating card testing secret key")?,
            is_clear_pan_retries_enabled: self.is_clear_pan_retries_enabled.unwrap_or_default(),
            force_3ds_challenge: self.force_3ds_challenge.unwrap_or_default(),
            is_debit_routing_enabled: self.is_debit_routing_enabled.unwrap_or_default(),
            merchant_business_country: self.merchant_business_country,
            is_iframe_redirection_enabled: self.is_iframe_redirection_enabled,
            is_pre_network_tokenization_enabled: self
                .is_pre_network_tokenization_enabled
                .unwrap_or_default(),
        }))
    }

    #[cfg(feature = "v2")]
    async fn create_domain_model_from_request(
        self,
        state: &SessionState,
        key_store: &domain::MerchantKeyStore,
        merchant_id: &id_type::MerchantId,
    ) -> RouterResult<domain::Profile> {
        if let Some(session_expiry) = &self.session_expiry {
            helpers::validate_session_expiry(session_expiry.to_owned())?;
        }

        // Generate a unique profile id
        // TODO: the profile_id should be generated from the profile_name
        let profile_id = common_utils::generate_profile_id_of_default_length();
        let profile_name = self.profile_name;

        let current_time = date_time::now();

        let webhook_details = self.webhook_details.map(ForeignInto::foreign_into);

        let payment_response_hash_key = self
            .payment_response_hash_key
            .unwrap_or(common_utils::crypto::generate_cryptographically_secure_random_string(64));

        let payment_link_config = self.payment_link_config.map(ForeignInto::foreign_into);
        let key_manager_state = state.into();
        let outgoing_webhook_custom_http_headers = self
            .outgoing_webhook_custom_http_headers
            .async_map(|headers| {
                cards::create_encrypted_data(&key_manager_state, key_store, headers)
            })
            .await
            .transpose()
            .change_context(errors::ApiErrorResponse::InternalServerError)
            .attach_printable("Unable to encrypt outgoing webhook custom HTTP headers")?;

        let payout_link_config = self
            .payout_link_config
            .map(|payout_conf| match payout_conf.config.validate() {
                Ok(_) => Ok(payout_conf.foreign_into()),
                Err(e) => Err(error_stack::report!(
                    errors::ApiErrorResponse::InvalidRequestData {
                        message: e.to_string()
                    }
                )),
            })
            .transpose()?;

        let key = key_store.key.clone().into_inner();
        let key_manager_state = state.into();

        let card_testing_secret_key = Some(Secret::new(utils::generate_id(
            consts::FINGERPRINT_SECRET_LENGTH,
            "fs",
        )));

        let card_testing_guard_config = self
            .card_testing_guard_config
            .map(CardTestingGuardConfig::foreign_from)
            .or(Some(CardTestingGuardConfig::default()));

        Ok(domain::Profile::from(domain::ProfileSetter {
            id: profile_id,
            merchant_id: merchant_id.clone(),
            profile_name,
            created_at: current_time,
            modified_at: current_time,
            return_url: self.return_url,
            enable_payment_response_hash: self.enable_payment_response_hash.unwrap_or(true),
            payment_response_hash_key: Some(payment_response_hash_key),
            redirect_to_merchant_with_http_post: self
                .redirect_to_merchant_with_http_post
                .unwrap_or(true),
            webhook_details,
            metadata: self.metadata,
            is_recon_enabled: false,
            applepay_verified_domains: self.applepay_verified_domains,
            payment_link_config,
            session_expiry: self
                .session_expiry
                .map(i64::from)
                .or(Some(common_utils::consts::DEFAULT_SESSION_EXPIRY)),
            authentication_connector_details: self
                .authentication_connector_details
                .map(ForeignInto::foreign_into),
            payout_link_config,
            is_connector_agnostic_mit_enabled: self.is_connector_agnostic_mit_enabled,
            is_extended_card_info_enabled: None,
            extended_card_info_config: None,
            use_billing_as_payment_method_billing: self
                .use_billing_as_payment_method_billing
                .or(Some(true)),
            collect_shipping_details_from_wallet_connector: self
                .collect_shipping_details_from_wallet_connector_if_required
                .or(Some(false)),
            collect_billing_details_from_wallet_connector: self
                .collect_billing_details_from_wallet_connector_if_required
                .or(Some(false)),
            outgoing_webhook_custom_http_headers,
            always_collect_billing_details_from_wallet_connector: self
                .always_collect_billing_details_from_wallet_connector,
            always_collect_shipping_details_from_wallet_connector: self
                .always_collect_shipping_details_from_wallet_connector,
            routing_algorithm_id: None,
            frm_routing_algorithm_id: None,
            payout_routing_algorithm_id: None,
            order_fulfillment_time: self
                .order_fulfillment_time
                .map(|order_fulfillment_time| order_fulfillment_time.into_inner())
                .or(Some(common_utils::consts::DEFAULT_ORDER_FULFILLMENT_TIME)),
            order_fulfillment_time_origin: self.order_fulfillment_time_origin,
            default_fallback_routing: None,
            should_collect_cvv_during_payment: None,
            tax_connector_id: self.tax_connector_id,
            is_tax_connector_enabled: self.is_tax_connector_enabled,
            is_network_tokenization_enabled: self.is_network_tokenization_enabled,
            is_click_to_pay_enabled: self.is_click_to_pay_enabled,
            authentication_product_ids: self.authentication_product_ids,
            three_ds_decision_manager_config: None,
            card_testing_guard_config,
            card_testing_secret_key: card_testing_secret_key
                .async_lift(|inner| async {
                    domain_types::crypto_operation(
                        &key_manager_state,
                        common_utils::type_name!(domain::Profile),
                        domain_types::CryptoOperation::EncryptOptional(inner),
                        km_types::Identifier::Merchant(key_store.merchant_id.clone()),
                        key.peek(),
                    )
                    .await
                    .and_then(|val| val.try_into_optionaloperation())
                })
                .await
                .change_context(errors::ApiErrorResponse::InternalServerError)
                .attach_printable("error while generating card testing secret key")?,
            is_clear_pan_retries_enabled: self.is_clear_pan_retries_enabled.unwrap_or_default(),
            is_debit_routing_enabled: self.is_debit_routing_enabled.unwrap_or_default(),
            merchant_business_country: self.merchant_business_country,
            revenue_recovery_retry_algorithm_type: None,
            revenue_recovery_retry_algorithm_data: None,
            is_iframe_redirection_enabled: None,
            is_external_vault_enabled: self.is_external_vault_enabled,
            external_vault_connector_details: self
                .external_vault_connector_details
                .map(ForeignInto::foreign_into),
        }))
    }
}

#[cfg(feature = "olap")]
pub async fn create_profile(
    state: SessionState,
    request: api::ProfileCreate,
    merchant_context: domain::MerchantContext,
) -> RouterResponse<api_models::admin::ProfileResponse> {
    let db = state.store.as_ref();
    let key_manager_state = &(&state).into();

    #[cfg(feature = "v1")]
    let business_profile = request
        .create_domain_model_from_request(&state, &merchant_context)
        .await?;

    #[cfg(feature = "v2")]
    let business_profile = request
        .create_domain_model_from_request(
            &state,
            merchant_context.get_merchant_key_store(),
            merchant_context.get_merchant_account().get_id(),
        )
        .await?;

    let profile_id = business_profile.get_id().to_owned();

    let business_profile = db
        .insert_business_profile(
            key_manager_state,
            merchant_context.get_merchant_key_store(),
            business_profile,
        )
        .await
        .to_duplicate_response(errors::ApiErrorResponse::GenericDuplicateError {
            message: format!(
                "Business Profile with the profile_id {} already exists",
                profile_id.get_string_repr()
            ),
        })
        .attach_printable("Failed to insert Business profile because of duplication error")?;

    #[cfg(feature = "v1")]
    if merchant_context
        .get_merchant_account()
        .default_profile
        .is_some()
    {
        let unset_default_profile = domain::MerchantAccountUpdate::UnsetDefaultProfile;
        db.update_merchant(
            key_manager_state,
            merchant_context.get_merchant_account().clone(),
            unset_default_profile,
            merchant_context.get_merchant_key_store(),
        )
        .await
        .to_not_found_response(errors::ApiErrorResponse::MerchantAccountNotFound)?;
    }

    Ok(service_api::ApplicationResponse::Json(
        api_models::admin::ProfileResponse::foreign_try_from(business_profile)
            .change_context(errors::ApiErrorResponse::InternalServerError)
            .attach_printable("Failed to parse business profile details")?,
    ))
}

#[cfg(feature = "olap")]
pub async fn list_profile(
    state: SessionState,
    merchant_id: id_type::MerchantId,
    profile_id_list: Option<Vec<id_type::ProfileId>>,
) -> RouterResponse<Vec<api_models::admin::ProfileResponse>> {
    let db = state.store.as_ref();
    let key_store = db
        .get_merchant_key_store_by_merchant_id(
            &(&state).into(),
            &merchant_id,
            &db.get_master_key().to_vec().into(),
        )
        .await
        .to_not_found_response(errors::ApiErrorResponse::MerchantAccountNotFound)?;
    let profiles = db
        .list_profile_by_merchant_id(&(&state).into(), &key_store, &merchant_id)
        .await
        .to_not_found_response(errors::ApiErrorResponse::InternalServerError)?
        .clone();
    let profiles = core_utils::filter_objects_based_on_profile_id_list(profile_id_list, profiles);
    let mut business_profiles = Vec::new();
    for profile in profiles {
        let business_profile = api_models::admin::ProfileResponse::foreign_try_from(profile)
            .change_context(errors::ApiErrorResponse::InternalServerError)
            .attach_printable("Failed to parse business profile details")?;
        business_profiles.push(business_profile);
    }

    Ok(service_api::ApplicationResponse::Json(business_profiles))
}

pub async fn retrieve_profile(
    state: SessionState,
    profile_id: id_type::ProfileId,
    key_store: domain::MerchantKeyStore,
) -> RouterResponse<api_models::admin::ProfileResponse> {
    let db = state.store.as_ref();

    let business_profile = db
        .find_business_profile_by_profile_id(&(&state).into(), &key_store, &profile_id)
        .await
        .to_not_found_response(errors::ApiErrorResponse::ProfileNotFound {
            id: profile_id.get_string_repr().to_owned(),
        })?;

    Ok(service_api::ApplicationResponse::Json(
        api_models::admin::ProfileResponse::foreign_try_from(business_profile)
            .change_context(errors::ApiErrorResponse::InternalServerError)
            .attach_printable("Failed to parse business profile details")?,
    ))
}

pub async fn delete_profile(
    state: SessionState,
    profile_id: id_type::ProfileId,
    merchant_id: &id_type::MerchantId,
) -> RouterResponse<bool> {
    let db = state.store.as_ref();
    let delete_result = db
        .delete_profile_by_profile_id_merchant_id(&profile_id, merchant_id)
        .await
        .to_not_found_response(errors::ApiErrorResponse::ProfileNotFound {
            id: profile_id.get_string_repr().to_owned(),
        })?;

    Ok(service_api::ApplicationResponse::Json(delete_result))
}

#[cfg(feature = "olap")]
#[async_trait::async_trait]
trait ProfileUpdateBridge {
    async fn get_update_profile_object(
        self,
        state: &SessionState,
        key_store: &domain::MerchantKeyStore,
        business_profile: &domain::Profile,
    ) -> RouterResult<domain::ProfileUpdate>;
}

#[cfg(all(feature = "olap", feature = "v1"))]
#[async_trait::async_trait]
impl ProfileUpdateBridge for api::ProfileUpdate {
    async fn get_update_profile_object(
        self,
        state: &SessionState,
        key_store: &domain::MerchantKeyStore,
        business_profile: &domain::Profile,
    ) -> RouterResult<domain::ProfileUpdate> {
        if let Some(session_expiry) = &self.session_expiry {
            helpers::validate_session_expiry(session_expiry.to_owned())?;
        }

        if let Some(intent_fulfillment_expiry) = self.intent_fulfillment_time {
            helpers::validate_intent_fulfillment_expiry(intent_fulfillment_expiry)?;
        }

        let webhook_details = self.webhook_details.map(ForeignInto::foreign_into);

        if let Some(ref routing_algorithm) = self.routing_algorithm {
            let _: api_models::routing::RoutingAlgorithm = routing_algorithm
                .clone()
                .parse_value("RoutingAlgorithm")
                .change_context(errors::ApiErrorResponse::InvalidDataValue {
                    field_name: "routing_algorithm",
                })
                .attach_printable("Invalid routing algorithm given")?;
        }

        let payment_link_config = self
            .payment_link_config
            .map(|payment_link_conf| match payment_link_conf.validate() {
                Ok(_) => Ok(payment_link_conf.foreign_into()),
                Err(e) => Err(report!(errors::ApiErrorResponse::InvalidRequestData {
                    message: e.to_string()
                })),
            })
            .transpose()?;

        let extended_card_info_config = self
            .extended_card_info_config
            .as_ref()
            .map(|config| {
                config.encode_to_value().change_context(
                    errors::ApiErrorResponse::InvalidDataValue {
                        field_name: "extended_card_info_config",
                    },
                )
            })
            .transpose()?
            .map(Secret::new);
        let key_manager_state = state.into();
        let outgoing_webhook_custom_http_headers = self
            .outgoing_webhook_custom_http_headers
            .async_map(|headers| {
                cards::create_encrypted_data(&key_manager_state, key_store, headers)
            })
            .await
            .transpose()
            .change_context(errors::ApiErrorResponse::InternalServerError)
            .attach_printable("Unable to encrypt outgoing webhook custom HTTP headers")?;

        let payout_link_config = self
            .payout_link_config
            .map(|payout_conf| match payout_conf.config.validate() {
                Ok(_) => Ok(payout_conf.foreign_into()),
                Err(e) => Err(report!(errors::ApiErrorResponse::InvalidRequestData {
                    message: e.to_string()
                })),
            })
            .transpose()?;

        let key = key_store.key.clone().into_inner();
        let key_manager_state = state.into();

        let card_testing_secret_key = match business_profile.card_testing_secret_key {
            Some(_) => None,
            None => {
                let card_testing_secret_key = Some(Secret::new(utils::generate_id(
                    consts::FINGERPRINT_SECRET_LENGTH,
                    "fs",
                )));

                card_testing_secret_key
                    .async_lift(|inner| async {
                        domain_types::crypto_operation(
                            &key_manager_state,
                            common_utils::type_name!(domain::Profile),
                            domain_types::CryptoOperation::EncryptOptional(inner),
                            km_types::Identifier::Merchant(key_store.merchant_id.clone()),
                            key.peek(),
                        )
                        .await
                        .and_then(|val| val.try_into_optionaloperation())
                    })
                    .await
                    .change_context(errors::ApiErrorResponse::InternalServerError)
                    .attach_printable("error while generating card testing secret key")?
            }
        };

        Ok(domain::ProfileUpdate::Update(Box::new(
            domain::ProfileGeneralUpdate {
                profile_name: self.profile_name,
                return_url: self.return_url.map(|return_url| return_url.to_string()),
                enable_payment_response_hash: self.enable_payment_response_hash,
                payment_response_hash_key: self.payment_response_hash_key,
                redirect_to_merchant_with_http_post: self.redirect_to_merchant_with_http_post,
                webhook_details,
                metadata: self.metadata,
                routing_algorithm: self.routing_algorithm,
                intent_fulfillment_time: self.intent_fulfillment_time.map(i64::from),
                frm_routing_algorithm: self.frm_routing_algorithm,
                #[cfg(feature = "payouts")]
                payout_routing_algorithm: self.payout_routing_algorithm,
                #[cfg(not(feature = "payouts"))]
                payout_routing_algorithm: None,
                applepay_verified_domains: self.applepay_verified_domains,
                payment_link_config,
                session_expiry: self.session_expiry.map(i64::from),
                authentication_connector_details: self
                    .authentication_connector_details
                    .map(ForeignInto::foreign_into),
                payout_link_config,
                extended_card_info_config,
                use_billing_as_payment_method_billing: self.use_billing_as_payment_method_billing,
                collect_shipping_details_from_wallet_connector: self
                    .collect_shipping_details_from_wallet_connector,
                collect_billing_details_from_wallet_connector: self
                    .collect_billing_details_from_wallet_connector,
                is_connector_agnostic_mit_enabled: self.is_connector_agnostic_mit_enabled,
                outgoing_webhook_custom_http_headers,
                always_collect_billing_details_from_wallet_connector: self
                    .always_collect_billing_details_from_wallet_connector,
                always_collect_shipping_details_from_wallet_connector: self
                    .always_collect_shipping_details_from_wallet_connector,
                tax_connector_id: self.tax_connector_id,
                is_tax_connector_enabled: self.is_tax_connector_enabled,
                dynamic_routing_algorithm: self.dynamic_routing_algorithm,
                is_network_tokenization_enabled: self.is_network_tokenization_enabled,
                is_auto_retries_enabled: self.is_auto_retries_enabled,
                max_auto_retries_enabled: self.max_auto_retries_enabled.map(i16::from),
                is_click_to_pay_enabled: self.is_click_to_pay_enabled,
                authentication_product_ids: self.authentication_product_ids,
                card_testing_guard_config: self
                    .card_testing_guard_config
                    .map(ForeignInto::foreign_into),
                card_testing_secret_key,
                is_clear_pan_retries_enabled: self.is_clear_pan_retries_enabled,
                force_3ds_challenge: self.force_3ds_challenge, //
                is_debit_routing_enabled: self.is_debit_routing_enabled.unwrap_or_default(),
                merchant_business_country: self.merchant_business_country,
                is_iframe_redirection_enabled: self.is_iframe_redirection_enabled,
                is_pre_network_tokenization_enabled: self.is_pre_network_tokenization_enabled,
            },
        )))
    }
}

#[cfg(all(feature = "olap", feature = "v2"))]
#[async_trait::async_trait]
impl ProfileUpdateBridge for api::ProfileUpdate {
    async fn get_update_profile_object(
        self,
        state: &SessionState,
        key_store: &domain::MerchantKeyStore,
        business_profile: &domain::Profile,
    ) -> RouterResult<domain::ProfileUpdate> {
        if let Some(session_expiry) = &self.session_expiry {
            helpers::validate_session_expiry(session_expiry.to_owned())?;
        }

        let webhook_details = self.webhook_details.map(ForeignInto::foreign_into);

        let payment_link_config = self
            .payment_link_config
            .map(|payment_link_conf| match payment_link_conf.validate() {
                Ok(_) => Ok(payment_link_conf.foreign_into()),
                Err(e) => Err(report!(errors::ApiErrorResponse::InvalidRequestData {
                    message: e.to_string()
                })),
            })
            .transpose()?;

        let extended_card_info_config = self
            .extended_card_info_config
            .as_ref()
            .map(|config| {
                config.encode_to_value().change_context(
                    errors::ApiErrorResponse::InvalidDataValue {
                        field_name: "extended_card_info_config",
                    },
                )
            })
            .transpose()?
            .map(Secret::new);
        let key_manager_state = state.into();
        let outgoing_webhook_custom_http_headers = self
            .outgoing_webhook_custom_http_headers
            .async_map(|headers| {
                cards::create_encrypted_data(&key_manager_state, key_store, headers)
            })
            .await
            .transpose()
            .change_context(errors::ApiErrorResponse::InternalServerError)
            .attach_printable("Unable to encrypt outgoing webhook custom HTTP headers")?;

        let payout_link_config = self
            .payout_link_config
            .map(|payout_conf| match payout_conf.config.validate() {
                Ok(_) => Ok(payout_conf.foreign_into()),
                Err(e) => Err(report!(errors::ApiErrorResponse::InvalidRequestData {
                    message: e.to_string()
                })),
            })
            .transpose()?;

        let key = key_store.key.clone().into_inner();
        let key_manager_state = state.into();

        let card_testing_secret_key = match business_profile.card_testing_secret_key {
            Some(_) => None,
            None => {
                let card_testing_secret_key = Some(Secret::new(utils::generate_id(
                    consts::FINGERPRINT_SECRET_LENGTH,
                    "fs",
                )));

                card_testing_secret_key
                    .async_lift(|inner| async {
                        domain_types::crypto_operation(
                            &key_manager_state,
                            common_utils::type_name!(domain::Profile),
                            domain_types::CryptoOperation::EncryptOptional(inner),
                            km_types::Identifier::Merchant(key_store.merchant_id.clone()),
                            key.peek(),
                        )
                        .await
                        .and_then(|val| val.try_into_optionaloperation())
                    })
                    .await
                    .change_context(errors::ApiErrorResponse::InternalServerError)
                    .attach_printable("error while generating card testing secret key")?
            }
        };

        Ok(domain::ProfileUpdate::Update(Box::new(
            domain::ProfileGeneralUpdate {
                profile_name: self.profile_name,
                return_url: self.return_url,
                enable_payment_response_hash: self.enable_payment_response_hash,
                payment_response_hash_key: self.payment_response_hash_key,
                redirect_to_merchant_with_http_post: self.redirect_to_merchant_with_http_post,
                webhook_details,
                metadata: self.metadata,
                applepay_verified_domains: self.applepay_verified_domains,
                payment_link_config,
                session_expiry: self.session_expiry.map(i64::from),
                authentication_connector_details: self
                    .authentication_connector_details
                    .map(ForeignInto::foreign_into),
                payout_link_config,
                extended_card_info_config,
                use_billing_as_payment_method_billing: self.use_billing_as_payment_method_billing,
                collect_shipping_details_from_wallet_connector: self
                    .collect_shipping_details_from_wallet_connector_if_required,
                collect_billing_details_from_wallet_connector: self
                    .collect_billing_details_from_wallet_connector_if_required,
                is_connector_agnostic_mit_enabled: self.is_connector_agnostic_mit_enabled,
                outgoing_webhook_custom_http_headers,
                order_fulfillment_time: self
                    .order_fulfillment_time
                    .map(|order_fulfillment_time| order_fulfillment_time.into_inner()),
                order_fulfillment_time_origin: self.order_fulfillment_time_origin,
                always_collect_billing_details_from_wallet_connector: self
                    .always_collect_billing_details_from_wallet_connector,
                always_collect_shipping_details_from_wallet_connector: self
                    .always_collect_shipping_details_from_wallet_connector,
                is_network_tokenization_enabled: self.is_network_tokenization_enabled,
                is_click_to_pay_enabled: self.is_click_to_pay_enabled,
                authentication_product_ids: self.authentication_product_ids,
                three_ds_decision_manager_config: None,
                card_testing_guard_config: self
                    .card_testing_guard_config
                    .map(ForeignInto::foreign_into),
                card_testing_secret_key,
                is_debit_routing_enabled: self.is_debit_routing_enabled.unwrap_or_default(),
                merchant_business_country: self.merchant_business_country,
                is_iframe_redirection_enabled: None,
                is_external_vault_enabled: self.is_external_vault_enabled,
                external_vault_connector_details: self
                    .external_vault_connector_details
                    .map(ForeignInto::foreign_into),
            },
        )))
    }
}

#[cfg(feature = "olap")]
pub async fn update_profile(
    state: SessionState,
    profile_id: &id_type::ProfileId,
    key_store: domain::MerchantKeyStore,
    request: api::ProfileUpdate,
) -> RouterResponse<api::ProfileResponse> {
    let db = state.store.as_ref();
    let key_manager_state = &(&state).into();

    let business_profile = db
        .find_business_profile_by_profile_id(key_manager_state, &key_store, profile_id)
        .await
        .to_not_found_response(errors::ApiErrorResponse::ProfileNotFound {
            id: profile_id.get_string_repr().to_owned(),
        })?;

    let profile_update = request
        .get_update_profile_object(&state, &key_store, &business_profile)
        .await?;

    let updated_business_profile = db
        .update_profile_by_profile_id(
            key_manager_state,
            &key_store,
            business_profile,
            profile_update,
        )
        .await
        .to_not_found_response(errors::ApiErrorResponse::ProfileNotFound {
            id: profile_id.get_string_repr().to_owned(),
        })?;

    Ok(service_api::ApplicationResponse::Json(
        api_models::admin::ProfileResponse::foreign_try_from(updated_business_profile)
            .change_context(errors::ApiErrorResponse::InternalServerError)
            .attach_printable("Failed to parse business profile details")?,
    ))
}

#[cfg(feature = "v2")]
#[derive(Clone, Debug)]
pub struct ProfileWrapper {
    pub profile: domain::Profile,
}

#[cfg(feature = "v2")]
impl ProfileWrapper {
    pub fn new(profile: domain::Profile) -> Self {
        Self { profile }
    }
    fn get_routing_config_cache_key(self) -> storage_impl::redis::cache::CacheKind<'static> {
        let merchant_id = self.profile.merchant_id.clone();

        let profile_id = self.profile.get_id().to_owned();

        storage_impl::redis::cache::CacheKind::Routing(
            format!(
                "routing_config_{}_{}",
                merchant_id.get_string_repr(),
                profile_id.get_string_repr()
            )
            .into(),
        )
    }

    pub async fn update_profile_and_invalidate_routing_config_for_active_algorithm_id_update(
        self,
        db: &dyn StorageInterface,
        key_manager_state: &KeyManagerState,
        merchant_key_store: &domain::MerchantKeyStore,
        algorithm_id: id_type::RoutingId,
        transaction_type: &storage::enums::TransactionType,
    ) -> RouterResult<()> {
        let routing_cache_key = self.clone().get_routing_config_cache_key();

        let (routing_algorithm_id, payout_routing_algorithm_id) = match transaction_type {
            storage::enums::TransactionType::Payment => (Some(algorithm_id), None),
            #[cfg(feature = "payouts")]
            storage::enums::TransactionType::Payout => (None, Some(algorithm_id)),
        };

        let profile_update = domain::ProfileUpdate::RoutingAlgorithmUpdate {
            routing_algorithm_id,
            payout_routing_algorithm_id,
        };

        let profile = self.profile;

        db.update_profile_by_profile_id(
            key_manager_state,
            merchant_key_store,
            profile,
            profile_update,
        )
        .await
        .change_context(errors::ApiErrorResponse::InternalServerError)
        .attach_printable("Failed to update routing algorithm ref in business profile")?;

        storage_impl::redis::cache::redact_from_redis_and_publish(
            db.get_cache_store().as_ref(),
            [routing_cache_key],
        )
        .await
        .change_context(errors::ApiErrorResponse::InternalServerError)
        .attach_printable("Failed to invalidate routing cache")?;
        Ok(())
    }

    pub fn get_routing_algorithm_id<'a>(
        &'a self,
        transaction_data: &'a routing::TransactionData<'_>,
    ) -> Option<id_type::RoutingId> {
        match transaction_data {
            routing::TransactionData::Payment(_) => self.profile.routing_algorithm_id.clone(),
            #[cfg(feature = "payouts")]
            routing::TransactionData::Payout(_) => self.profile.payout_routing_algorithm_id.clone(),
        }
    }
    pub fn get_default_fallback_list_of_connector_under_profile(
        &self,
    ) -> RouterResult<Vec<routing_types::RoutableConnectorChoice>> {
        let fallback_connectors =
            if let Some(default_fallback_routing) = self.profile.default_fallback_routing.clone() {
                default_fallback_routing
                    .expose()
                    .parse_value::<Vec<routing_types::RoutableConnectorChoice>>(
                        "Vec<RoutableConnectorChoice>",
                    )
                    .change_context(errors::ApiErrorResponse::InternalServerError)
                    .attach_printable("Business Profile default config has invalid structure")?
            } else {
                Vec::new()
            };
        Ok(fallback_connectors)
    }
    pub fn get_default_routing_configs_from_profile(
        &self,
    ) -> RouterResult<routing_types::ProfileDefaultRoutingConfig> {
        let profile_id = self.profile.get_id().to_owned();
        let connectors = self.get_default_fallback_list_of_connector_under_profile()?;

        Ok(routing_types::ProfileDefaultRoutingConfig {
            profile_id,
            connectors,
        })
    }

    pub async fn update_default_fallback_routing_of_connectors_under_profile(
        self,
        db: &dyn StorageInterface,
        updated_config: &Vec<routing_types::RoutableConnectorChoice>,
        key_manager_state: &KeyManagerState,
        merchant_key_store: &domain::MerchantKeyStore,
    ) -> RouterResult<()> {
        let default_fallback_routing = Secret::from(
            updated_config
                .encode_to_value()
                .change_context(errors::ApiErrorResponse::InternalServerError)
                .attach_printable("Failed to convert routing ref to value")?,
        );
        let profile_update = domain::ProfileUpdate::DefaultRoutingFallbackUpdate {
            default_fallback_routing: Some(default_fallback_routing),
        };

        db.update_profile_by_profile_id(
            key_manager_state,
            merchant_key_store,
            self.profile,
            profile_update,
        )
        .await
        .change_context(errors::ApiErrorResponse::InternalServerError)
        .attach_printable("Failed to update routing algorithm ref in business profile")?;
        Ok(())
    }
}
#[cfg(feature = "v2")]
pub async fn update_revenue_recovery_algorithm_under_profile(
    profile: domain::Profile,
    db: &dyn StorageInterface,
    key_manager_state: &KeyManagerState,
    merchant_key_store: &domain::MerchantKeyStore,
    revenue_recovery_retry_algorithm_type: common_enums::RevenueRecoveryAlgorithmType,
) -> RouterResult<()> {
    let recovery_algorithm_data = diesel_models::business_profile::RevenueRecoveryAlgorithmData {
        monitoring_configured_timestamp: date_time::now(),
    };
    let profile_update = domain::ProfileUpdate::RevenueRecoveryAlgorithmUpdate {
        revenue_recovery_retry_algorithm_type,
        revenue_recovery_retry_algorithm_data: Some(recovery_algorithm_data),
    };

    db.update_profile_by_profile_id(
        key_manager_state,
        merchant_key_store,
        profile,
        profile_update,
    )
    .await
    .change_context(errors::ApiErrorResponse::InternalServerError)
    .attach_printable("Failed to update revenue recovery retry algorithm in business profile")?;
    Ok(())
}

pub async fn extended_card_info_toggle(
    state: SessionState,
    merchant_id: &id_type::MerchantId,
    profile_id: &id_type::ProfileId,
    ext_card_info_choice: admin_types::ExtendedCardInfoChoice,
) -> RouterResponse<admin_types::ExtendedCardInfoChoice> {
    let db = state.store.as_ref();
    let key_manager_state = &(&state).into();

    let key_store = db
        .get_merchant_key_store_by_merchant_id(
            key_manager_state,
            merchant_id,
            &state.store.get_master_key().to_vec().into(),
        )
        .await
        .to_not_found_response(errors::ApiErrorResponse::MerchantAccountNotFound)
        .attach_printable("Error while fetching the key store by merchant_id")?;

    let business_profile = db
        .find_business_profile_by_profile_id(key_manager_state, &key_store, profile_id)
        .await
        .to_not_found_response(errors::ApiErrorResponse::ProfileNotFound {
            id: profile_id.get_string_repr().to_owned(),
        })?;

    if business_profile.is_extended_card_info_enabled.is_none()
        || business_profile
            .is_extended_card_info_enabled
            .is_some_and(|existing_config| existing_config != ext_card_info_choice.enabled)
    {
        let profile_update = domain::ProfileUpdate::ExtendedCardInfoUpdate {
            is_extended_card_info_enabled: ext_card_info_choice.enabled,
        };

        db.update_profile_by_profile_id(
            key_manager_state,
            &key_store,
            business_profile,
            profile_update,
        )
        .await
        .to_not_found_response(errors::ApiErrorResponse::ProfileNotFound {
            id: profile_id.get_string_repr().to_owned(),
        })?;
    }

    Ok(service_api::ApplicationResponse::Json(ext_card_info_choice))
}

pub async fn connector_agnostic_mit_toggle(
    state: SessionState,
    merchant_id: &id_type::MerchantId,
    profile_id: &id_type::ProfileId,
    connector_agnostic_mit_choice: admin_types::ConnectorAgnosticMitChoice,
) -> RouterResponse<admin_types::ConnectorAgnosticMitChoice> {
    let db = state.store.as_ref();
    let key_manager_state = &(&state).into();

    let key_store = db
        .get_merchant_key_store_by_merchant_id(
            key_manager_state,
            merchant_id,
            &state.store.get_master_key().to_vec().into(),
        )
        .await
        .to_not_found_response(errors::ApiErrorResponse::MerchantAccountNotFound)
        .attach_printable("Error while fetching the key store by merchant_id")?;

    let business_profile = db
        .find_business_profile_by_profile_id(key_manager_state, &key_store, profile_id)
        .await
        .to_not_found_response(errors::ApiErrorResponse::ProfileNotFound {
            id: profile_id.get_string_repr().to_owned(),
        })?;

    if business_profile.merchant_id != *merchant_id {
        Err(errors::ApiErrorResponse::AccessForbidden {
            resource: profile_id.get_string_repr().to_owned(),
        })?
    }

    if business_profile.is_connector_agnostic_mit_enabled
        != Some(connector_agnostic_mit_choice.enabled)
    {
        let profile_update = domain::ProfileUpdate::ConnectorAgnosticMitUpdate {
            is_connector_agnostic_mit_enabled: connector_agnostic_mit_choice.enabled,
        };

        db.update_profile_by_profile_id(
            key_manager_state,
            &key_store,
            business_profile,
            profile_update,
        )
        .await
        .to_not_found_response(errors::ApiErrorResponse::ProfileNotFound {
            id: profile_id.get_string_repr().to_owned(),
        })?;
    }

    Ok(service_api::ApplicationResponse::Json(
        connector_agnostic_mit_choice,
    ))
}

pub async fn transfer_key_store_to_key_manager(
    state: SessionState,
    req: admin_types::MerchantKeyTransferRequest,
) -> RouterResponse<admin_types::TransferKeyResponse> {
    let resp = transfer_encryption_key(&state, req).await?;

    Ok(service_api::ApplicationResponse::Json(
        admin_types::TransferKeyResponse {
            total_transferred: resp,
        },
    ))
}

async fn process_open_banking_connectors(
    state: &SessionState,
    merchant_id: &id_type::MerchantId,
    auth: &types::ConnectorAuthType,
    connector_type: &api_enums::ConnectorType,
    connector: &api_enums::Connector,
    additional_merchant_data: types::AdditionalMerchantData,
) -> RouterResult<types::MerchantRecipientData> {
    let new_merchant_data = match additional_merchant_data {
        types::AdditionalMerchantData::OpenBankingRecipientData(merchant_data) => {
            if connector_type != &api_enums::ConnectorType::PaymentProcessor {
                return Err(errors::ApiErrorResponse::InvalidConnectorConfiguration {
                    config:
                        "OpenBanking connector for Payment Initiation should be a payment processor"
                            .to_string(),
                }
                .into());
            }
            match &merchant_data {
                types::MerchantRecipientData::AccountData(acc_data) => {
                    validate_bank_account_data(acc_data)?;

                    let connector_name = api_enums::Connector::to_string(connector);

                    let recipient_creation_not_supported = state
                        .conf
                        .locker_based_open_banking_connectors
                        .connector_list
                        .contains(connector_name.as_str());

                    let recipient_id = if recipient_creation_not_supported {
                        locker_recipient_create_call(state, merchant_id, acc_data).await
                    } else {
                        connector_recipient_create_call(
                            state,
                            merchant_id,
                            connector_name,
                            auth,
                            acc_data,
                        )
                        .await
                    }
                    .attach_printable("failed to get recipient_id")?;

                    let conn_recipient_id = if recipient_creation_not_supported {
                        Some(types::RecipientIdType::LockerId(Secret::new(recipient_id)))
                    } else {
                        Some(types::RecipientIdType::ConnectorId(Secret::new(
                            recipient_id,
                        )))
                    };

                    let account_data = match &acc_data {
                        types::MerchantAccountData::Iban { iban, name, .. } => {
                            types::MerchantAccountData::Iban {
                                iban: iban.clone(),
                                name: name.clone(),
                                connector_recipient_id: conn_recipient_id.clone(),
                            }
                        }
                        types::MerchantAccountData::Bacs {
                            account_number,
                            sort_code,
                            name,
                            ..
                        } => types::MerchantAccountData::Bacs {
                            account_number: account_number.clone(),
                            sort_code: sort_code.clone(),
                            name: name.clone(),
                            connector_recipient_id: conn_recipient_id.clone(),
                        },
                    };

                    types::MerchantRecipientData::AccountData(account_data)
                }
                _ => merchant_data.clone(),
            }
        }
    };

    Ok(new_merchant_data)
}

fn validate_bank_account_data(data: &types::MerchantAccountData) -> RouterResult<()> {
    match data {
        types::MerchantAccountData::Iban { iban, .. } => {
            // IBAN check algorithm
            if iban.peek().len() > IBAN_MAX_LENGTH {
                return Err(errors::ApiErrorResponse::InvalidRequestData {
                    message: "IBAN length must be up to 34 characters".to_string(),
                }
                .into());
            }
            let pattern = Regex::new(r"^[A-Z0-9]*$")
                .change_context(errors::ApiErrorResponse::InternalServerError)
                .attach_printable("failed to create regex pattern")?;

            let mut iban = iban.peek().to_string();

            if !pattern.is_match(iban.as_str()) {
                return Err(errors::ApiErrorResponse::InvalidRequestData {
                    message: "IBAN data must be alphanumeric".to_string(),
                }
                .into());
            }

            // MOD check
            let first_4 = iban.chars().take(4).collect::<String>();
            iban.push_str(first_4.as_str());
            let len = iban.len();

            let rearranged_iban = iban
                .chars()
                .rev()
                .take(len - 4)
                .collect::<String>()
                .chars()
                .rev()
                .collect::<String>();

            let mut result = String::new();

            rearranged_iban.chars().for_each(|c| {
                if c.is_ascii_uppercase() {
                    let digit = (u32::from(c) - u32::from('A')) + 10;
                    result.push_str(&format!("{:02}", digit));
                } else {
                    result.push(c);
                }
            });

            let num = result
                .parse::<u128>()
                .change_context(errors::ApiErrorResponse::InternalServerError)
                .attach_printable("failed to validate IBAN")?;

            if num % 97 != 1 {
                return Err(errors::ApiErrorResponse::InvalidRequestData {
                    message: "Invalid IBAN".to_string(),
                }
                .into());
            }

            Ok(())
        }
        types::MerchantAccountData::Bacs {
            account_number,
            sort_code,
            ..
        } => {
            if account_number.peek().len() > BACS_MAX_ACCOUNT_NUMBER_LENGTH
                || sort_code.peek().len() != BACS_SORT_CODE_LENGTH
            {
                return Err(errors::ApiErrorResponse::InvalidRequestData {
                    message: "Invalid BACS numbers".to_string(),
                }
                .into());
            }

            Ok(())
        }
    }
}

async fn connector_recipient_create_call(
    state: &SessionState,
    merchant_id: &id_type::MerchantId,
    connector_name: String,
    auth: &types::ConnectorAuthType,
    data: &types::MerchantAccountData,
) -> RouterResult<String> {
    let connector = pm_auth_types::api::PaymentAuthConnectorData::get_connector_by_name(
        connector_name.as_str(),
    )?;

    let auth = pm_auth_types::ConnectorAuthType::foreign_try_from(auth.clone())
        .change_context(errors::ApiErrorResponse::InternalServerError)
        .attach_printable("Failed while converting ConnectorAuthType")?;

    let connector_integration: pm_auth_types::api::BoxedConnectorIntegration<
        '_,
        pm_auth_types::api::auth_service::RecipientCreate,
        pm_auth_types::RecipientCreateRequest,
        pm_auth_types::RecipientCreateResponse,
    > = connector.connector.get_connector_integration();

    let req = match data {
        types::MerchantAccountData::Iban { iban, name, .. } => {
            pm_auth_types::RecipientCreateRequest {
                name: name.clone(),
                account_data: pm_auth_types::RecipientAccountData::Iban(iban.clone()),
                address: None,
            }
        }
        types::MerchantAccountData::Bacs {
            account_number,
            sort_code,
            name,
            ..
        } => pm_auth_types::RecipientCreateRequest {
            name: name.clone(),
            account_data: pm_auth_types::RecipientAccountData::Bacs {
                sort_code: sort_code.clone(),
                account_number: account_number.clone(),
            },
            address: None,
        },
    };

    let router_data = pm_auth_types::RecipientCreateRouterData {
        flow: std::marker::PhantomData,
        merchant_id: Some(merchant_id.to_owned()),
        connector: Some(connector_name),
        request: req,
        response: Err(pm_auth_types::ErrorResponse {
            status_code: http::StatusCode::INTERNAL_SERVER_ERROR.as_u16(),
            code: consts::NO_ERROR_CODE.to_string(),
            message: consts::UNSUPPORTED_ERROR_MESSAGE.to_string(),
            reason: None,
        }),
        connector_http_status_code: None,
        connector_auth_type: auth,
    };

    let resp = payment_initiation_service::execute_connector_processing_step(
        state,
        connector_integration,
        &router_data,
        &connector.connector_name,
    )
    .await
    .change_context(errors::ApiErrorResponse::InternalServerError)
    .attach_printable("Failed while calling recipient create connector api")?;

    let recipient_create_resp =
        resp.response
            .map_err(|err| errors::ApiErrorResponse::ExternalConnectorError {
                code: err.code,
                message: err.message,
                connector: connector.connector_name.to_string(),
                status_code: err.status_code,
                reason: err.reason,
            })?;

    let recipient_id = recipient_create_resp.recipient_id;

    Ok(recipient_id)
}

async fn locker_recipient_create_call(
    state: &SessionState,
    merchant_id: &id_type::MerchantId,
    data: &types::MerchantAccountData,
) -> RouterResult<String> {
    let enc_data = serde_json::to_string(data)
        .change_context(errors::ApiErrorResponse::InternalServerError)
        .attach_printable("Failed to convert to MerchantAccountData json to String")?;

    let merchant_id_string = merchant_id.get_string_repr().to_owned();

    let cust_id = id_type::CustomerId::try_from(std::borrow::Cow::from(merchant_id_string))
        .change_context(errors::ApiErrorResponse::InternalServerError)
        .attach_printable("Failed to convert to CustomerId")?;

    let payload = transformers::StoreLockerReq::LockerGeneric(transformers::StoreGenericReq {
        merchant_id: merchant_id.to_owned(),
        merchant_customer_id: cust_id.clone(),
        enc_data,
        ttl: state.conf.locker.ttl_for_storage_in_secs,
    });

    let store_resp = cards::add_card_to_hs_locker(
        state,
        &payload,
        &cust_id,
        api_enums::LockerChoice::HyperswitchCardVault,
    )
    .await
    .change_context(errors::ApiErrorResponse::InternalServerError)
    .attach_printable("Failed to encrypt merchant bank account data")?;

    Ok(store_resp.card_reference)
}

pub async fn enable_platform_account(
    state: SessionState,
    merchant_id: id_type::MerchantId,
) -> RouterResponse<()> {
    let db = state.store.as_ref();
    let key_manager_state = &(&state).into();
    let key_store = db
        .get_merchant_key_store_by_merchant_id(
            key_manager_state,
            &merchant_id,
            &db.get_master_key().to_vec().into(),
        )
        .await
        .to_not_found_response(errors::ApiErrorResponse::MerchantAccountNotFound)?;

    let merchant_account = db
        .find_merchant_account_by_merchant_id(key_manager_state, &merchant_id, &key_store)
        .await
        .to_not_found_response(errors::ApiErrorResponse::MerchantAccountNotFound)?;

    db.update_merchant(
        key_manager_state,
        merchant_account,
        storage::MerchantAccountUpdate::ToPlatformAccount,
        &key_store,
    )
    .await
    .change_context(errors::ApiErrorResponse::InternalServerError)
    .attach_printable("Error while enabling platform merchant account")
    .map(|_| services::ApplicationResponse::StatusOk)
}<|MERGE_RESOLUTION|>--- conflicted
+++ resolved
@@ -1327,14 +1327,13 @@
                 airwallex::transformers::AirwallexAuthType::try_from(self.auth_type)?;
                 Ok(())
             }
-<<<<<<< HEAD
             api_enums::Connector::Amazonpay => {
                 amazonpay::transformers::AmazonpayAuthType::try_from(self.auth_type)?;
-=======
+                Ok(())
+            }
             api_enums::Connector::Archipel => {
                 archipel::transformers::ArchipelAuthType::try_from(self.auth_type)?;
                 archipel::transformers::ArchipelConfigData::try_from(self.connector_meta_data)?;
->>>>>>> 8bceb94c
                 Ok(())
             }
             api_enums::Connector::Authorizedotnet => {
