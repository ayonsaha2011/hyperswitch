pub mod types;

pub mod utils;

use api_models::{
    authentication::{
        AcquirerDetails, AuthenticationAuthenticateRequest, AuthenticationAuthenticateResponse,
        AuthenticationCreateRequest, AuthenticationEligibilityRequest,
        AuthenticationEligibilityResponse, AuthenticationResponse,
    },
    payments,
};
<<<<<<< HEAD
use common_utils::{
    crypto::Encryptable,
    errors::ReportSwitchExt,
    ext_traits::AsyncExt,
    types::keymanager::{self, KeyManagerState, ToEncryptable},
};
=======
use common_utils::types::keymanager::ToEncryptable;
>>>>>>> d9957da9
use diesel_models::authentication::{Authentication, AuthenticationNew};
use error_stack::ResultExt;
use hyperswitch_domain_models::{
    errors::api_error_response::ApiErrorResponse,
    payment_method_data,
    router_request_types::{
        authentication::{MessageCategory, PreAuthenticationData},
        unified_authentication_service::{
            AuthenticationInfo, PaymentDetails, ServiceSessionIds, TransactionDetails,
            UasAuthenticationRequestData, UasConfirmationRequestData,
            UasPostAuthenticationRequestData, UasPreAuthenticationRequestData,
        },
        BrowserInformation,
    },
    types::{
        UasAuthenticationRouterData, UasPostAuthenticationRouterData,
        UasPreAuthenticationRouterData,
    },
};
<<<<<<< HEAD
use masking::{ExposeInterface, PeekInterface, SwitchStrategy};
use serde_json::from_str;
=======
use masking::{ExposeInterface, PeekInterface};
>>>>>>> d9957da9

use super::{
    errors::{RouterResponse, RouterResult},
    payments::helpers::MerchantConnectorAccountType,
};
use crate::{
    consts,
    core::{
        errors::utils::StorageErrorExt,
        payment_methods::vault::{create_tokenize, Vaultable},
        unified_authentication_service::types::{
            ClickToPay, ExternalAuthentication, UnifiedAuthenticationService,
            UNIFIED_AUTHENTICATION_SERVICE,
        },
        utils as core_utils,
    },
    db::domain,
    routes::SessionState,
    types::{domain::types::AsyncLift, transformers::ForeignFrom},
};

#[cfg(feature = "v1")]
#[async_trait::async_trait]
impl UnifiedAuthenticationService for ClickToPay {
    fn get_pre_authentication_request_data(
        _payment_method_data: Option<&domain::PaymentMethodData>,
        service_details: Option<payments::CtpServiceDetails>,
        amount: common_utils::types::MinorUnit,
        currency: Option<common_enums::Currency>,
    ) -> RouterResult<UasPreAuthenticationRequestData> {
        let domain_service_details = hyperswitch_domain_models::router_request_types::unified_authentication_service::CtpServiceDetails {
            service_session_ids: Some(ServiceSessionIds {
                merchant_transaction_id: service_details
                    .as_ref()
                    .and_then(|details| details.merchant_transaction_id.clone()),
                correlation_id: service_details
                    .as_ref()
                    .and_then(|details| details.correlation_id.clone()),
                x_src_flow_id: service_details
                    .as_ref()
                    .and_then(|details| details.x_src_flow_id.clone()),
            }),
            payment_details: None,
        };

        let transaction_details = TransactionDetails {
            amount: Some(amount),
            currency,
            device_channel: None,
            message_category: None,
        };

        let authentication_info = Some(AuthenticationInfo {
            authentication_type: None,
            authentication_reasons: None,
            consent_received: false, // This is not relevant in this flow so keeping it as false
            is_authenticated: false, // This is not relevant in this flow so keeping it as false
            locale: None,
            supported_card_brands: None,
            encrypted_payload: service_details
                .as_ref()
                .and_then(|details| details.encrypted_payload.clone()),
        });
        Ok(UasPreAuthenticationRequestData {
            service_details: Some(domain_service_details),
            transaction_details: Some(transaction_details),
            payment_details: None,
            authentication_info,
        })
    }

    async fn pre_authentication(
        state: &SessionState,
        merchant_id: &common_utils::id_type::MerchantId,
        payment_id: Option<&common_utils::id_type::PaymentId>,
        payment_method_data: Option<&domain::PaymentMethodData>,
        merchant_connector_account: &MerchantConnectorAccountType,
        connector_name: &str,
        authentication_id: &common_utils::id_type::AuthenticationId,
        payment_method: common_enums::PaymentMethod,
        amount: common_utils::types::MinorUnit,
        currency: Option<common_enums::Currency>,
        service_details: Option<payments::CtpServiceDetails>,
    ) -> RouterResult<UasPreAuthenticationRouterData> {
        let pre_authentication_data = Self::get_pre_authentication_request_data(
            payment_method_data,
            service_details,
            amount,
            currency,
        )?;

        let pre_auth_router_data: UasPreAuthenticationRouterData =
            utils::construct_uas_router_data(
                state,
                connector_name.to_string(),
                payment_method,
                merchant_id.clone(),
                None,
                pre_authentication_data,
                merchant_connector_account,
                Some(authentication_id.to_owned()),
                payment_id.cloned(),
            )?;

        utils::do_auth_connector_call(
            state,
            UNIFIED_AUTHENTICATION_SERVICE.to_string(),
            pre_auth_router_data,
        )
        .await
    }

    async fn post_authentication(
        state: &SessionState,
        _business_profile: &domain::Profile,
        payment_id: Option<&common_utils::id_type::PaymentId>,
        merchant_connector_account: &MerchantConnectorAccountType,
        connector_name: &str,
        authentication_id: &common_utils::id_type::AuthenticationId,
        payment_method: common_enums::PaymentMethod,
        merchant_id: &common_utils::id_type::MerchantId,
        _authentication: Option<&Authentication>,
    ) -> RouterResult<UasPostAuthenticationRouterData> {
        let post_authentication_data = UasPostAuthenticationRequestData {
            threeds_server_transaction_id: None,
        };

        let post_auth_router_data: UasPostAuthenticationRouterData =
            utils::construct_uas_router_data(
                state,
                connector_name.to_string(),
                payment_method,
                merchant_id.clone(),
                None,
                post_authentication_data,
                merchant_connector_account,
                Some(authentication_id.to_owned()),
                payment_id.cloned(),
            )?;

        utils::do_auth_connector_call(
            state,
            UNIFIED_AUTHENTICATION_SERVICE.to_string(),
            post_auth_router_data,
        )
        .await
    }

    async fn confirmation(
        state: &SessionState,
        _key_store: &domain::MerchantKeyStore,
        _business_profile: &domain::Profile,
        authentication_id: Option<&common_utils::id_type::AuthenticationId>,
        currency: Option<common_enums::Currency>,
        status: common_enums::AttemptStatus,
        service_details: Option<payments::CtpServiceDetails>,
        merchant_connector_account: &MerchantConnectorAccountType,
        connector_name: &str,
        payment_method: common_enums::PaymentMethod,
        net_amount: common_utils::types::MinorUnit,
        payment_id: Option<&common_utils::id_type::PaymentId>,
        merchant_id: &common_utils::id_type::MerchantId,
    ) -> RouterResult<()> {
        let authentication_id = authentication_id
            .ok_or(ApiErrorResponse::InternalServerError)
            .attach_printable("Missing authentication id in tracker")?;

        let currency = currency.ok_or(ApiErrorResponse::MissingRequiredField {
            field_name: "currency",
        })?;

        let current_time = common_utils::date_time::now();

        let payment_attempt_status = status;

        let (checkout_event_status, confirmation_reason) =
            utils::get_checkout_event_status_and_reason(payment_attempt_status);

        let click_to_pay_details = service_details.clone();

        let authentication_confirmation_data = UasConfirmationRequestData {
            x_src_flow_id: click_to_pay_details
                .as_ref()
                .and_then(|details| details.x_src_flow_id.clone()),
            transaction_amount: net_amount,
            transaction_currency: currency,
            checkout_event_type: Some("01".to_string()), // hardcoded to '01' since only authorise flow is implemented
            checkout_event_status: checkout_event_status.clone(),
            confirmation_status: checkout_event_status.clone(),
            confirmation_reason,
            confirmation_timestamp: Some(current_time),
            network_authorization_code: Some("01".to_string()), // hardcoded to '01' since only authorise flow is implemented
            network_transaction_identifier: Some("01".to_string()), // hardcoded to '01' since only authorise flow is implemented
            correlation_id: click_to_pay_details
                .clone()
                .and_then(|details| details.correlation_id),
            merchant_transaction_id: click_to_pay_details
                .and_then(|details| details.merchant_transaction_id),
        };

        let authentication_confirmation_router_data : hyperswitch_domain_models::types::UasAuthenticationConfirmationRouterData = utils::construct_uas_router_data(
            state,
            connector_name.to_string(),
            payment_method,
            merchant_id.clone(),
            None,
            authentication_confirmation_data,
            merchant_connector_account,
            Some(authentication_id.to_owned()),
            payment_id.cloned(),
        )?;

        utils::do_auth_connector_call(
            state,
            UNIFIED_AUTHENTICATION_SERVICE.to_string(),
            authentication_confirmation_router_data,
        )
        .await
        .ok(); // marking this as .ok() since this is not a required step at our end for completing the transaction

        Ok(())
    }
}

#[cfg(feature = "v1")]
#[async_trait::async_trait]
impl UnifiedAuthenticationService for ExternalAuthentication {
    fn get_pre_authentication_request_data(
        payment_method_data: Option<&domain::PaymentMethodData>,
        _service_details: Option<payments::CtpServiceDetails>,
        amount: common_utils::types::MinorUnit,
        currency: Option<common_enums::Currency>,
    ) -> RouterResult<UasPreAuthenticationRequestData> {
        let payment_method_data = payment_method_data
            .ok_or(ApiErrorResponse::InternalServerError)
            .attach_printable("payment_method_data is missing")?;
        let payment_details =
            if let payment_method_data::PaymentMethodData::Card(card) = payment_method_data {
                Some(PaymentDetails {
                    pan: card.card_number.clone(),
                    digital_card_id: None,
                    payment_data_type: None,
                    encrypted_src_card_details: None,
                    card_expiry_date: card.card_exp_year.clone(),
                    cardholder_name: card.card_holder_name.clone(),
                    card_token_number: card.card_cvc.clone(),
                    account_type: None,
                })
            } else {
                None
            };
        let transaction_details = TransactionDetails {
            amount: Some(amount),
            currency,
            device_channel: None,
            message_category: None,
        };
        Ok(UasPreAuthenticationRequestData {
            service_details: None,
            transaction_details: Some(transaction_details),
            payment_details,
            authentication_info: None,
        })
    }

    #[allow(clippy::too_many_arguments)]
    async fn pre_authentication(
        state: &SessionState,
        merchant_id: &common_utils::id_type::MerchantId,
        payment_id: Option<&common_utils::id_type::PaymentId>,
        payment_method_data: Option<&domain::PaymentMethodData>,
        merchant_connector_account: &MerchantConnectorAccountType,
        connector_name: &str,
        authentication_id: &common_utils::id_type::AuthenticationId,
        payment_method: common_enums::PaymentMethod,
        amount: common_utils::types::MinorUnit,
        currency: Option<common_enums::Currency>,
        service_details: Option<payments::CtpServiceDetails>,
    ) -> RouterResult<UasPreAuthenticationRouterData> {
        let pre_authentication_data = Self::get_pre_authentication_request_data(
            payment_method_data,
            service_details,
            amount,
            currency,
        )?;

        let pre_auth_router_data: UasPreAuthenticationRouterData =
            utils::construct_uas_router_data(
                state,
                connector_name.to_string(),
                payment_method,
                merchant_id.clone(),
                None,
                pre_authentication_data,
                merchant_connector_account,
                Some(authentication_id.to_owned()),
                payment_id.cloned(),
            )?;

        utils::do_auth_connector_call(
            state,
            UNIFIED_AUTHENTICATION_SERVICE.to_string(),
            pre_auth_router_data,
        )
        .await
    }

    fn get_authentication_request_data(
        payment_method_data: domain::PaymentMethodData,
        billing_address: hyperswitch_domain_models::address::Address,
        shipping_address: Option<hyperswitch_domain_models::address::Address>,
        browser_details: Option<BrowserInformation>,
        amount: Option<common_utils::types::MinorUnit>,
        currency: Option<common_enums::Currency>,
        message_category: MessageCategory,
        device_channel: payments::DeviceChannel,
        authentication: Authentication,
        return_url: Option<String>,
        sdk_information: Option<payments::SdkInformation>,
        threeds_method_comp_ind: payments::ThreeDsCompletionIndicator,
        email: Option<common_utils::pii::Email>,
        webhook_url: String,
        three_ds_requestor_url: String,
    ) -> RouterResult<UasAuthenticationRequestData> {
        Ok(UasAuthenticationRequestData {
            payment_method_data,
            billing_address,
            shipping_address,
            browser_details,
            transaction_details: TransactionDetails {
                amount,
                currency,
                device_channel: Some(device_channel),
                message_category: Some(message_category),
            },
            pre_authentication_data: PreAuthenticationData {
                threeds_server_transaction_id: authentication.threeds_server_transaction_id.ok_or(
                    ApiErrorResponse::MissingRequiredField {
                        field_name: "authentication.threeds_server_transaction_id",
                    },
                )?,
                message_version: authentication.message_version.ok_or(
                    ApiErrorResponse::MissingRequiredField {
                        field_name: "authentication.message_version",
                    },
                )?,
                acquirer_bin: authentication.acquirer_bin,
                acquirer_merchant_id: authentication.acquirer_merchant_id,
                acquirer_country_code: authentication.acquirer_country_code,
                connector_metadata: authentication.connector_metadata,
            },
            return_url,
            sdk_information,
            email,
            threeds_method_comp_ind,
            three_ds_requestor_url,
            webhook_url,
        })
    }

    #[allow(clippy::too_many_arguments)]
    async fn authentication(
        state: &SessionState,
        business_profile: &domain::Profile,
        payment_method: common_enums::PaymentMethod,
        payment_method_data: domain::PaymentMethodData,
        billing_address: hyperswitch_domain_models::address::Address,
        shipping_address: Option<hyperswitch_domain_models::address::Address>,
        browser_details: Option<BrowserInformation>,
        amount: Option<common_utils::types::MinorUnit>,
        currency: Option<common_enums::Currency>,
        message_category: MessageCategory,
        device_channel: payments::DeviceChannel,
        authentication: Authentication,
        return_url: Option<String>,
        sdk_information: Option<payments::SdkInformation>,
        threeds_method_comp_ind: payments::ThreeDsCompletionIndicator,
        email: Option<common_utils::pii::Email>,
        webhook_url: String,
        three_ds_requestor_url: String,
        merchant_connector_account: &MerchantConnectorAccountType,
        connector_name: &str,
        payment_id: Option<common_utils::id_type::PaymentId>,
    ) -> RouterResult<UasAuthenticationRouterData> {
        let authentication_data =
            <Self as UnifiedAuthenticationService>::get_authentication_request_data(
                payment_method_data,
                billing_address,
                shipping_address,
                browser_details,
                amount,
                currency,
                message_category,
                device_channel,
                authentication.clone(),
                return_url,
                sdk_information,
                threeds_method_comp_ind,
                email,
                webhook_url,
                three_ds_requestor_url,
            )?;
        let auth_router_data: UasAuthenticationRouterData = utils::construct_uas_router_data(
            state,
            connector_name.to_string(),
            payment_method,
            business_profile.merchant_id.clone(),
            None,
            authentication_data,
            merchant_connector_account,
            Some(authentication.authentication_id.to_owned()),
            payment_id,
        )?;

        Box::pin(utils::do_auth_connector_call(
            state,
            UNIFIED_AUTHENTICATION_SERVICE.to_string(),
            auth_router_data,
        ))
        .await
    }

    fn get_post_authentication_request_data(
        authentication: Option<Authentication>,
    ) -> RouterResult<UasPostAuthenticationRequestData> {
        Ok(UasPostAuthenticationRequestData {
            // authentication.threeds_server_transaction_id is mandatory for post-authentication in ExternalAuthentication
            threeds_server_transaction_id: Some(
                authentication
                    .and_then(|auth| auth.threeds_server_transaction_id)
                    .ok_or(ApiErrorResponse::MissingRequiredField {
                        field_name: "authentication.threeds_server_transaction_id",
                    })?,
            ),
        })
    }

    async fn post_authentication(
        state: &SessionState,
        business_profile: &domain::Profile,
        payment_id: Option<&common_utils::id_type::PaymentId>,
        merchant_connector_account: &MerchantConnectorAccountType,
        connector_name: &str,
        _authentication_id: &common_utils::id_type::AuthenticationId,
        payment_method: common_enums::PaymentMethod,
        _merchant_id: &common_utils::id_type::MerchantId,
        authentication: Option<&Authentication>,
    ) -> RouterResult<UasPostAuthenticationRouterData> {
        let authentication_data =
            <Self as UnifiedAuthenticationService>::get_post_authentication_request_data(
                authentication.cloned(),
            )?;
        let auth_router_data: UasPostAuthenticationRouterData = utils::construct_uas_router_data(
            state,
            connector_name.to_string(),
            payment_method,
            business_profile.merchant_id.clone(),
            None,
            authentication_data,
            merchant_connector_account,
            authentication.map(|auth| auth.authentication_id.clone()),
            payment_id.cloned(),
        )?;

        utils::do_auth_connector_call(
            state,
            UNIFIED_AUTHENTICATION_SERVICE.to_string(),
            auth_router_data,
        )
        .await
    }
}

#[allow(clippy::too_many_arguments)]
pub async fn create_new_authentication(
    state: &SessionState,
    merchant_id: common_utils::id_type::MerchantId,
    authentication_connector: Option<String>,
    profile_id: common_utils::id_type::ProfileId,
    payment_id: Option<common_utils::id_type::PaymentId>,
    merchant_connector_id: Option<common_utils::id_type::MerchantConnectorAccountId>,
    authentication_id: &common_utils::id_type::AuthenticationId,
    service_details: Option<payments::CtpServiceDetails>,
    authentication_status: common_enums::AuthenticationStatus,
    network_token: Option<payment_method_data::NetworkTokenData>,
    organization_id: common_utils::id_type::OrganizationId,
    force_3ds_challenge: Option<bool>,
    psd2_sca_exemption_type: Option<common_enums::ScaExemptionType>,
    acquirer_bin: Option<String>,
    acquirer_merchant_id: Option<String>,
    acquirer_country_code: Option<String>,
    amount: Option<common_utils::types::MinorUnit>,
    currency: Option<common_enums::Currency>,
    return_url: Option<String>,
) -> RouterResult<Authentication> {
    let service_details_value = service_details
        .map(serde_json::to_value)
        .transpose()
        .change_context(ApiErrorResponse::InternalServerError)
        .attach_printable(
            "unable to parse service details into json value while inserting to DB",
        )?;
    let authentication_client_secret = Some(common_utils::generate_id_with_default_len(&format!(
        "{}_secret",
        authentication_id.get_string_repr()
    )));
    let new_authorization = AuthenticationNew {
        authentication_id: authentication_id.to_owned(),
        merchant_id,
        authentication_connector,
        connector_authentication_id: None,
        payment_method_id: "".to_string(),
        authentication_type: None,
        authentication_status,
        authentication_lifecycle_status: common_enums::AuthenticationLifecycleStatus::Unused,
        error_message: None,
        error_code: None,
        connector_metadata: None,
        maximum_supported_version: None,
        threeds_server_transaction_id: None,
        cavv: None,
        authentication_flow_type: None,
        message_version: None,
        eci: network_token.and_then(|data| data.eci),
        trans_status: None,
        acquirer_bin,
        acquirer_merchant_id,
        three_ds_method_data: None,
        three_ds_method_url: None,
        acs_url: None,
        challenge_request: None,
        acs_reference_number: None,
        acs_trans_id: None,
        acs_signed_content: None,
        profile_id,
        payment_id,
        merchant_connector_id,
        ds_trans_id: None,
        directory_server_id: None,
        acquirer_country_code,
        service_details: service_details_value,
        organization_id,
        authentication_client_secret,
        force_3ds_challenge,
        psd2_sca_exemption_type,
        return_url,
        amount,
        currency,
        billing_address: None,
        shipping_address: None,
        browser_info: None,
        email: None,
    };
    state
        .store
        .insert_authentication(new_authorization)
        .await
        .to_duplicate_response(ApiErrorResponse::GenericDuplicateError {
            message: format!(
                "Authentication with authentication_id {} already exists",
                authentication_id.get_string_repr()
            ),
        })
}

// Modular authentication
#[cfg(feature = "v1")]
pub async fn authentication_create_core(
    state: SessionState,
    merchant_context: domain::MerchantContext,
    req: AuthenticationCreateRequest,
) -> RouterResponse<AuthenticationResponse> {
    let db = &*state.store;
    let merchant_account = merchant_context.get_merchant_account();
    let merchant_id = merchant_account.get_id();
    let key_manager_state = (&state).into();
    let profile_id = core_utils::get_profile_id_from_business_details(
        &key_manager_state,
        None,
        None,
        &merchant_context,
        req.profile_id.as_ref(),
        db,
        true,
    )
    .await?;

    let business_profile = db
        .find_business_profile_by_profile_id(
            &key_manager_state,
            merchant_context.get_merchant_key_store(),
            &profile_id,
        )
        .await
        .to_not_found_response(ApiErrorResponse::ProfileNotFound {
            id: profile_id.get_string_repr().to_owned(),
        })?;
    let organization_id = merchant_account.organization_id.clone();
    let authentication_id = common_utils::id_type::AuthenticationId::generate_authentication_id(
        consts::AUTHENTICATION_ID_PREFIX,
    );

    let force_3ds_challenge = Some(
        req.force_3ds_challenge
            .unwrap_or(business_profile.force_3ds_challenge),
    );

    let new_authentication = create_new_authentication(
        &state,
        merchant_id.clone(),
        req.authentication_connector
            .map(|connector| connector.to_string()),
        profile_id.clone(),
        None,
        None,
        &authentication_id,
        None,
        common_enums::AuthenticationStatus::Started,
        None,
        organization_id,
        force_3ds_challenge,
        req.psd2_sca_exemption_type,
        req.acquirer_details
            .clone()
            .and_then(|acquirer_details| acquirer_details.bin),
        req.acquirer_details
            .clone()
            .and_then(|acquirer_details| acquirer_details.merchant_id),
        req.acquirer_details
            .clone()
            .and_then(|acquirer_details| acquirer_details.country_code),
        Some(req.amount),
        Some(req.currency),
        req.return_url,
    )
    .await?;

    let acquirer_details = Some(AcquirerDetails {
        bin: new_authentication.acquirer_bin.clone(),
        merchant_id: new_authentication.acquirer_merchant_id.clone(),
        country_code: new_authentication.acquirer_country_code.clone(),
    });

    let amount = new_authentication
        .amount
        .ok_or(ApiErrorResponse::InternalServerError)
        .attach_printable("amount failed to get amount from authentication table")?;
    let currency = new_authentication
        .currency
        .ok_or(ApiErrorResponse::InternalServerError)
        .attach_printable("currency failed to get currency from authentication table")?;

    let response = AuthenticationResponse::foreign_from((
        new_authentication,
        amount,
        currency,
        profile_id,
        acquirer_details,
    ));

    Ok(hyperswitch_domain_models::api::ApplicationResponse::Json(
        response,
    ))
}

impl
    ForeignFrom<(
        Authentication,
        common_utils::types::MinorUnit,
        common_enums::Currency,
        common_utils::id_type::ProfileId,
        Option<AcquirerDetails>,
    )> for AuthenticationResponse
{
    fn foreign_from(
        (authentication, amount, currency, profile_id, acquirer_details): (
            Authentication,
            common_utils::types::MinorUnit,
            common_enums::Currency,
            common_utils::id_type::ProfileId,
            Option<AcquirerDetails>,
        ),
    ) -> Self {
        Self {
            authentication_id: authentication.authentication_id,
            client_secret: authentication
                .authentication_client_secret
                .map(masking::Secret::new),
            amount,
            currency,
            force_3ds_challenge: authentication.force_3ds_challenge,
            merchant_id: authentication.merchant_id,
            status: authentication.authentication_status,
            authentication_connector: authentication.authentication_connector,
            return_url: authentication.return_url,
            created_at: Some(authentication.created_at),
            error_code: authentication.error_code,
            error_message: authentication.error_message,
            profile_id: Some(profile_id),
            psd2_sca_exemption_type: authentication.psd2_sca_exemption_type,
            acquirer_details,
        }
    }
}

<<<<<<< HEAD
impl ForeignFrom<(Authentication, String, common_utils::id_type::ProfileId)>
    for AuthenticationEligibilityResponse
=======
impl
    ForeignFrom<(
        Authentication,
        String,
        common_utils::id_type::ProfileId,
        Option<payments::Address>,
        Option<payments::Address>,
        Option<payments::BrowserInformation>,
        common_utils::crypto::OptionalEncryptableEmail,
    )> for AuthenticationEligibilityResponse
>>>>>>> d9957da9
{
    fn foreign_from(
        (
            authentication,
            next_api_action,
            profile_id,
            billing,
            shipping,
            browser_information,
            email,
        ): (
            Authentication,
            String,
            common_utils::id_type::ProfileId,
            Option<payments::Address>,
            Option<payments::Address>,
            Option<payments::BrowserInformation>,
            common_utils::crypto::OptionalEncryptableEmail,
        ),
    ) -> Self {
        Self {
            authentication_id: authentication.authentication_id,
            next_api_action,
            status: authentication.authentication_status,
            maximum_supported_3ds_version: authentication.maximum_supported_version,
            connector_authentication_id: authentication.connector_authentication_id,
            three_ds_method_data: authentication.three_ds_method_data,
            three_ds_method_url: authentication.three_ds_method_url,
            message_version: authentication.message_version,
            connector_metadata: authentication.connector_metadata,
            directory_server_id: authentication.directory_server_id,
            threeds_server_transaction_id: authentication.threeds_server_transaction_id,
            profile_id,
            error_message: authentication.error_message,
            error_code: authentication.error_code,
            billing,
            shipping,
            authentication_connector: authentication.authentication_connector,
            browser_information,
            email,
        }
    }
}

#[cfg(feature = "v1")]
pub async fn authentication_eligibility_core(
    state: SessionState,
    merchant_context: domain::MerchantContext,
    req: AuthenticationEligibilityRequest,
    authentication_id: common_utils::id_type::AuthenticationId,
) -> RouterResponse<AuthenticationEligibilityResponse> {
    use hyperswitch_domain_models::behaviour::ReverseConversion;

    let merchant_account = merchant_context.get_merchant_account();
    let merchant_id = merchant_account.get_id();
    let db = &*state.store;
    let authentication = db
        .find_authentication_by_merchant_id_authentication_id(merchant_id, &authentication_id)
        .await
        .to_not_found_response(ApiErrorResponse::AuthenticationNotFound {
            id: authentication_id.get_string_repr().to_owned(),
        })?;

    if let Some(cs) = &req.client_secret {
        let is_client_secret_expired =
            utils::authenticate_authentication_client_secret_and_check_expiry(
                cs.peek(),
                &authentication,
            )?;

        if is_client_secret_expired {
            return Err(ApiErrorResponse::ClientSecretExpired.into());
        };
    };
    let key_manager_state = (&state).into();

    let profile_id = core_utils::get_profile_id_from_business_details(
        &key_manager_state,
        None,
        None,
        &merchant_context,
        None,
        db,
        true,
    )
    .await?;

    let business_profile = db
        .find_business_profile_by_profile_id(
            &key_manager_state,
            merchant_context.get_merchant_key_store(),
            &profile_id,
        )
        .await
        .to_not_found_response(ApiErrorResponse::ProfileNotFound {
            id: profile_id.get_string_repr().to_owned(),
        })?;

    let (authentication_connector, three_ds_connector_account) =
        crate::core::authentication::utils::get_authentication_connector_data(
            &state,
            merchant_context.get_merchant_key_store(),
            &business_profile,
            authentication.authentication_connector.clone(),
        )
        .await?;

    let authentication_connector_name = authentication_connector.to_string();

    let payment_method_data = domain::PaymentMethodData::from(req.payment_method_data.clone());

    let amount = authentication
        .amount
        .ok_or(ApiErrorResponse::InternalServerError)
        .attach_printable("no amount found in authentication table")?;

    let pre_auth_response =
        <ExternalAuthentication as UnifiedAuthenticationService>::pre_authentication(
            &state,
            merchant_id,
            None,
            Some(&payment_method_data),
            &three_ds_connector_account,
            &authentication_connector_name,
            &authentication_id,
            req.payment_method,
            amount,
            authentication.currency,
            None,
        )
        .await?;

    let billing_details_encoded = req
        .billing
        .clone()
        .map(|billing| {
            common_utils::ext_traits::Encode::encode_to_value(&billing)
                .map(masking::Secret::<serde_json::Value>::new)
        })
        .transpose()
        .change_context(ApiErrorResponse::InternalServerError)
        .attach_printable("Unable to encode billing details to serde_json::Value")?;

    let shipping_details_encoded = req
        .shipping
        .clone()
        .map(|shipping| {
            common_utils::ext_traits::Encode::encode_to_value(&shipping)
                .map(masking::Secret::<serde_json::Value>::new)
        })
        .transpose()
        .change_context(ApiErrorResponse::InternalServerError)
        .attach_printable("Unable to encode shipping details to serde_json::Value")?;

    let encrypted_data = domain::types::crypto_operation(
        &key_manager_state,
        common_utils::type_name!(hyperswitch_domain_models::authentication::Authentication),
        domain::types::CryptoOperation::BatchEncrypt(
            hyperswitch_domain_models::authentication::UpdateEncryptableAuthentication::to_encryptable(
                hyperswitch_domain_models::authentication::UpdateEncryptableAuthentication {
                    billing_address: billing_details_encoded,
                    shipping_address: shipping_details_encoded,
                },
            ),
        ),
        common_utils::types::keymanager::Identifier::Merchant(
            merchant_context
                .get_merchant_key_store()
                .merchant_id
                .clone(),
        ),
        merchant_context.get_merchant_key_store().key.peek(),
    )
    .await
    .and_then(|val| val.try_into_batchoperation())
    .change_context(ApiErrorResponse::InternalServerError)
    .attach_printable("Unable to encrypt authentication data".to_string())?;

    let encrypted_data = hyperswitch_domain_models::authentication::FromRequestEncryptableAuthentication::from_encryptable(encrypted_data)
        .change_context(ApiErrorResponse::InternalServerError)
<<<<<<< HEAD
        .attach_printable("Unable to encrypt the authentication data")?;
=======
        .attach_printable("Unable to get encrypted data for authentication after encryption")?;
>>>>>>> d9957da9

    let email_encrypted = req
        .email
        .clone()
        .async_lift(|inner| async {
            domain::types::crypto_operation(
                &key_manager_state,
                common_utils::type_name!(Authentication),
                domain::types::CryptoOperation::EncryptOptional(inner.map(|inner| inner.expose())),
                common_utils::types::keymanager::Identifier::Merchant(
                    merchant_context
                        .get_merchant_key_store()
                        .merchant_id
                        .clone(),
                ),
                merchant_context.get_merchant_key_store().key.peek(),
            )
            .await
            .and_then(|val| val.try_into_optionaloperation())
        })
        .await
        .change_context(ApiErrorResponse::InternalServerError)
        .attach_printable("Unable to encrypt email")?;

    let browser_info = req
        .browser_information
        .as_ref()
        .map(common_utils::ext_traits::Encode::encode_to_value)
        .transpose()
        .change_context(ApiErrorResponse::InvalidDataValue {
            field_name: "browser_information",
        })?;

    let updated_authentication = utils::external_authentication_update_trackers(
        &state,
        pre_auth_response,
        authentication.clone(),
        None,
        merchant_context.get_merchant_key_store(),
        encrypted_data
            .billing_address
            .map(common_utils::encryption::Encryption::from),
        encrypted_data
            .shipping_address
            .map(common_utils::encryption::Encryption::from),
<<<<<<< HEAD
        email_encrypted.map(common_utils::encryption::Encryption::from),
=======
        email_encrypted
            .clone()
            .map(common_utils::encryption::Encryption::from),
>>>>>>> d9957da9
        browser_info,
    )
    .await?;

    // Tokenise card data if authentication is successful
    if updated_authentication.error_code.is_none() && updated_authentication.error_message.is_none()
    {
        let stringyfied_card_data = payment_method_data
            .get_value1(None)
            .change_context(ApiErrorResponse::InternalServerError)?;

        create_tokenize(
            &state,
            stringyfied_card_data,
            None,
            authentication_id.get_string_repr().to_string(),
            merchant_context.get_merchant_key_store().key.get_inner(),
        )
        .await?;
    }

    let response = AuthenticationEligibilityResponse::foreign_from((
        updated_authentication,
        req.get_next_action_api(
            state.base_url,
            authentication_id.get_string_repr().to_string(),
        ),
        profile_id,
        req.get_billing_address(),
        req.get_shipping_address(),
        req.get_browser_information(),
        email_encrypted,
    ));

    Ok(hyperswitch_domain_models::api::ApplicationResponse::Json(
        response,
    ))
}

pub async fn authentication_authenticate_core(
    state: SessionState,
    merchant_context: domain::MerchantContext,
    req: AuthenticationAuthenticateRequest,
    authentication_id: common_utils::id_type::AuthenticationId,
) -> RouterResponse<AuthenticationAuthenticateResponse> {
    let merchant_account = merchant_context.get_merchant_account();
    let merchant_id = merchant_account.get_id();
    let db = &*state.store;
    let authentication = db
        .find_authentication_by_merchant_id_authentication_id(merchant_id, &authentication_id)
        .await
        .to_not_found_response(ApiErrorResponse::AuthenticationNotFound {
            id: authentication_id.get_string_repr().to_owned(),
        })?;

    // if let Some(cs) = &req.client_secret {
    //     let is_client_secret_expired =
    //         utils::authenticate_authentication_client_secret_and_check_expiry(
    //             cs.peek(),
    //             &authentication,
    //         )?;

    //     if is_client_secret_expired {
    //         return Err(ApiErrorResponse::ClientSecretExpired.into());
    //     };
    // };
    let key_manager_state = (&state).into();

    let profile_id = crate::core::utils::get_profile_id_from_business_details(
        &key_manager_state,
        None,
        None,
        &merchant_context,
        None,
        db,
        true,
    )
    .await?;

    let business_profile = db
        .find_business_profile_by_profile_id(
            &key_manager_state,
            merchant_context.get_merchant_key_store(),
            &profile_id,
        )
        .await
        .to_not_found_response(ApiErrorResponse::ProfileNotFound {
            id: profile_id.get_string_repr().to_owned(),
        })?;

    let connector = authentication
        .authentication_connector
        .ok_or(ApiErrorResponse::InternalServerError)?;

    let tokenized_data = crate::core::payment_methods::vault::get_tokenized_data(
        &state,
        authentication_id.get_string_repr(),
        false,
        merchant_context.get_merchant_key_store().key.get_inner(),
    )
    .await
    .inspect_err(|err| router_env::logger::error!(tokenized_data_result=?err))
    .attach_printable("cavv not present after authentication flow")?;

    let response = AuthenticationAuthenticateResponse {
        transaction_status: todo!(),
        acs_url: todo!(),
        challenge_request: todo!(),
        acs_reference_number: todo!(),
        acs_trans_id: todo!(),
        three_dsserver_trans_id: todo!(),
        acs_signed_content: todo!(),
        three_ds_requestor_url: todo!(),
        three_ds_requestor_app_url: todo!(),
    };
    Ok(hyperswitch_domain_models::api::ApplicationResponse::Json(
        response,
    ))
}<|MERGE_RESOLUTION|>--- conflicted
+++ resolved
@@ -10,16 +10,7 @@
     },
     payments,
 };
-<<<<<<< HEAD
-use common_utils::{
-    crypto::Encryptable,
-    errors::ReportSwitchExt,
-    ext_traits::AsyncExt,
-    types::keymanager::{self, KeyManagerState, ToEncryptable},
-};
-=======
 use common_utils::types::keymanager::ToEncryptable;
->>>>>>> d9957da9
 use diesel_models::authentication::{Authentication, AuthenticationNew};
 use error_stack::ResultExt;
 use hyperswitch_domain_models::{
@@ -39,12 +30,7 @@
         UasPreAuthenticationRouterData,
     },
 };
-<<<<<<< HEAD
-use masking::{ExposeInterface, PeekInterface, SwitchStrategy};
-use serde_json::from_str;
-=======
 use masking::{ExposeInterface, PeekInterface};
->>>>>>> d9957da9
 
 use super::{
     errors::{RouterResponse, RouterResult},
@@ -65,6 +51,9 @@
     routes::SessionState,
     types::{domain::types::AsyncLift, transformers::ForeignFrom},
 };
+
+use common_utils::ext_traits::OptionExt;
+use common_utils::ext_traits::ValueExt;
 
 #[cfg(feature = "v1")]
 #[async_trait::async_trait]
@@ -750,10 +739,6 @@
     }
 }
 
-<<<<<<< HEAD
-impl ForeignFrom<(Authentication, String, common_utils::id_type::ProfileId)>
-    for AuthenticationEligibilityResponse
-=======
 impl
     ForeignFrom<(
         Authentication,
@@ -764,7 +749,6 @@
         Option<payments::BrowserInformation>,
         common_utils::crypto::OptionalEncryptableEmail,
     )> for AuthenticationEligibilityResponse
->>>>>>> d9957da9
 {
     fn foreign_from(
         (
@@ -816,8 +800,6 @@
     req: AuthenticationEligibilityRequest,
     authentication_id: common_utils::id_type::AuthenticationId,
 ) -> RouterResponse<AuthenticationEligibilityResponse> {
-    use hyperswitch_domain_models::behaviour::ReverseConversion;
-
     let merchant_account = merchant_context.get_merchant_account();
     let merchant_id = merchant_account.get_id();
     let db = &*state.store;
@@ -945,11 +927,7 @@
 
     let encrypted_data = hyperswitch_domain_models::authentication::FromRequestEncryptableAuthentication::from_encryptable(encrypted_data)
         .change_context(ApiErrorResponse::InternalServerError)
-<<<<<<< HEAD
-        .attach_printable("Unable to encrypt the authentication data")?;
-=======
         .attach_printable("Unable to get encrypted data for authentication after encryption")?;
->>>>>>> d9957da9
 
     let email_encrypted = req
         .email
@@ -995,13 +973,9 @@
         encrypted_data
             .shipping_address
             .map(common_utils::encryption::Encryption::from),
-<<<<<<< HEAD
-        email_encrypted.map(common_utils::encryption::Encryption::from),
-=======
         email_encrypted
             .clone()
             .map(common_utils::encryption::Encryption::from),
->>>>>>> d9957da9
         browser_info,
     )
     .await?;
@@ -1009,14 +983,21 @@
     // Tokenise card data if authentication is successful
     if updated_authentication.error_code.is_none() && updated_authentication.error_message.is_none()
     {
-        let stringyfied_card_data = payment_method_data
+        let card = payment_method_data.get_card()
+            .ok_or(ApiErrorResponse::InvalidDataValue {
+                field_name: "payment_method_data - expected Card variant",
+            })?;
+
+        let stringyfied_card_data = card
             .get_value1(None)
             .change_context(ApiErrorResponse::InternalServerError)?;
+
+        let extra_card_data = card.get_value2(None).change_context(ApiErrorResponse::InternalServerError)?;
 
         create_tokenize(
             &state,
             stringyfied_card_data,
-            None,
+            Some(extra_card_data),
             authentication_id.get_string_repr().to_string(),
             merchant_context.get_merchant_key_store().key.get_inner(),
         )
@@ -1047,6 +1028,7 @@
     req: AuthenticationAuthenticateRequest,
     authentication_id: common_utils::id_type::AuthenticationId,
 ) -> RouterResponse<AuthenticationAuthenticateResponse> {
+    // use hyperswitch_domain_models::address::Address;x
     let merchant_account = merchant_context.get_merchant_account();
     let merchant_id = merchant_account.get_id();
     let db = &*state.store;
@@ -1094,6 +1076,7 @@
 
     let connector = authentication
         .authentication_connector
+        .clone()
         .ok_or(ApiErrorResponse::InternalServerError)?;
 
     let tokenized_data = crate::core::payment_methods::vault::get_tokenized_data(
@@ -1105,6 +1088,159 @@
     .await
     .inspect_err(|err| router_env::logger::error!(tokenized_data_result=?err))
     .attach_printable("cavv not present after authentication flow")?;
+
+    let (card, _supplementary_data) =
+        domain::Card::from_values(tokenized_data.value1, tokenized_data.value2)
+            .change_context(ApiErrorResponse::InternalServerError)?;
+
+    let payment_method_data = domain::PaymentMethodData::Card(card);
+
+    // let billing_address = authentication.billing_address;
+
+    let decrypted_data = domain::types::crypto_operation(
+        &key_manager_state,
+        common_utils::type_name!(hyperswitch_domain_models::authentication::Authentication),
+        domain::types::CryptoOperation::BatchDecrypt(
+            hyperswitch_domain_models::authentication::EncryptedAuthentication::to_encryptable(
+                hyperswitch_domain_models::authentication::EncryptedAuthentication {
+                    billing_address: authentication.billing_address.clone(),
+                    shipping_address: authentication.shipping_address.clone(),
+                },
+            ),
+        ),
+        common_utils::types::keymanager::Identifier::Merchant(
+            merchant_context
+                .get_merchant_key_store()
+                .merchant_id
+                .clone(),
+        ),
+        merchant_context.get_merchant_key_store().key.peek(),
+    )
+    .await
+    .and_then(|val| val.try_into_batchoperation())
+    .change_context(ApiErrorResponse::InternalServerError)
+    .attach_printable("Unable to decrypt authentication data".to_string())?;
+
+    let decrypted_data =
+        hyperswitch_domain_models::authentication::EncryptedAuthentication::from_encryptable(
+            decrypted_data,
+        )
+        .change_context(ApiErrorResponse::InternalServerError)
+        .attach_printable("Invalid batch operation data")?;
+
+    let billing_address = decrypted_data
+        .billing_address
+        .map(|billing| {
+            billing.deserialize_inner_value(|value| {
+                value.parse_value::<hyperswitch_domain_models::address::Address>("Address")
+            })
+        })
+        .transpose()
+        .change_context(ApiErrorResponse::InternalServerError)
+        .attach_printable("Error while deserializing Address")?
+        .map(|addr| addr.into_inner());
+
+    let shipping_address = decrypted_data
+        .shipping_address
+        .map(|shipping| {
+            shipping.deserialize_inner_value(|value| {
+                value.parse_value::<hyperswitch_domain_models::address::Address>("Address")
+            })
+        })
+        .transpose()
+        .change_context(ApiErrorResponse::InternalServerError)
+        .attach_printable("Error while deserializing Address")?
+        .map(|addr| addr.into_inner());
+
+    let email_encrypted = authentication
+        .email
+        .clone()
+        .async_lift(|inner| async {
+            domain::types::crypto_operation(
+                &key_manager_state,
+                common_utils::type_name!(Authentication),
+                domain::types::CryptoOperation::DecryptOptional(inner),
+                common_utils::types::keymanager::Identifier::Merchant(
+                    merchant_context
+                        .get_merchant_key_store()
+                        .merchant_id
+                        .clone(),
+                ),
+                merchant_context.get_merchant_key_store().key.peek(),
+            )
+            .await
+            .and_then(|val| val.try_into_optionaloperation())
+        })
+        .await
+        .change_context(ApiErrorResponse::InternalServerError)
+        .attach_printable("Unable to decrypt email")?;
+
+    let browser_info = authentication
+        .browser_info
+        .clone()
+        .map(|browser_info| browser_info.parse_value::<BrowserInformation>("BrowserInformation"))
+        .transpose()
+        .change_context(ApiErrorResponse::InternalServerError)?;
+
+    let (authentication_connector, three_ds_connector_account) =
+        crate::core::authentication::utils::get_authentication_connector_data(
+            &state,
+            merchant_context.get_merchant_key_store(),
+            &business_profile,
+            authentication.authentication_connector.clone(),
+        )
+        .await?;
+
+    let authentication_details = business_profile
+        .authentication_connector_details
+        .clone()
+        .ok_or(ApiErrorResponse::InternalServerError)?;
+
+    let connector_name_string = authentication_connector.to_string();
+    let mca_id_option = three_ds_connector_account.get_mca_id();
+    let merchant_connector_account_id_or_connector_name = mca_id_option
+        .as_ref()
+        .map(|mca_id| mca_id.get_string_repr())
+        .unwrap_or(&connector_name_string);
+
+    let webhook_url = crate::core::payments::helpers::create_webhook_url(
+        &state.base_url,
+        merchant_id,
+        merchant_connector_account_id_or_connector_name.clone(),
+    );
+
+    let auth_response = <ExternalAuthentication as UnifiedAuthenticationService>::authentication(
+        &state,
+        &business_profile,
+        common_enums::PaymentMethod::Card,
+        payment_method_data,
+        billing_address
+            .as_ref()
+            .ok_or(ApiErrorResponse::MissingRequiredField {
+                field_name: "billing_address",
+            })?
+            .clone(),
+        shipping_address,
+        browser_info,
+        authentication.amount,
+        authentication.currency,
+        MessageCategory::Payment,
+        req.device_channel,
+        authentication.clone(),
+        None,
+        req.sdk_information,
+        req.threeds_method_comp_ind,
+        email_encrypted.map(common_utils::pii::Email::from),
+        webhook_url,
+        authentication_details.three_ds_requestor_url.clone(),
+        &three_ds_connector_account,
+        &authentication_connector.to_string(),
+        None,
+    )
+    .await?;
+
+    println!("auth_response: {:#?}", auth_response);
+    println!("auth_response success");
 
     let response = AuthenticationAuthenticateResponse {
         transaction_status: todo!(),
