--- conflicted
+++ resolved
@@ -397,11 +397,7 @@
     pub should_collect_cvv_during_payment:
         Option<primitive_wrappers::ShouldCollectCvvDuringPayment>,
     pub is_external_vault_enabled: Option<bool>,
-<<<<<<< HEAD
-    pub vault_connector_details: Option<VaultConnectorDetails>,
-=======
     pub external_vault_connector_details: Option<ExternalVaultConnectorDetails>,
->>>>>>> e3233c67
     pub revenue_recovery_retry_algorithm_type: Option<common_enums::RevenueRecoveryAlgorithmType>,
     pub revenue_recovery_retry_algorithm_data: Option<RevenueRecoveryAlgorithmData>,
 }
@@ -475,14 +471,9 @@
     pub id: common_utils::id_type::ProfileId,
     pub revenue_recovery_retry_algorithm_type: Option<common_enums::RevenueRecoveryAlgorithmType>,
     pub revenue_recovery_retry_algorithm_data: Option<RevenueRecoveryAlgorithmData>,
-<<<<<<< HEAD
-    pub is_external_vault_enabled: Option<bool>,
-    pub vault_connector_details: Option<VaultConnectorDetails>,
-=======
     pub is_iframe_redirection_enabled: Option<bool>,
     pub is_external_vault_enabled: Option<bool>,
     pub external_vault_connector_details: Option<ExternalVaultConnectorDetails>,
->>>>>>> e3233c67
 }
 
 #[cfg(feature = "v2")]
@@ -538,14 +529,9 @@
         Option<primitive_wrappers::ShouldCollectCvvDuringPayment>,
     pub revenue_recovery_retry_algorithm_type: Option<common_enums::RevenueRecoveryAlgorithmType>,
     pub revenue_recovery_retry_algorithm_data: Option<RevenueRecoveryAlgorithmData>,
-<<<<<<< HEAD
-    pub is_external_vault_enabled: Option<bool>,
-    pub vault_connector_details: Option<VaultConnectorDetails>,
-=======
     pub is_iframe_redirection_enabled: Option<bool>,
     pub is_external_vault_enabled: Option<bool>,
     pub external_vault_connector_details: Option<ExternalVaultConnectorDetails>,
->>>>>>> e3233c67
 }
 
 #[cfg(feature = "v2")]
@@ -597,15 +583,10 @@
             merchant_business_country,
             revenue_recovery_retry_algorithm_type,
             revenue_recovery_retry_algorithm_data,
-<<<<<<< HEAD
-            is_external_vault_enabled,
-            vault_connector_details,
-=======
             is_iframe_redirection_enabled,
             is_external_vault_enabled,
             external_vault_connector_details,
             merchant_category_code,
->>>>>>> e3233c67
         } = self;
         Profile {
             id: source.id,
@@ -691,11 +672,6 @@
                 .or(source.revenue_recovery_retry_algorithm_type),
             revenue_recovery_retry_algorithm_data: revenue_recovery_retry_algorithm_data
                 .or(source.revenue_recovery_retry_algorithm_data),
-<<<<<<< HEAD
-            is_external_vault_enabled: is_external_vault_enabled
-                .or(source.is_external_vault_enabled),
-            vault_connector_details: vault_connector_details.or(source.vault_connector_details),
-=======
             is_iframe_redirection_enabled: is_iframe_redirection_enabled
                 .or(source.is_iframe_redirection_enabled),
             is_external_vault_enabled: is_external_vault_enabled
@@ -705,7 +681,6 @@
             three_ds_decision_rule_algorithm: None,
             acquirer_config_map: None,
             merchant_category_code: merchant_category_code.or(source.merchant_category_code),
->>>>>>> e3233c67
         }
     }
 }
@@ -722,20 +697,12 @@
 
 #[derive(Clone, Debug, serde::Deserialize, serde::Serialize, diesel::AsExpression)]
 #[diesel(sql_type = diesel::sql_types::Jsonb)]
-<<<<<<< HEAD
-pub struct VaultConnectorDetails {
-    pub vault_connector_id: common_utils::id_type::MerchantConnectorAccountId,
-}
-
-common_utils::impl_to_sql_from_sql_json!(VaultConnectorDetails);
-=======
 pub struct ExternalVaultConnectorDetails {
     pub vault_connector_id: common_utils::id_type::MerchantConnectorAccountId,
     pub vault_sdk: Option<VaultSdk>,
 }
 
 common_utils::impl_to_sql_from_sql_json!(ExternalVaultConnectorDetails);
->>>>>>> e3233c67
 
 #[derive(Clone, Debug, serde::Deserialize, serde::Serialize, diesel::AsExpression)]
 #[diesel(sql_type = diesel::sql_types::Jsonb)]
