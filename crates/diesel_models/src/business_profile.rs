--- conflicted
+++ resolved
@@ -64,11 +64,8 @@
     pub card_testing_guard_config: Option<CardTestingGuardConfig>,
     pub card_testing_secret_key: Option<Encryption>,
     pub is_clear_pan_retries_enabled: bool,
-<<<<<<< HEAD
+    pub force_3ds_challenge: Option<bool>,
     pub always_request_overcapture: Option<bool>,
-=======
-    pub force_3ds_challenge: Option<bool>,
->>>>>>> 2353f393
 }
 
 #[cfg(feature = "v1")]
@@ -118,11 +115,8 @@
     pub card_testing_guard_config: Option<CardTestingGuardConfig>,
     pub card_testing_secret_key: Option<Encryption>,
     pub is_clear_pan_retries_enabled: bool,
-<<<<<<< HEAD
+    pub force_3ds_challenge: Option<bool>,
     pub always_request_overcapture: Option<bool>,
-=======
-    pub force_3ds_challenge: Option<bool>,
->>>>>>> 2353f393
 }
 
 #[cfg(feature = "v1")]
@@ -170,11 +164,8 @@
     pub card_testing_guard_config: Option<CardTestingGuardConfig>,
     pub card_testing_secret_key: Option<Encryption>,
     pub is_clear_pan_retries_enabled: Option<bool>,
-<<<<<<< HEAD
+    pub force_3ds_challenge: Option<bool>,
     pub always_request_overcapture: Option<bool>,
-=======
-    pub force_3ds_challenge: Option<bool>,
->>>>>>> 2353f393
 }
 
 #[cfg(feature = "v1")]
@@ -220,11 +211,8 @@
             card_testing_guard_config,
             card_testing_secret_key,
             is_clear_pan_retries_enabled,
-<<<<<<< HEAD
+            force_3ds_challenge,
             always_request_overcapture,
-=======
-            force_3ds_challenge,
->>>>>>> 2353f393
         } = self;
         Profile {
             profile_id: source.profile_id,
@@ -295,12 +283,9 @@
             card_testing_secret_key,
             is_clear_pan_retries_enabled: is_clear_pan_retries_enabled
                 .unwrap_or(source.is_clear_pan_retries_enabled),
-<<<<<<< HEAD
+            force_3ds_challenge,
             always_request_overcapture: always_request_overcapture
                 .or(source.always_request_overcapture),
-=======
-            force_3ds_challenge,
->>>>>>> 2353f393
         }
     }
 }
@@ -354,11 +339,8 @@
     pub card_testing_guard_config: Option<CardTestingGuardConfig>,
     pub card_testing_secret_key: Option<Encryption>,
     pub is_clear_pan_retries_enabled: bool,
-<<<<<<< HEAD
+    pub force_3ds_challenge: Option<bool>,
     pub always_request_overcapture: Option<bool>,
-=======
-    pub force_3ds_challenge: Option<bool>,
->>>>>>> 2353f393
     pub routing_algorithm_id: Option<common_utils::id_type::RoutingId>,
     pub order_fulfillment_time: Option<i64>,
     pub order_fulfillment_time_origin: Option<common_enums::OrderFulfillmentTimeOrigin>,
@@ -605,11 +587,8 @@
             card_testing_secret_key: card_testing_secret_key.or(source.card_testing_secret_key),
             is_clear_pan_retries_enabled: is_clear_pan_retries_enabled
                 .unwrap_or(source.is_clear_pan_retries_enabled),
-<<<<<<< HEAD
+            force_3ds_challenge: None,
             always_request_overcapture: source.always_request_overcapture,
-=======
-            force_3ds_challenge: None,
->>>>>>> 2353f393
         }
     }
 }
