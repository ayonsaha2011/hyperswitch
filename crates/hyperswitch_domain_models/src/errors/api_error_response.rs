--- conflicted
+++ resolved
@@ -270,6 +270,8 @@
     GenericDuplicateError { message: String },
     #[error(error_type = ErrorType::InvalidRequestError, code = "IR_39", message = "required payment method is not configured or configured incorrectly for all configured connectors")]
     IncorrectPaymentMethodConfiguration,
+    #[error(error_type = ErrorType::InvalidRequestError, code = "IR_40", message = "{message}")]
+    LinkConfigurationError { message: String },
     #[error(error_type = ErrorType::InvalidRequestError, code = "WE_01", message = "Failed to authenticate the webhook")]
     WebhookAuthenticationFailed,
     #[error(error_type = ErrorType::InvalidRequestError, code = "WE_02", message = "Bad request received in webhook")]
@@ -282,32 +284,6 @@
     WebhookUnprocessableEntity,
     #[error(error_type = ErrorType::InvalidRequestError, code = "WE_06", message = "Merchant Secret set my merchant for webhook source verification is invalid")]
     WebhookInvalidMerchantSecret,
-<<<<<<< HEAD
-
-=======
-    #[error(error_type = ErrorType::InvalidRequestError, code = "IR_19", message = "{message}")]
-    CurrencyNotSupported { message: String },
-    #[error(error_type = ErrorType::ServerNotAvailable, code= "HE_00", message = "{component} health check is failing with error: {message}")]
-    HealthCheckError {
-        component: &'static str,
-        message: String,
-    },
-    #[error(error_type = ErrorType::InvalidRequestError, code = "IR_24", message = "Merchant connector account is configured with invalid {config}")]
-    InvalidConnectorConfiguration { config: String },
-    #[error(error_type = ErrorType::ValidationError, code = "HE_01", message = "Failed to convert currency to minor unit")]
-    CurrencyConversionFailed,
-    #[error(error_type = ErrorType::InvalidRequestError, code = "IR_25", message = "Cannot delete the default payment method")]
-    PaymentMethodDeleteFailed,
-    #[error(
-        error_type = ErrorType::InvalidRequestError, code = "IR_26",
-        message = "Invalid Cookie"
-    )]
-    InvalidCookie,
-    #[error(error_type = ErrorType::InvalidRequestError, code = "IR_27", message = "Extended card info does not exist")]
-    ExtendedCardInfoNotFound,
-    #[error(error_type = ErrorType::InvalidRequestError, code = "IR_28", message = "{message}")]
-    LinkConfigurationError { message: String },
->>>>>>> 2d204c9f
     #[error(error_type = ErrorType::ServerNotAvailable, code = "IE", message = "{reason} as data mismatched for {field_names}", ignore = "status_code")]
     IntegrityCheckFailed {
         reason: String,
@@ -643,6 +619,9 @@
             Self::IncorrectPaymentMethodConfiguration => {
                 AER::BadRequest(ApiError::new("IR", 39, "No eligible connector was found for the current payment method configuration", None))
             }
+            Self::LinkConfigurationError { message } => {
+                AER::BadRequest(ApiError::new("IR", 40, message, None))
+            },
             Self::WebhookAuthenticationFailed => {
                 AER::Unauthorized(ApiError::new("WE", 1, "Webhook authentication failed", None))
             }
@@ -661,9 +640,6 @@
             Self::WebhookInvalidMerchantSecret => {
                 AER::BadRequest(ApiError::new("WE", 6, "Merchant Secret set for webhook source verificartion is invalid", None))
             }
-            Self::LinkConfigurationError { message } => {
-                AER::BadRequest(ApiError::new("IR", 28, message, None))
-            },
             Self::IntegrityCheckFailed {
                 reason,
                 field_names,
