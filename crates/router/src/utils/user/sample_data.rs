use api_models::{
    enums::Connector::{DummyConnector4, DummyConnector7},
    user::sample_data::SampleDataRequest,
};
use common_utils::{
    id_type,
    types::{ConnectorTransactionId, MinorUnit},
};
#[cfg(feature = "v1")]
use diesel_models::user::sample_data::PaymentAttemptBatchNew;
use diesel_models::{enums as storage_enums, DisputeNew, RefundNew};
use error_stack::ResultExt;
use hyperswitch_domain_models::payments::PaymentIntent;
use rand::{prelude::SliceRandom, thread_rng, Rng};
use time::OffsetDateTime;

use crate::{
    consts,
    core::errors::sample_data::{SampleDataError, SampleDataResult},
    SessionState,
};

#[cfg(feature = "v1")]
#[allow(clippy::type_complexity)]
pub async fn generate_sample_data(
    state: &SessionState,
    req: SampleDataRequest,
    merchant_id: &id_type::MerchantId,
    org_id: &id_type::OrganizationId,
) -> SampleDataResult<
    Vec<(
        PaymentIntent,
        PaymentAttemptBatchNew,
        Option<RefundNew>,
        Option<DisputeNew>,
    )>,
> {
    let sample_data_size: usize = req.record.unwrap_or(100);
    let key_manager_state = &state.into();
    if !(10..=100).contains(&sample_data_size) {
        return Err(SampleDataError::InvalidRange.into());
    }

    let key_store = state
        .store
        .get_merchant_key_store_by_merchant_id(
            key_manager_state,
            merchant_id,
            &state.store.get_master_key().to_vec().into(),
        )
        .await
        .change_context(SampleDataError::InternalServerError)?;

    let merchant_from_db = state
        .store
        .find_merchant_account_by_merchant_id(key_manager_state, merchant_id, &key_store)
        .await
        .change_context::<SampleDataError>(SampleDataError::DataDoesNotExist)?;

    #[cfg(feature = "v1")]
    let (profile_id_result, business_country_default, business_label_default) = {
        let merchant_parsed_details: Vec<api_models::admin::PrimaryBusinessDetails> =
            serde_json::from_value(merchant_from_db.primary_business_details.clone())
                .change_context(SampleDataError::InternalServerError)
                .attach_printable("Error while parsing primary business details")?;

        let business_country_default = merchant_parsed_details.first().map(|x| x.country);

        let business_label_default = merchant_parsed_details.first().map(|x| x.business.clone());

        let profile_id = crate::core::utils::get_profile_id_from_business_details(
            key_manager_state,
            &key_store,
            business_country_default,
            business_label_default.as_ref(),
            &merchant_from_db,
            req.profile_id.as_ref(),
            &*state.store,
            false,
        )
        .await;
        (profile_id, business_country_default, business_label_default)
    };

    #[cfg(feature = "v2")]
    let (profile_id_result, business_country_default, business_label_default) = {
        let profile_id = req
            .profile_id.clone()
            .ok_or(hyperswitch_domain_models::errors::api_error_response::ApiErrorResponse::MissingRequiredField {
                field_name: "profile_id",
            });

        (profile_id, None, None)
    };

    let profile_id = match profile_id_result {
        Ok(id) => id.clone(),
        Err(error) => {
            router_env::logger::error!(
                "Profile ID not found in business details. Attempting to fetch from the database {error:?}"
            );

            state
                .store
                .list_profile_by_merchant_id(key_manager_state, &key_store, merchant_id)
                .await
                .change_context(SampleDataError::InternalServerError)
                .attach_printable("Failed to get business profile")?
                .first()
                .ok_or(SampleDataError::InternalServerError)?
                .get_id()
                .to_owned()
        }
    };

    // 10 percent payments should be failed
    #[allow(clippy::as_conversions)]
    let failure_attempts = usize::try_from((sample_data_size as f32 / 10.0).round() as i64)
        .change_context(SampleDataError::InvalidParameters)?;

    let failure_after_attempts = sample_data_size / failure_attempts;

    // 20 percent refunds for payments
    #[allow(clippy::as_conversions)]
    let number_of_refunds = usize::try_from((sample_data_size as f32 / 5.0).round() as i64)
        .change_context(SampleDataError::InvalidParameters)?;

    let mut refunds_count = 0;

    // 2 disputes if generated data size is between 50 and 100, 1 dispute if it is less than 50.
    let number_of_disputes: usize = if sample_data_size >= 50 { 2 } else { 1 };

    let mut disputes_count = 0;

    let mut random_array: Vec<usize> = (1..=sample_data_size).collect();

    // Shuffle the array
    let mut rng = thread_rng();
    random_array.shuffle(&mut rng);

    let mut res: Vec<(
        PaymentIntent,
        PaymentAttemptBatchNew,
        Option<RefundNew>,
        Option<DisputeNew>,
    )> = Vec::new();
    let start_time = req
        .start_time
        .unwrap_or(common_utils::date_time::now() - time::Duration::days(7))
        .assume_utc()
        .unix_timestamp();
    let end_time = req
        .end_time
        .unwrap_or_else(common_utils::date_time::now)
        .assume_utc()
        .unix_timestamp();

    let current_time = common_utils::date_time::now().assume_utc().unix_timestamp();

    let min_amount = req.min_amount.unwrap_or(100);
    let max_amount = req.max_amount.unwrap_or(min_amount + 100);

    if min_amount > max_amount
        || start_time > end_time
        || start_time > current_time
        || end_time > current_time
    {
        return Err(SampleDataError::InvalidParameters.into());
    };

    let currency_vec = req.currency.unwrap_or(vec![common_enums::Currency::USD]);
    let currency_vec_len = currency_vec.len();

    let connector_vec = req
        .connector
        .unwrap_or(vec![DummyConnector4, DummyConnector7]);
    let connector_vec_len = connector_vec.len();

    let auth_type = req.auth_type.unwrap_or(vec![
        common_enums::AuthenticationType::ThreeDs,
        common_enums::AuthenticationType::NoThreeDs,
    ]);
    let auth_type_len = auth_type.len();

    if currency_vec_len == 0 || connector_vec_len == 0 || auth_type_len == 0 {
        return Err(SampleDataError::InvalidParameters.into());
    }

    // This has to be an internal server error because, this function failing means that the intended functionality is not working as expected
    let dashboard_customer_id =
        id_type::CustomerId::try_from(std::borrow::Cow::from("hs-dashboard-user"))
            .change_context(SampleDataError::InternalServerError)?;

    for num in 1..=sample_data_size {
        let payment_id = id_type::PaymentId::generate_test_payment_id_for_sample_data();
        let attempt_id = payment_id.get_attempt_id(1);
        let client_secret = payment_id.generate_client_secret();
        let amount = thread_rng().gen_range(min_amount..=max_amount);

        let created_at @ modified_at @ last_synced =
            OffsetDateTime::from_unix_timestamp(thread_rng().gen_range(start_time..=end_time))
                .map(common_utils::date_time::convert_to_pdt)
                .unwrap_or(
                    req.start_time.unwrap_or_else(|| {
                        common_utils::date_time::now() - time::Duration::days(7)
                    }),
                );
        let session_expiry =
            created_at.saturating_add(time::Duration::seconds(consts::DEFAULT_SESSION_EXPIRY));

        // After some set of payments sample data will have a failed attempt
        let is_failed_payment =
            (random_array.get(num - 1).unwrap_or(&0) % failure_after_attempts) == 0;

        let payment_intent = PaymentIntent {
            payment_id: payment_id.clone(),
            merchant_id: merchant_id.clone(),
            status: match is_failed_payment {
                true => common_enums::IntentStatus::Failed,
                _ => common_enums::IntentStatus::Succeeded,
            },
            amount: MinorUnit::new(amount * 100),
            currency: Some(
                *currency_vec
                    .get((num - 1) % currency_vec_len)
                    .unwrap_or(&common_enums::Currency::USD),
            ),
            description: Some("This is a sample payment".to_string()),
            created_at,
            modified_at,
            last_synced: Some(last_synced),
            client_secret: Some(client_secret),
            business_country: business_country_default,
            business_label: business_label_default.clone(),
            active_attempt: hyperswitch_domain_models::RemoteStorageObject::ForeignID(
                attempt_id.clone(),
            ),
            attempt_count: 1,
            customer_id: Some(dashboard_customer_id.clone()),
            amount_captured: Some(MinorUnit::new(amount * 100)),
            profile_id: Some(profile_id.clone()),
            return_url: Default::default(),
            metadata: Default::default(),
            connector_id: Default::default(),
            shipping_address_id: Default::default(),
            billing_address_id: Default::default(),
            statement_descriptor_name: Default::default(),
            statement_descriptor_suffix: Default::default(),
            setup_future_usage: Default::default(),
            off_session: Default::default(),
            order_details: Default::default(),
            allowed_payment_method_types: Default::default(),
            connector_metadata: Default::default(),
            feature_metadata: Default::default(),
            merchant_decision: Default::default(),
            payment_link_id: Default::default(),
            payment_confirm_source: Default::default(),
            updated_by: merchant_from_db.storage_scheme.to_string(),
            surcharge_applicable: Default::default(),
            request_incremental_authorization: Default::default(),
            incremental_authorization_allowed: Default::default(),
            authorization_count: Default::default(),
            fingerprint_id: None,
            session_expiry: Some(session_expiry),
            request_external_three_ds_authentication: None,
            split_payments: None,
            frm_metadata: Default::default(),
            customer_details: None,
            billing_details: None,
            merchant_order_reference_id: Default::default(),
            shipping_details: None,
            is_payment_processor_token_flow: None,
            organization_id: org_id.clone(),
            shipping_cost: None,
            tax_details: None,
            skip_external_tax_calculation: None,
            psd2_sca_exemption_type: None,
            platform_merchant_id: None,
            request_overcapture: None,
        };
        let (connector_transaction_id, connector_transaction_data) =
            ConnectorTransactionId::form_id_and_data(attempt_id.clone());
        let payment_attempt = PaymentAttemptBatchNew {
            attempt_id: attempt_id.clone(),
            payment_id: payment_id.clone(),
            connector_transaction_id: Some(connector_transaction_id),
            merchant_id: merchant_id.clone(),
            status: match is_failed_payment {
                true => common_enums::AttemptStatus::Failure,
                _ => common_enums::AttemptStatus::Charged,
            },
            amount: MinorUnit::new(amount * 100),
            currency: payment_intent.currency,
            connector: Some(
                (*connector_vec
                    .get((num - 1) % connector_vec_len)
                    .unwrap_or(&DummyConnector4))
                .to_string(),
            ),
            payment_method: Some(common_enums::PaymentMethod::Card),
            payment_method_type: Some(get_payment_method_type(thread_rng().gen_range(1..=2))),
            authentication_type: Some(
                *auth_type
                    .get((num - 1) % auth_type_len)
                    .unwrap_or(&common_enums::AuthenticationType::NoThreeDs),
            ),
            error_message: match is_failed_payment {
                true => Some("This is a test payment which has a failed status".to_string()),
                _ => None,
            },
            error_code: match is_failed_payment {
                true => Some("HS001".to_string()),
                _ => None,
            },
            confirm: true,
            created_at,
            modified_at,
            last_synced: Some(last_synced),
            amount_to_capture: Some(MinorUnit::new(amount * 100)),
            connector_response_reference_id: Some(attempt_id.clone()),
            updated_by: merchant_from_db.storage_scheme.to_string(),
            save_to_locker: None,
            offer_amount: None,
            surcharge_amount: None,
            tax_amount: None,
            payment_method_id: None,
            capture_method: None,
            capture_on: None,
            cancellation_reason: None,
            mandate_id: None,
            browser_info: None,
            payment_token: None,
            connector_metadata: None,
            payment_experience: None,
            payment_method_data: None,
            business_sub_label: None,
            straight_through_algorithm: None,
            preprocessing_step_id: None,
            mandate_details: None,
            error_reason: None,
            multiple_capture_count: None,
            amount_capturable: MinorUnit::new(i64::default()),
            merchant_connector_id: None,
            authentication_data: None,
            encoded_data: None,
            unified_code: None,
            unified_message: None,
            net_amount: None,
            external_three_ds_authentication_attempted: None,
            authentication_connector: None,
            authentication_id: None,
            mandate_data: None,
            payment_method_billing_address_id: None,
            fingerprint_id: None,
            charge_id: None,
            client_source: None,
            client_version: None,
            customer_acceptance: None,
            profile_id: profile_id.clone(),
            organization_id: org_id.clone(),
            shipping_cost: None,
            order_tax_amount: None,
            connector_transaction_data,
            connector_mandate_detail: None,
<<<<<<< HEAD
            request_overcapture: None,
=======
            card_discovery: None,
>>>>>>> 3da637e6
        };

        let refund = if refunds_count < number_of_refunds && !is_failed_payment {
            refunds_count += 1;
            let (connector_transaction_id, connector_transaction_data) =
                ConnectorTransactionId::form_id_and_data(attempt_id.clone());
            Some(RefundNew {
                refund_id: common_utils::generate_id_with_default_len("test"),
                internal_reference_id: common_utils::generate_id_with_default_len("test"),
                external_reference_id: None,
                payment_id: payment_id.clone(),
                attempt_id: attempt_id.clone(),
                merchant_id: merchant_id.clone(),
                connector_transaction_id,
                connector_refund_id: None,
                description: Some("This is a sample refund".to_string()),
                created_at,
                modified_at,
                refund_reason: Some("Sample Refund".to_string()),
                connector: payment_attempt
                    .connector
                    .clone()
                    .unwrap_or(DummyConnector4.to_string()),
                currency: *currency_vec
                    .get((num - 1) % currency_vec_len)
                    .unwrap_or(&common_enums::Currency::USD),
                total_amount: MinorUnit::new(amount * 100),
                refund_amount: MinorUnit::new(amount * 100),
                refund_status: common_enums::RefundStatus::Success,
                sent_to_gateway: true,
                refund_type: diesel_models::enums::RefundType::InstantRefund,
                metadata: None,
                refund_arn: None,
                profile_id: payment_intent.profile_id.clone(),
                updated_by: merchant_from_db.storage_scheme.to_string(),
                merchant_connector_id: payment_attempt.merchant_connector_id.clone(),
                charges: None,
                split_refunds: None,
                organization_id: org_id.clone(),
                connector_refund_data: None,
                connector_transaction_data,
            })
        } else {
            None
        };

        let dispute =
            if disputes_count < number_of_disputes && !is_failed_payment && refund.is_none() {
                disputes_count += 1;
                Some(DisputeNew {
                    dispute_id: common_utils::generate_id_with_default_len("test"),
                    amount: (amount * 100).to_string(),
                    currency: payment_intent
                        .currency
                        .unwrap_or(common_enums::Currency::USD)
                        .to_string(),
                    dispute_stage: storage_enums::DisputeStage::Dispute,
                    dispute_status: storage_enums::DisputeStatus::DisputeOpened,
                    payment_id: payment_id.clone(),
                    attempt_id: attempt_id.clone(),
                    merchant_id: merchant_id.clone(),
                    connector_status: "Sample connector status".into(),
                    connector_dispute_id: common_utils::generate_id_with_default_len("test"),
                    connector_reason: Some("Sample Dispute".into()),
                    connector_reason_code: Some("123".into()),
                    challenge_required_by: None,
                    connector_created_at: None,
                    connector_updated_at: None,
                    connector: payment_attempt
                        .connector
                        .clone()
                        .unwrap_or(DummyConnector4.to_string()),
                    evidence: None,
                    profile_id: payment_intent.profile_id.clone(),
                    merchant_connector_id: payment_attempt.merchant_connector_id.clone(),
                    dispute_amount: amount * 100,
                    organization_id: org_id.clone(),
                    dispute_currency: Some(payment_intent.currency.unwrap_or_default()),
                })
            } else {
                None
            };

        res.push((payment_intent, payment_attempt, refund, dispute));
    }
    Ok(res)
}

fn get_payment_method_type(num: u8) -> common_enums::PaymentMethodType {
    let rem: u8 = (num) % 2;
    match rem {
        0 => common_enums::PaymentMethodType::Debit,
        _ => common_enums::PaymentMethodType::Credit,
    }
}<|MERGE_RESOLUTION|>--- conflicted
+++ resolved
@@ -362,11 +362,8 @@
             order_tax_amount: None,
             connector_transaction_data,
             connector_mandate_detail: None,
-<<<<<<< HEAD
+            card_discovery: None,
             request_overcapture: None,
-=======
-            card_discovery: None,
->>>>>>> 3da637e6
         };
 
         let refund = if refunds_count < number_of_refunds && !is_failed_payment {
