name: CI-pr

on:
  pull_request:

concurrency:
  group: ${{ github.workflow }}-${{ github.ref }}
  cancel-in-progress: true

env:
  # Disable incremental compilation.
  #
  # Incremental compilation is useful as part of an edit-build-test-edit cycle,
  # as it lets the compiler avoid recompiling code that hasn't changed. However,
  # on CI, we're not making small edits; we're almost always building the entire
  # project from scratch. Thus, incremental compilation on CI actually
  # introduces *additional* overhead to support making future builds
  # faster...but no future builds will ever occur in any given CI environment.
  #
  # See https://matklad.github.io/2021/09/04/fast-rust-builds.html#ci-workflow
  # for details.
  CARGO_INCREMENTAL: 0
  # Allow more retries for network requests in cargo (downloading crates) and
  # rustup (installing toolchains). This should help to reduce flaky CI failures
  # from transient network timeouts or other issues.
  CARGO_NET_RETRY: 10
  RUSTUP_MAX_RETRIES: 10
  # Don't emit giant backtraces in the CI logs.
  RUST_BACKTRACE: short
  # PR originated from same repository
  IS_PR_FROM_SAME_REPO: ${{ github.event.pull_request.head.repo.full_name == github.event.pull_request.base.repo.full_name }}

jobs:
  formatting:
    name: Check formatting
    runs-on: ubuntu-latest
    steps:
      - name: Generate a token
        if: ${{ env.IS_PR_FROM_SAME_REPO == 'true' }}
        id: generate_token
        uses: actions/create-github-app-token@v1
        with:
          app-id: ${{ secrets.HYPERSWITCH_BOT_APP_ID }}
          private-key: ${{ secrets.HYPERSWITCH_BOT_APP_PRIVATE_KEY }}

      - name: Checkout repository with token
        if: ${{ env.IS_PR_FROM_SAME_REPO == 'true' }}
        uses: actions/checkout@v4
        with:
          fetch-depth: 0
          ref: ${{ github.event.pull_request.head.ref }}
          token: ${{ steps.generate_token.outputs.token }}

      - name: Checkout repository for fork
        if: ${{ env.IS_PR_FROM_SAME_REPO == 'false' }}
        uses: actions/checkout@v4

      - name: Install Rust
        uses: dtolnay/rust-toolchain@master
        with:
          toolchain: nightly
          components: rustfmt

      - name: Check formatting for forked pull requests
        if: ${{ env.IS_PR_FROM_SAME_REPO == 'false' }}
        shell: bash
        run: cargo +nightly fmt --all --check

      - name: Run formatter
        if: ${{ env.IS_PR_FROM_SAME_REPO == 'true' }}
        shell: bash
        run: |
          cargo +nightly fmt --all
          if ! git diff --exit-code --quiet -- crates; then
            echo "::notice::Formatting check failed"
            git config --local user.name 'hyperswitch-bot[bot]'
            git config --local user.email '148525504+hyperswitch-bot[bot]@users.noreply.github.com'
            git add crates
            git commit --message 'chore: run formatter'
            git push
          fi

  check-msrv:
    name: Check compilation on MSRV toolchain
    runs-on: ${{ matrix.runner }}

    env:
      # Use `sccache` for caching compilation artifacts
      RUSTC_WRAPPER: sccache
      RUSTFLAGS: "-D warnings"

    strategy:
      fail-fast: false
      matrix:
        runner:
          - ubuntu-latest
          - hyperswitch-runners

    steps:
      - name: Checkout repository
        uses: actions/checkout@v4

      - name: Install mold linker
        uses: rui314/setup-mold@v1
        if: ${{ runner.os == 'Linux' }}
        with:
          make-default: true

      - name: Get rust version from Cargo.toml
        shell: bash
        run: |
          rust_version=$(yq -oy '.workspace.package.rust-version' Cargo.toml)
          echo "rust_version=${rust_version}" >> $GITHUB_ENV

      - name: Install Rust
        uses: dtolnay/rust-toolchain@master
        with:
          toolchain: "${{ env.rust_version }}"

      - name: Install sccache
        uses: taiki-e/install-action@v2.42.18
        with:
          tool: sccache
          checksum: true

      - name: Install cargo-hack
        uses: taiki-e/install-action@v2.42.18
        with:
          tool: cargo-hack
          checksum: true

      - name: Install just
        uses: taiki-e/install-action@v2.42.18
        with:
          tool: just
          checksum: true

      - name: Install jq
        shell: bash
        run: .github/scripts/install-jq.sh

      - name: Cargo hack
        shell: bash
        env:
          GH_TOKEN: ${{ github.token }}
        run: just ci_hack

  # cargo-deny:
  #   name: Run cargo-deny
  #   runs-on: ubuntu-latest
  #   strategy:
  #     matrix:
  #       checks:
  #         - advisories
  #         - bans licenses sources

  #   # Prevent sudden announcement of a new advisory from failing CI
  #   continue-on-error: ${{ matrix.checks == 'advisories' }}

  #   steps:
  #     - name: Checkout repository
  #       uses: actions/checkout@v4

  #     - name: Run cargo-deny
  #       uses: EmbarkStudios/cargo-deny-action@v1.3.2
  #       with:
  #         command: check ${{ matrix.checks }}

  check-stable:
    name: Run tests on stable toolchain
    runs-on: ${{ matrix.runner }}

    env:
      # Use `sccache` for caching compilation artifacts
      RUSTC_WRAPPER: sccache
      RUSTFLAGS: "-D warnings"

    strategy:
      fail-fast: false
      matrix:
        runner:
          - ubuntu-latest
          - hyperswitch-runners

    steps:
      - name: Generate a token
        if: ${{ env.IS_PR_FROM_SAME_REPO == 'true' }}
        id: generate_token
        uses: actions/create-github-app-token@v1
        with:
          app-id: ${{ secrets.HYPERSWITCH_BOT_APP_ID }}
          private-key: ${{ secrets.HYPERSWITCH_BOT_APP_PRIVATE_KEY }}

      - name: Checkout repository for fork
        if: ${{ env.IS_PR_FROM_SAME_REPO == 'false' }}
        uses: actions/checkout@v4

      - name: Checkout repository with token
        if: ${{ env.IS_PR_FROM_SAME_REPO == 'true' }}
        uses: actions/checkout@v4
        with:
          fetch-depth: 0
          ref: ${{ github.event.pull_request.head.ref }}
          token: ${{ steps.generate_token.outputs.token }}

      - name: Install mold linker
        uses: rui314/setup-mold@v1
        if: ${{ runner.os == 'Linux' }}
        with:
          make-default: true

      - name: Install Rust
        uses: dtolnay/rust-toolchain@master
        with:
          toolchain: stable 2 weeks ago
          components: clippy

      - name: Install sccache
        uses: taiki-e/install-action@v2.42.18
        with:
          tool: sccache
          checksum: true

      - name: Install cargo-hack
        uses: taiki-e/install-action@v2.42.18
        with:
          tool: cargo-hack
          checksum: true

      - name: Install just
        uses: taiki-e/install-action@v2.42.18
        with:
          tool: just
          checksum: true

      - name: Install jq
        shell: bash
        run: .github/scripts/install-jq.sh

      # - name: Install cargo-nextest
      #   uses: taiki-e/install-action@v2.42.18
      #   with:
      #     tool: cargo-nextest
      #     checksum: true

      - name: Run clippy
        shell: bash
        run: just clippy

      - name: Check Cargo.lock changed
        if: ${{ env.IS_PR_FROM_SAME_REPO == 'true' }}
        shell: bash
        run: |
          if ! git diff --quiet --exit-code -- Cargo.lock ; then
            git config --local user.name 'hyperswitch-bot[bot]'
            git config --local user.email '148525504+hyperswitch-bot[bot]@users.noreply.github.com'
            git add Cargo.lock
            git commit --message 'chore: update Cargo.lock'
            git push
          fi

      - name: Run cargo check
        shell: bash
        env:
          GH_TOKEN: ${{ github.token }}
        run: just ci_hack

  tests:
    name: Run unit and documentation tests
    runs-on: hyperswitch-runners

    services:
      redis:
        image: "public.ecr.aws/docker/library/redis:alpine"
        options: >-
          --health-cmd "redis-cli ping"
          --health-interval 10s
          --health-timeout 5s
          --health-retries 5
        ports:
          - 6379:6379
      postgres:
        image: "public.ecr.aws/docker/library/postgres:alpine"
        env:
          POSTGRES_USER: db_user
          POSTGRES_PASSWORD: db_pass
          POSTGRES_DB: hyperswitch_db
        options: >-
          --health-cmd pg_isready
          --health-interval 10s
          --health-timeout 5s
          --health-retries 5
        ports:
          - 5432:5432

    steps:
      - name: Checkout repository
        uses: actions/checkout@v4

      - name: Install mold linker
        uses: rui314/setup-mold@v1
        if: ${{ runner.os == 'Linux' }}
        with:
          make-default: true

      - name: Install Rust
        uses: dtolnay/rust-toolchain@master
        with:
          toolchain: stable 2 weeks ago
          components: clippy

      - name: Install sccache
        uses: taiki-e/install-action@v2.42.18
        with:
          tool: sccache
          checksum: true

      - name: Install cargo-nextest
        uses: taiki-e/install-action@v2.42.18
        with:
          tool: cargo-nextest
          checksum: true

      - name: Install just
        uses: taiki-e/install-action@v2.42.18
        with:
          tool: just
          checksum: true

      - name: Install Diesel CLI
        uses: baptiste0928/cargo-install@v3.1.1
        with:
          crate: diesel_cli
          features: postgres
          args: --no-default-features

      - name: Run database migrations
        shell: bash
        env:
          DATABASE_URL: postgres://db_user:db_pass@localhost:5432/hyperswitch_db
        run: just migrate run --locked-schema

      - name: Run unit and documentation tests
        shell: bash
        # `cargo` does not allow us to exclude specific features from all features,
        # so we're using `cargo metadata` to obtain all features from all workspace crates
        # and exclude specific features from the list.
        run: |
          FEATURES=$(cargo metadata --all-features --format-version 1 | \
            jq -r '
              [ ( .workspace_members | sort ) as $package_ids # Store workspace crate package IDs in `package_ids` array
              | .packages[] | select( IN(.id; $package_ids[]) ) | .features | keys[] ] | unique # Select all unique features from all workspace crates
              | del( .[] | select( any( . ; test("(([a-z_]+)_)?v2|vergen|aws_kms|aws_s3|release|keymanager_create|keymanager_mtls|encryption_service") ) ) ) # Exclude some features from features list
              | join(",") # Construct a comma-separated string of features for passing to `cargo`
            ')
          cargo nextest run --config-file .github/nextest.toml --profile ci -E 'kind(lib)' --build-jobs 4 --features "${FEATURES}"
          cargo test --doc --features "${FEATURES}"

  typos:
    name: Spell check
    runs-on: ubuntu-latest
    steps:
      - name: Checkout repository
        uses: actions/checkout@v4

      - name: Spell check
        uses: crate-ci/typos@master

  check-v2:
    name: Check compilation for V2 features
    runs-on: ubuntu-latest

    steps:
      - name: Checkout repository
        uses: actions/checkout@v4

      - name: Install mold linker
        uses: rui314/setup-mold@v1
        if: ${{ runner.os == 'Linux' }}
        with:
          make-default: true

      - name: Install Rust
        uses: dtolnay/rust-toolchain@master
        with:
          toolchain: stable 2 weeks ago

      - name: Install rust cache
        uses: Swatinem/rust-cache@v2.7.3

<<<<<<< HEAD
      - name: Install cargo-hack
        uses: taiki-e/install-action@v2.42.18
        with:
          tool: cargo-hack
          checksum: true

=======
>>>>>>> aa2f5d14
      - name: Install just
        uses: taiki-e/install-action@v2.42.18
        with:
          tool: just
          checksum: true

      - name: Run cargo check with v2 features enabled
        shell: bash
        # env:
        #   # Not denying warnings for now.
        #   # We only want to ensure successful compilation for now.
        #   RUSTFLAGS: "-D warnings -A clippy::todo"
        run: just check_v2

      - name: Run cargo check enabling only the release and v2 features
        shell: bash
        run: cargo check --no-default-features --features "release,v2"<|MERGE_RESOLUTION|>--- conflicted
+++ resolved
@@ -388,15 +388,6 @@
       - name: Install rust cache
         uses: Swatinem/rust-cache@v2.7.3
 
-<<<<<<< HEAD
-      - name: Install cargo-hack
-        uses: taiki-e/install-action@v2.42.18
-        with:
-          tool: cargo-hack
-          checksum: true
-
-=======
->>>>>>> aa2f5d14
       - name: Install just
         uses: taiki-e/install-action@v2.42.18
         with:
