--- conflicted
+++ resolved
@@ -14,10 +14,7 @@
         self,
         storage::{self, enums},
         transformers::ForeignFrom,
-<<<<<<< HEAD
-=======
         ErrorResponse,
->>>>>>> 29a55433
     },
     utils::{generate_id, OptionExt, ValueExt},
 };
@@ -64,11 +61,8 @@
     let router_data = types::RouterData {
         flow: PhantomData,
         merchant_id: merchant_account.merchant_id.to_owned(),
-<<<<<<< HEAD
-=======
         customer_id: None,
         connector_customer: None,
->>>>>>> 29a55433
         connector: connector_id.to_string(),
         payment_id: "".to_string(),                      //FIXME
         attempt_id: "".to_string(),                      //FIXME
