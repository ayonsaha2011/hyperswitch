--- conflicted
+++ resolved
@@ -299,10 +299,7 @@
     GooglepayToken(GooglePayToken),
     ApplepayPayment(ApplepayPayment),
     WechatpayPayment(WechatpayPayment),
-<<<<<<< HEAD
-=======
     AlipayPayment(AlipayPayment),
->>>>>>> cf3ed3c5
 }
 
 #[derive(Debug, Eq, PartialEq, Serialize)]
@@ -330,8 +327,6 @@
 }
 
 #[derive(Debug, Eq, PartialEq, Serialize)]
-<<<<<<< HEAD
-=======
 pub struct AlipayPayment {
     #[serde(rename = "payment_method_types[]")]
     pub payment_method_types: StripePaymentMethodType,
@@ -340,7 +335,6 @@
 }
 
 #[derive(Debug, Eq, PartialEq, Serialize)]
->>>>>>> cf3ed3c5
 pub struct WechatpayPayment {
     #[serde(rename = "payment_method_types[]")]
     pub payment_method_types: StripePaymentMethodType,
@@ -356,8 +350,6 @@
     Web,
 }
 
-<<<<<<< HEAD
-=======
 #[derive(Debug, Eq, PartialEq, Serialize)]
 pub struct GooglepayPayment {
     #[serde(rename = "payment_method_data[card][token]")]
@@ -366,7 +358,6 @@
     pub payment_method_types: StripePaymentMethodType,
 }
 
->>>>>>> cf3ed3c5
 #[derive(Debug, Eq, PartialEq, Serialize, Clone, Copy)]
 #[serde(rename_all = "snake_case")]
 pub enum StripePaymentMethodType {
@@ -389,10 +380,7 @@
     Bacs,
     #[serde(rename = "wechat_pay")]
     Wechatpay,
-<<<<<<< HEAD
-=======
     Alipay,
->>>>>>> cf3ed3c5
 }
 
 #[derive(Debug, Eq, PartialEq, Serialize, Clone)]
@@ -860,8 +848,6 @@
                 StripePaymentMethodType::Wechatpay,
                 StripeBillingAddress::default(),
             )),
-<<<<<<< HEAD
-=======
             payments::WalletData::AliPay(_) => Ok((
                 StripePaymentMethodData::Wallet(StripeWallet::AlipayPayment(AlipayPayment {
                     payment_method_types: StripePaymentMethodType::Alipay,
@@ -875,7 +861,6 @@
                 StripePaymentMethodType::Card,
                 StripeBillingAddress::default(),
             )),
->>>>>>> cf3ed3c5
             _ => Err(errors::ConnectorError::NotImplemented(
                 "This wallet is not implemented for stripe".to_string(),
             )
@@ -1366,37 +1351,12 @@
                 ))
             });
 
-<<<<<<< HEAD
-        let mandate_reference =
-            item.response
-                .payment_method_options
-                .to_owned()
-                .and_then(|payment_method_options| match payment_method_options {
-                    StripePaymentMethodOptions::Card {
-                        mandate_options, ..
-                    } => mandate_options.map(|mandate_options| mandate_options.reference),
-                    StripePaymentMethodOptions::Klarna {}
-                    | StripePaymentMethodOptions::Affirm {}
-                    | StripePaymentMethodOptions::AfterpayClearpay {}
-                    | StripePaymentMethodOptions::Eps {}
-                    | StripePaymentMethodOptions::Giropay {}
-                    | StripePaymentMethodOptions::Ideal {}
-                    | StripePaymentMethodOptions::Sofort {}
-                    | StripePaymentMethodOptions::Ach {}
-                    | StripePaymentMethodOptions::Bacs {}
-                    | StripePaymentMethodOptions::Becs {}
-                    | StripePaymentMethodOptions::WechatPay {}
-                    | StripePaymentMethodOptions::Sepa {} => None,
-                });
-
-=======
         let mandate_reference = item.response.payment_method.clone().map(|pm| {
             types::MandateReference::foreign_from((
                 item.response.payment_method_options.clone(),
                 pm,
             ))
         });
->>>>>>> cf3ed3c5
         let error_res =
             item.response
                 .last_payment_error
@@ -1481,23 +1441,15 @@
     RedirectToUrl(StripeRedirectToUrlResponse),
     AlipayHandleRedirect(StripeRedirectToUrlResponse),
     VerifyWithMicrodeposits(StripeVerifyWithMicroDepositsResponse),
-<<<<<<< HEAD
-    WechatPayDisplayQrCode(StripeRedirectToQR),
-=======
     WechatPayDisplayQrCode(StripeRedirectToQr),
->>>>>>> cf3ed3c5
 }
 
 impl StripeNextActionResponse {
     fn get_url(&self) -> Url {
         match self {
-<<<<<<< HEAD
-            Self::RedirectToUrl(redirect_to_url) => redirect_to_url.url.to_owned(),
-=======
             Self::RedirectToUrl(redirect_to_url) | Self::AlipayHandleRedirect(redirect_to_url) => {
                 redirect_to_url.url.to_owned()
             }
->>>>>>> cf3ed3c5
             Self::WechatPayDisplayQrCode(redirect_to_url) => redirect_to_url.data.to_owned(),
             Self::VerifyWithMicrodeposits(verify_with_microdeposits) => {
                 verify_with_microdeposits.hosted_verification_url.to_owned()
@@ -1533,11 +1485,7 @@
 }
 
 #[derive(Clone, Debug, Eq, PartialEq, Deserialize, Serialize)]
-<<<<<<< HEAD
-pub struct StripeRedirectToQR {
-=======
 pub struct StripeRedirectToQr {
->>>>>>> cf3ed3c5
     data: Url,
 }
 
@@ -1746,8 +1694,6 @@
     #[serde(rename = "bacs_debit")]
     Bacs {},
     WechatPay {},
-<<<<<<< HEAD
-=======
     Alipay {},
 }
 
@@ -1765,7 +1711,6 @@
 #[derive(Clone, Debug, Default, Eq, PartialEq, Deserialize)]
 pub struct LatestPaymentAttempt {
     pub payment_method_options: Option<StripePaymentMethodOptions>,
->>>>>>> cf3ed3c5
 }
 // #[derive(Deserialize, Debug, Clone, Eq, PartialEq)]
 // pub struct Card
@@ -2045,8 +1990,6 @@
                     });
                     Ok(Self::Wallet(wallet_info))
                 }
-<<<<<<< HEAD
-=======
                 payments::WalletData::AliPay(_) => {
                     let wallet_info = StripeWallet::AlipayPayment(AlipayPayment {
                         payment_method_types: StripePaymentMethodType::Alipay,
@@ -2055,7 +1998,6 @@
                     Ok(Self::Wallet(wallet_info))
                 }
                 payments::WalletData::GooglePay(gpay_data) => Self::try_from(&gpay_data),
->>>>>>> cf3ed3c5
                 _ => Err(errors::ConnectorError::InvalidWallet.into()),
             },
             api::PaymentMethodData::BankDebit(bank_debit_data) => {
