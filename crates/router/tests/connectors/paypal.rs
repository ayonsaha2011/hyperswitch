--- conflicted
+++ resolved
@@ -14,21 +14,12 @@
 impl Connector for PaypalTest {
     fn get_data(&self) -> types::api::ConnectorData {
         use router::connector::Paypal;
-<<<<<<< HEAD
-        types::api::ConnectorData {
-            connector: Box::new(Paypal::new()),
-            connector_name: types::Connector::Paypal,
-            get_token: types::api::GetToken::Connector,
-            merchant_connector_id: None,
-        }
-=======
         utils::construct_connector_data_old(
             Box::new(Paypal::new()),
             types::Connector::Paypal,
             types::api::GetToken::Connector,
             None,
         )
->>>>>>> 57ac4506
     }
 
     fn get_auth_token(&self) -> ConnectorAuthType {
