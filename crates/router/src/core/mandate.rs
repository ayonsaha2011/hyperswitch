<<<<<<< HEAD
use common_utils::{ext_traits::Encode, pii};
=======
use common_utils::ext_traits::Encode;
>>>>>>> 64e798cc
use error_stack::{report, ResultExt};
use router_env::{instrument, logger, tracing};
use storage_models::enums as storage_enums;

use super::payments::helpers;
use crate::{
    core::errors::{self, RouterResponse, StorageErrorExt},
    db::StorageInterface,
    routes::{metrics, AppState},
    services,
    types::{
        self,
        api::{
            customers,
            mandates::{self, MandateResponseExt},
        },
        storage,
        transformers::{ForeignInto, ForeignTryFrom},
    },
    utils::OptionExt,
};

#[instrument(skip(state))]
pub async fn get_mandate(
    state: &AppState,
    merchant_account: storage::MerchantAccount,
    req: mandates::MandateId,
) -> RouterResponse<mandates::MandateResponse> {
    let mandate = state
        .store
        .find_mandate_by_merchant_id_mandate_id(&merchant_account.merchant_id, &req.mandate_id)
        .await
        .to_not_found_response(errors::ApiErrorResponse::MandateNotFound)?;
    Ok(services::ApplicationResponse::Json(
        mandates::MandateResponse::from_db_mandate(state, mandate, &merchant_account).await?,
    ))
}

#[instrument(skip(db))]
pub async fn revoke_mandate(
    db: &dyn StorageInterface,
    merchant_account: storage::MerchantAccount,
    req: mandates::MandateId,
) -> RouterResponse<mandates::MandateRevokedResponse> {
    let mandate = db
        .update_mandate_by_merchant_id_mandate_id(
            &merchant_account.merchant_id,
            &req.mandate_id,
            storage::MandateUpdate::StatusUpdate {
                mandate_status: storage::enums::MandateStatus::Revoked,
            },
        )
        .await
        .to_not_found_response(errors::ApiErrorResponse::MandateNotFound)?;

    Ok(services::ApplicationResponse::Json(
        mandates::MandateRevokedResponse {
            mandate_id: mandate.mandate_id,
            status: mandate.mandate_status.foreign_into(),
        },
    ))
}

#[instrument(skip(state))]
pub async fn update_connector_mandate_id(
    state: &AppState,
    merchant_account: String,
    mandate_ids_opt: Option<api_models::payments::MandateIds>,
    resp: Result<types::PaymentsResponseData, types::ErrorResponse>,
) -> RouterResponse<mandates::MandateResponse> {
    let connector_mandate_id = Option::foreign_try_from(resp)?;
    //Ignore updation if the payment_attempt mandate_id or connector_mandate_id is not present
    if let Some((mandate_ids, connector_id)) = mandate_ids_opt.zip(connector_mandate_id) {
        let mandate_id = &mandate_ids.mandate_id;
        let mandate = state
            .store
            .find_mandate_by_merchant_id_mandate_id(&merchant_account, mandate_id)
            .await
            .change_context(errors::ApiErrorResponse::MandateNotFound)?;
        // only update the connector_mandate_id if existing is none
        if mandate.connector_mandate_id.is_none() {
            state
                .store
                .update_mandate_by_merchant_id_mandate_id(
                    &merchant_account,
                    mandate_id,
                    storage::MandateUpdate::ConnectorReferenceUpdate {
                        connector_mandate_id: Some(connector_id),
                    },
                )
                .await
                .change_context(errors::ApiErrorResponse::MandateUpdateFailed)?;
        }
    }
    Ok(services::ApplicationResponse::StatusOk)
}

#[instrument(skip(state))]
pub async fn get_customer_mandates(
    state: &AppState,
    merchant_account: storage::MerchantAccount,
    req: customers::CustomerId,
) -> RouterResponse<Vec<mandates::MandateResponse>> {
    let mandates = state
        .store
        .find_mandate_by_merchant_id_customer_id(&merchant_account.merchant_id, &req.customer_id)
        .await
        .change_context(errors::ApiErrorResponse::InternalServerError)
        .attach_printable_lazy(|| {
            format!(
                "Failed while finding mandate: merchant_id: {}, customer_id: {}",
                merchant_account.merchant_id, req.customer_id
            )
        })?;

    if mandates.is_empty() {
        Err(report!(errors::ApiErrorResponse::MandateNotFound).attach_printable("No Mandate found"))
    } else {
        let mut response_vec = Vec::with_capacity(mandates.len());
        for mandate in mandates {
            response_vec.push(
                mandates::MandateResponse::from_db_mandate(state, mandate, &merchant_account)
                    .await?,
            );
        }
        Ok(services::ApplicationResponse::Json(response_vec))
    }
}

pub async fn mandate_procedure<F, FData>(
    state: &AppState,
    mut resp: types::RouterData<F, FData, types::PaymentsResponseData>,
    maybe_customer: &Option<storage::Customer>,
    pm_id: Option<String>,
) -> errors::RouterResult<types::RouterData<F, FData, types::PaymentsResponseData>>
where
    FData: MandateBehaviour,
{
    match resp.request.get_mandate_id() {
        Some(mandate_id) => {
            let mandate_id = &mandate_id.mandate_id;
            let mandate = state
                .store
                .find_mandate_by_merchant_id_mandate_id(resp.merchant_id.as_ref(), mandate_id)
                .await
                .change_context(errors::ApiErrorResponse::MandateNotFound)?;
            let mandate = match mandate.mandate_type {
                storage_enums::MandateType::SingleUse => state
                    .store
                    .update_mandate_by_merchant_id_mandate_id(
                        &resp.merchant_id,
                        mandate_id,
                        storage::MandateUpdate::StatusUpdate {
                            mandate_status: storage_enums::MandateStatus::Revoked,
                        },
                    )
                    .await
                    .change_context(errors::ApiErrorResponse::MandateUpdateFailed),
                storage_enums::MandateType::MultiUse => state
                    .store
                    .update_mandate_by_merchant_id_mandate_id(
                        &resp.merchant_id,
                        mandate_id,
                        storage::MandateUpdate::CaptureAmountUpdate {
                            amount_captured: Some(
                                mandate.amount_captured.unwrap_or(0) + resp.request.get_amount(),
                            ),
                        },
                    )
                    .await
                    .change_context(errors::ApiErrorResponse::MandateUpdateFailed),
            }?;
            metrics::SUBSEQUENT_MANDATE_PAYMENT.add(
                &metrics::CONTEXT,
                1,
                &[metrics::request::add_attributes(
                    "connector",
                    mandate.connector,
                )],
            );
            resp.payment_method_id = Some(mandate.payment_method_id);
        }
        None => {
            if resp.request.get_setup_mandate_details().is_some() {
                resp.payment_method_id = pm_id.clone();
                let (mandate_reference, network_txn_id) = match resp.response.as_ref().ok() {
                    Some(types::PaymentsResponseData::TransactionResponse {
                        mandate_reference,
                        network_txn_id,
                        ..
                    }) => (mandate_reference.clone(), network_txn_id.clone()),
                    _ => (None, None),
                };

                let mandate_ids = mandate_reference
                    .map(|md| {
                        Encode::<types::MandateReference>::encode_to_value(&md)
                            .change_context(errors::ApiErrorResponse::MandateNotFound)
                            .map(masking::Secret::new)
                    })
                    .transpose()?;

                if let Some(new_mandate_data) = helpers::generate_mandate(
                    resp.merchant_id.clone(),
                    resp.connector.clone(),
                    resp.request.get_setup_mandate_details().map(Clone::clone),
                    maybe_customer,
                    pm_id.get_required_value("payment_method_id")?,
                    mandate_ids,
                    network_txn_id,
                ) {
                    let connector = new_mandate_data.connector.clone();
                    logger::debug!("{:?}", new_mandate_data);
                    resp.request
                        .set_mandate_id(Some(api_models::payments::MandateIds {
                            mandate_id: new_mandate_data.mandate_id.clone(),
                            mandate_reference_id: new_mandate_data
                                .connector_mandate_id
                                .clone()
                            .map(|ids| {
                                Some(ids)
<<<<<<< HEAD
                                    .parse_value::<api_models::payments::ConnectorMandateId>(
=======
                                    .parse_value::<api_models::payments::ConnectorMandateReferenceId>(
>>>>>>> 64e798cc
                                        "ConnectorMandateId",
                                    )
                                    .change_context(errors::ApiErrorResponse::MandateNotFound)
                            })
                            .transpose()?
                            .map_or(
                                new_mandate_data.network_transaction_id.clone().map(|id| {
                                    api_models::payments::MandateReferenceId::NetworkMandateId(
                                        id,
                                    )
                                }),
                                |connector_id| Some(api_models::payments::MandateReferenceId::ConnectorMandateId(
                                    api_models::payments::ConnectorMandateReferenceId {
                                        connector_mandate_id: connector_id.connector_mandate_id,
                                        payment_method_id: connector_id.payment_method_id,
                                    }
                                )))
                        }));
                    state
                        .store
                        .insert_mandate(new_mandate_data)
                        .await
                        .to_duplicate_response(errors::ApiErrorResponse::DuplicateRefundRequest)?;
                    metrics::MANDATE_COUNT.add(
                        &metrics::CONTEXT,
                        1,
                        &[metrics::request::add_attributes("connector", connector)],
                    );
                };
            }
        }
    }

    Ok(resp)
}

impl ForeignTryFrom<Result<types::PaymentsResponseData, types::ErrorResponse>>
    for Option<pii::SecretSerdeValue>
{
    type Error = error_stack::Report<errors::ApiErrorResponse>;
    fn foreign_try_from(
        resp: Result<types::PaymentsResponseData, types::ErrorResponse>,
    ) -> errors::RouterResult<Self> {
        let mandate_details = match resp {
            Ok(types::PaymentsResponseData::TransactionResponse {
                mandate_reference, ..
            }) => mandate_reference,
            _ => None,
        };

        mandate_details
            .map(|md| {
                Encode::<types::MandateReference>::encode_to_value(&md)
                    .change_context(errors::ApiErrorResponse::MandateNotFound)
                    .map(masking::Secret::new)
            })
            .transpose()
    }
}

pub trait MandateBehaviour {
    fn get_amount(&self) -> i64;
    fn get_setup_future_usage(&self) -> Option<storage_models::enums::FutureUsage>;
    fn get_mandate_id(&self) -> Option<&api_models::payments::MandateIds>;
    fn set_mandate_id(&mut self, new_mandate_id: Option<api_models::payments::MandateIds>);
    fn get_payment_method_data(&self) -> api_models::payments::PaymentMethodData;
    fn get_setup_mandate_details(&self) -> Option<&api_models::payments::MandateData>;
}<|MERGE_RESOLUTION|>--- conflicted
+++ resolved
@@ -1,8 +1,4 @@
-<<<<<<< HEAD
 use common_utils::{ext_traits::Encode, pii};
-=======
-use common_utils::ext_traits::Encode;
->>>>>>> 64e798cc
 use error_stack::{report, ResultExt};
 use router_env::{instrument, logger, tracing};
 use storage_models::enums as storage_enums;
@@ -224,11 +220,7 @@
                                 .clone()
                             .map(|ids| {
                                 Some(ids)
-<<<<<<< HEAD
-                                    .parse_value::<api_models::payments::ConnectorMandateId>(
-=======
                                     .parse_value::<api_models::payments::ConnectorMandateReferenceId>(
->>>>>>> 64e798cc
                                         "ConnectorMandateId",
                                     )
                                     .change_context(errors::ApiErrorResponse::MandateNotFound)
