--- conflicted
+++ resolved
@@ -61,12 +61,8 @@
     Aci,
     Adyen,
     Airwallex,
-<<<<<<< HEAD
     Amazonpay,
-=======
-    // Amazonpay,
     Archipel,
->>>>>>> 8bceb94c
     Authorizedotnet,
     Bankofamerica,
     Billwerk,
@@ -215,12 +211,8 @@
     Aci,
     Adyen,
     Airwallex,
-<<<<<<< HEAD
     Amazonpay,
-=======
-    // Amazonpay,
     Archipel,
->>>>>>> 8bceb94c
     Authorizedotnet,
     Bambora,
     Bamboraapac,
@@ -545,11 +537,8 @@
             RoutableConnectors::Aci => Self::Aci,
             RoutableConnectors::Adyen => Self::Adyen,
             RoutableConnectors::Airwallex => Self::Airwallex,
-<<<<<<< HEAD
             RoutableConnectors::Amazonpay => Self::Amazonpay,
-=======
             RoutableConnectors::Archipel => Self::Archipel,
->>>>>>> 8bceb94c
             RoutableConnectors::Authorizedotnet => Self::Authorizedotnet,
             RoutableConnectors::Bankofamerica => Self::Bankofamerica,
             RoutableConnectors::Billwerk => Self::Billwerk,
@@ -661,11 +650,8 @@
             Connector::Aci => Ok(Self::Aci),
             Connector::Adyen => Ok(Self::Adyen),
             Connector::Airwallex => Ok(Self::Airwallex),
-<<<<<<< HEAD
             Connector::Amazonpay => Ok(Self::Amazonpay),
-=======
             Connector::Archipel => Ok(Self::Archipel),
->>>>>>> 8bceb94c
             Connector::Authorizedotnet => Ok(Self::Authorizedotnet),
             Connector::Bankofamerica => Ok(Self::Bankofamerica),
             Connector::Billwerk => Ok(Self::Billwerk),
