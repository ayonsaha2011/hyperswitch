pub mod access_token;
pub mod helpers;
#[cfg(feature = "payout_retry")]
pub mod retry;
pub mod validator;
use std::vec::IntoIter;

use api_models::{self, enums as api_enums, payouts::PayoutLinkResponse};
use common_utils::{consts, crypto::Encryptable, ext_traits::ValueExt, pii, types::MinorUnit};
use diesel_models::enums as storage_enums;
use error_stack::{report, ResultExt};
#[cfg(feature = "olap")]
use futures::future::join_all;
#[cfg(feature = "olap")]
use hyperswitch_domain_models::errors::StorageError;
#[cfg(feature = "payout_retry")]
use retry::GsmValidation;
#[cfg(feature = "olap")]
use router_env::logger;
use router_env::{instrument, tracing};
use scheduler::utils as pt_utils;
use serde_json;

use super::{
    errors::{ConnectorErrorExt, StorageErrorExt},
    payments::customers,
};
#[cfg(feature = "olap")]
use crate::types::domain::behaviour::Conversion;
use crate::{
    core::{
        errors::{self, CustomResult, RouterResponse, RouterResult},
        payments::{self, helpers as payment_helpers},
        utils as core_utils,
    },
    db::StorageInterface,
    routes::SessionState,
    services,
    types::{
        self,
        api::{self, payouts},
        domain,
        storage::{self, PaymentRoutingInfo},
        transformers::ForeignFrom,
    },
    utils::{self, OptionExt},
};

// ********************************************** TYPES **********************************************
#[derive(Clone)]
pub struct PayoutData {
    pub billing_address: Option<domain::Address>,
    pub business_profile: storage::BusinessProfile,
    pub customer_details: Option<domain::Customer>,
    pub merchant_connector_account: Option<payment_helpers::MerchantConnectorAccountType>,
    pub payouts: storage::Payouts,
    pub payout_attempt: storage::PayoutAttempt,
    pub payout_method_data: Option<payouts::PayoutMethodData>,
    pub profile_id: String,
    pub should_terminate: bool,
    pub payout_link_data: Option<PayoutLinkResponse>,
}

// ********************************************** CORE FLOWS **********************************************
pub fn get_next_connector(
    connectors: &mut IntoIter<api::ConnectorData>,
) -> RouterResult<api::ConnectorData> {
    connectors
        .next()
        .ok_or(errors::ApiErrorResponse::InternalServerError)
        .attach_printable("Connector not found in connectors iterator")
}

#[cfg(feature = "payouts")]
pub async fn get_connector_choice(
    state: &SessionState,
    merchant_account: &domain::MerchantAccount,
    key_store: &domain::MerchantKeyStore,
    connector: Option<String>,
    routing_algorithm: Option<serde_json::Value>,
    payout_data: &mut PayoutData,
    eligible_connectors: Option<Vec<api_models::enums::PayoutConnectors>>,
) -> RouterResult<api::ConnectorCallType> {
    let eligible_routable_connectors = eligible_connectors.map(|connectors| {
        connectors
            .into_iter()
            .map(api::enums::RoutableConnectors::from)
            .collect()
    });
    let connector_choice = helpers::get_default_payout_connector(state, routing_algorithm).await?;
    match connector_choice {
        api::ConnectorChoice::SessionMultiple(_) => {
            Err(errors::ApiErrorResponse::InternalServerError)
                .attach_printable("Invalid connector choice - SessionMultiple")?
        }

        api::ConnectorChoice::StraightThrough(straight_through) => {
            let request_straight_through: api::routing::StraightThroughAlgorithm = straight_through
                .clone()
                .parse_value("StraightThroughAlgorithm")
                .change_context(errors::ApiErrorResponse::InternalServerError)
                .attach_printable("Invalid straight through routing rules format")?;
            payout_data.payout_attempt.routing_info = Some(straight_through);
            let mut routing_data = storage::RoutingData {
                routed_through: connector,
                #[cfg(feature = "connector_choice_mca_id")]
                merchant_connector_id: None,
                #[cfg(not(feature = "connector_choice_mca_id"))]
                business_sub_label: payout_data.payout_attempt.business_label.clone(),
                algorithm: Some(request_straight_through.clone()),
                routing_info: PaymentRoutingInfo {
                    algorithm: None,
                    pre_routing_results: None,
                },
            };
            helpers::decide_payout_connector(
                state,
                merchant_account,
                key_store,
                Some(request_straight_through),
                &mut routing_data,
                payout_data,
                eligible_routable_connectors,
            )
            .await
        }

        api::ConnectorChoice::Decide => {
            let mut routing_data = storage::RoutingData {
                routed_through: connector,
                #[cfg(feature = "connector_choice_mca_id")]
                merchant_connector_id: None,
                #[cfg(not(feature = "connector_choice_mca_id"))]
                business_sub_label: payout_data.payout_attempt.business_label.clone(),
                algorithm: None,
                routing_info: PaymentRoutingInfo {
                    algorithm: None,
                    pre_routing_results: None,
                },
            };
            helpers::decide_payout_connector(
                state,
                merchant_account,
                key_store,
                None,
                &mut routing_data,
                payout_data,
                eligible_routable_connectors,
            )
            .await
        }
    }
}

#[instrument(skip_all)]
pub async fn make_connector_decision(
    state: &SessionState,
    merchant_account: &domain::MerchantAccount,
    key_store: &domain::MerchantKeyStore,
    connector_call_type: api::ConnectorCallType,
    payout_data: &mut PayoutData,
) -> RouterResult<()> {
    match connector_call_type {
        api::ConnectorCallType::PreDetermined(connector_data) => {
            Box::pin(call_connector_payout(
                state,
                merchant_account,
                key_store,
                &connector_data,
                payout_data,
            ))
            .await?;

            #[cfg(feature = "payout_retry")]
            {
                let config_bool = retry::config_should_call_gsm_payout(
                    &*state.store,
                    &merchant_account.merchant_id,
                    retry::PayoutRetryType::SingleConnector,
                )
                .await;

                if config_bool && payout_data.should_call_gsm() {
                    Box::pin(retry::do_gsm_single_connector_actions(
                        state,
                        connector_data,
                        payout_data,
                        merchant_account,
                        key_store,
                    ))
                    .await?;
                }
            }

            Ok(())
        }
        api::ConnectorCallType::Retryable(connectors) => {
            let mut connectors = connectors.into_iter();

            let connector_data = get_next_connector(&mut connectors)?;

            Box::pin(call_connector_payout(
                state,
                merchant_account,
                key_store,
                &connector_data,
                payout_data,
            ))
            .await?;

            #[cfg(feature = "payout_retry")]
            {
                let config_multiple_connector_bool = retry::config_should_call_gsm_payout(
                    &*state.store,
                    &merchant_account.merchant_id,
                    retry::PayoutRetryType::MultiConnector,
                )
                .await;

                if config_multiple_connector_bool && payout_data.should_call_gsm() {
                    Box::pin(retry::do_gsm_multiple_connector_actions(
                        state,
                        connectors,
                        connector_data.clone(),
                        payout_data,
                        merchant_account,
                        key_store,
                    ))
                    .await?;
                }

                let config_single_connector_bool = retry::config_should_call_gsm_payout(
                    &*state.store,
                    &merchant_account.merchant_id,
                    retry::PayoutRetryType::SingleConnector,
                )
                .await;

                if config_single_connector_bool && payout_data.should_call_gsm() {
                    Box::pin(retry::do_gsm_single_connector_actions(
                        state,
                        connector_data,
                        payout_data,
                        merchant_account,
                        key_store,
                    ))
                    .await?;
                }
            }

            Ok(())
        }
        _ => Err(errors::ApiErrorResponse::InternalServerError)?,
    }
}

#[instrument(skip_all)]
pub async fn payouts_core(
    state: &SessionState,
    merchant_account: &domain::MerchantAccount,
    key_store: &domain::MerchantKeyStore,
    payout_data: &mut PayoutData,
    routing_algorithm: Option<serde_json::Value>,
    eligible_connectors: Option<Vec<api_models::enums::PayoutConnectors>>,
) -> RouterResult<()> {
    let payout_attempt = &payout_data.payout_attempt;

    // Form connector data
    let connector_call_type = get_connector_choice(
        state,
        merchant_account,
        key_store,
        payout_attempt.connector.clone(),
        routing_algorithm,
        payout_data,
        eligible_connectors,
    )
    .await?;

    // Call connector steps
    Box::pin(make_connector_decision(
        state,
        merchant_account,
        key_store,
        connector_call_type,
        payout_data,
    ))
    .await
}

#[instrument(skip_all)]
pub async fn payouts_create_core(
    state: SessionState,
    merchant_account: domain::MerchantAccount,
    key_store: domain::MerchantKeyStore,
    req: payouts::PayoutCreateRequest,
) -> RouterResponse<payouts::PayoutCreateResponse> {
    // Validate create request
    let (payout_id, payout_method_data, profile_id) =
        validator::validate_create_request(&state, &merchant_account, &req, &key_store).await?;

    // Create DB entries
    let mut payout_data = payout_create_db_entries(
        &state,
        &merchant_account,
        &key_store,
        &req,
        &payout_id,
        &profile_id,
        payout_method_data.as_ref(),
    )
    .await?;

    let payout_attempt = payout_data.payout_attempt.to_owned();

    // Persist payout method data in temp locker
    payout_data.payout_method_data = helpers::make_payout_method_data(
        &state,
        req.payout_method_data.as_ref(),
        payout_attempt.payout_token.as_deref(),
        &payout_attempt.customer_id,
        &payout_attempt.merchant_id,
        Some(&payout_data.payouts.payout_type.clone()),
        &key_store,
        Some(&mut payout_data),
        merchant_account.storage_scheme,
    )
    .await?;

    if payout_data.payouts.confirm == Some(true) {
        payouts_core(
            &state,
            &merchant_account,
            &key_store,
            &mut payout_data,
            req.routing.clone(),
            req.connector.clone(),
        )
        .await?
    };

    response_handler(&merchant_account, &payout_data).await
}

#[instrument(skip_all)]
pub async fn payouts_confirm_core(
    state: SessionState,
    merchant_account: domain::MerchantAccount,
    key_store: domain::MerchantKeyStore,
    req: payouts::PayoutCreateRequest,
) -> RouterResponse<payouts::PayoutCreateResponse> {
    let _payout_id = req.payout_id.clone().get_required_value("payout_id")?;
    let mut payout_data = make_payout_data(
        &state,
        &merchant_account,
        &key_store,
        &payouts::PayoutRequest::PayoutCreateRequest(req.to_owned()),
    )
    .await?;
    let payout_attempt = payout_data.payout_attempt.to_owned();
    let status = payout_attempt.status;

    helpers::validate_payout_status_against_not_allowed_statuses(
        &status,
        &[
            storage_enums::PayoutStatus::Cancelled,
            storage_enums::PayoutStatus::Success,
            storage_enums::PayoutStatus::Failed,
            storage_enums::PayoutStatus::Pending,
            storage_enums::PayoutStatus::Ineligible,
            storage_enums::PayoutStatus::RequiresFulfillment,
            storage_enums::PayoutStatus::RequiresVendorAccountCreation,
            storage_enums::PayoutStatus::RequiresVendorAccountCreation,
        ],
        "confirm",
    )?;
    payouts_core(
        &state,
        &merchant_account,
        &key_store,
        &mut payout_data,
        req.routing.clone(),
        req.connector.clone(),
    )
    .await?;

    response_handler(&merchant_account, &payout_data).await
}

pub async fn payouts_update_core(
    state: SessionState,
    merchant_account: domain::MerchantAccount,
    key_store: domain::MerchantKeyStore,
    req: payouts::PayoutCreateRequest,
) -> RouterResponse<payouts::PayoutCreateResponse> {
    let payout_id = req.payout_id.clone().get_required_value("payout_id")?;
    let mut payout_data = make_payout_data(
        &state,
        &merchant_account,
        &key_store,
        &payouts::PayoutRequest::PayoutCreateRequest(req.to_owned()),
    )
    .await?;

    let payout_attempt = payout_data.payout_attempt.to_owned();
    let status = payout_attempt.status;

    // Verify update feasibility
    if helpers::is_payout_terminal_state(status) || helpers::is_payout_initiated(status) {
        return Err(report!(errors::ApiErrorResponse::InvalidRequestData {
            message: format!(
                "Payout {} cannot be updated for status {}",
                payout_id, status
            ),
        }));
    }
    // Update DB with new data
    let payouts = payout_data.payouts.to_owned();
    let amount = MinorUnit::from(req.amount.unwrap_or(MinorUnit::new(payouts.amount).into()))
        .get_amount_as_i64();
    let updated_payouts = storage::PayoutsUpdate::Update {
        amount,
        destination_currency: req.currency.unwrap_or(payouts.destination_currency),
        source_currency: req.currency.unwrap_or(payouts.source_currency),
        description: req.description.clone().or(payouts.description.clone()),
        recurring: req.recurring.unwrap_or(payouts.recurring),
        auto_fulfill: req.auto_fulfill.unwrap_or(payouts.auto_fulfill),
        return_url: req.return_url.clone().or(payouts.return_url.clone()),
        entity_type: req.entity_type.unwrap_or(payouts.entity_type),
        metadata: req.metadata.clone().or(payouts.metadata.clone()),
        status: Some(status),
        profile_id: Some(payout_attempt.profile_id.clone()),
        confirm: req.confirm,
    };

    let db = &*state.store;
    payout_data.payouts = db
        .update_payout(
            &payouts,
            updated_payouts,
            &payout_attempt,
            merchant_account.storage_scheme,
        )
        .await
        .change_context(errors::ApiErrorResponse::InternalServerError)
        .attach_printable("Error updating payouts")?;

    let updated_business_country =
        payout_attempt
            .business_country
            .map_or(req.business_country.to_owned(), |c| {
                req.business_country
                    .to_owned()
                    .and_then(|nc| if nc != c { Some(nc) } else { None })
            });
    let updated_business_label =
        payout_attempt
            .business_label
            .map_or(req.business_label.to_owned(), |l| {
                req.business_label
                    .to_owned()
                    .and_then(|nl| if nl != l { Some(nl) } else { None })
            });
    match (updated_business_country, updated_business_label) {
        (None, None) => {}
        (business_country, business_label) => {
            let payout_attempt = payout_data.payout_attempt;
            let updated_payout_attempt = storage::PayoutAttemptUpdate::BusinessUpdate {
                business_country,
                business_label,
            };
            payout_data.payout_attempt = db
                .update_payout_attempt(
                    &payout_attempt,
                    updated_payout_attempt,
                    &payout_data.payouts,
                    merchant_account.storage_scheme,
                )
                .await
                .change_context(errors::ApiErrorResponse::InternalServerError)
                .attach_printable("Error updating payout_attempt")?;
        }
    }

    let payout_attempt = payout_data.payout_attempt.to_owned();

    if (req.connector.is_none(), payout_attempt.connector.is_some()) != (true, true) {
        // if the connector is not updated but was provided during payout create
        payout_data.payout_attempt.connector = None;
        payout_data.payout_attempt.routing_info = None;
    };

    // Update payout method data in temp locker
    payout_data.payout_method_data = helpers::make_payout_method_data(
        &state,
        req.payout_method_data.as_ref(),
        payout_attempt.payout_token.as_deref(),
        &payout_attempt.customer_id,
        &payout_attempt.merchant_id,
        Some(&payout_data.payouts.payout_type.clone()),
        &key_store,
        Some(&mut payout_data),
        merchant_account.storage_scheme,
    )
    .await?;

    payouts_core(
        &state,
        &merchant_account,
        &key_store,
        &mut payout_data,
        req.routing.clone(),
        req.connector.clone(),
    )
    .await?;

    response_handler(&merchant_account, &payout_data).await
}

#[instrument(skip_all)]
pub async fn payouts_retrieve_core(
    state: SessionState,
    merchant_account: domain::MerchantAccount,
    key_store: domain::MerchantKeyStore,
    req: payouts::PayoutRetrieveRequest,
) -> RouterResponse<payouts::PayoutCreateResponse> {
    let payout_data = make_payout_data(
        &state,
        &merchant_account,
        &key_store,
        &payouts::PayoutRequest::PayoutRetrieveRequest(req.to_owned()),
    )
    .await?;

    response_handler(&merchant_account, &payout_data).await
}

#[instrument(skip_all)]
pub async fn payouts_cancel_core(
    state: SessionState,
    merchant_account: domain::MerchantAccount,
    key_store: domain::MerchantKeyStore,
    req: payouts::PayoutActionRequest,
) -> RouterResponse<payouts::PayoutCreateResponse> {
    let mut payout_data = make_payout_data(
        &state,
        &merchant_account,
        &key_store,
        &payouts::PayoutRequest::PayoutActionRequest(req.to_owned()),
    )
    .await?;

    let payout_attempt = payout_data.payout_attempt.to_owned();
    let status = payout_attempt.status;

    // Verify if cancellation can be triggered
    if helpers::is_payout_terminal_state(status) {
        return Err(report!(errors::ApiErrorResponse::InvalidRequestData {
            message: format!(
                "Payout {} cannot be cancelled for status {}",
                payout_attempt.payout_id, status
            ),
        }));

    // Make local cancellation
    } else if helpers::is_eligible_for_local_payout_cancellation(status) {
        let status = storage_enums::PayoutStatus::Cancelled;
        let updated_payout_attempt = storage::PayoutAttemptUpdate::StatusUpdate {
            connector_payout_id: payout_attempt.connector_payout_id.to_owned(),
            status,
            error_message: Some("Cancelled by user".to_string()),
            error_code: None,
            is_eligible: None,
        };
        payout_data.payout_attempt = state
            .store
            .update_payout_attempt(
                &payout_attempt,
                updated_payout_attempt,
                &payout_data.payouts,
                merchant_account.storage_scheme,
            )
            .await
            .change_context(errors::ApiErrorResponse::InternalServerError)
            .attach_printable("Error updating payout_attempt in db")?;
        payout_data.payouts = state
            .store
            .update_payout(
                &payout_data.payouts,
                storage::PayoutsUpdate::StatusUpdate { status },
                &payout_data.payout_attempt,
                merchant_account.storage_scheme,
            )
            .await
            .change_context(errors::ApiErrorResponse::InternalServerError)
            .attach_printable("Error updating payouts in db")?;

    // Trigger connector's cancellation
    } else {
        // Form connector data
        let connector_data = match &payout_attempt.connector {
            Some(connector) => api::ConnectorData::get_payout_connector_by_name(
                &state.conf.connectors,
                connector,
                api::GetToken::Connector,
                payout_attempt.merchant_connector_id.clone(),
            )
            .change_context(errors::ApiErrorResponse::InternalServerError)
            .attach_printable("Failed to get the connector data")?,
            _ => Err(errors::ApplicationError::InvalidConfigurationValueError(
                "Connector not found in payout_attempt - should not reach here".to_string(),
            ))
            .change_context(errors::ApiErrorResponse::MissingRequiredField {
                field_name: "connector",
            })
            .attach_printable("Connector not found for payout cancellation")?,
        };

        cancel_payout(
            &state,
            &merchant_account,
            &key_store,
            &connector_data,
            &mut payout_data,
        )
        .await
        .attach_printable("Payout cancellation failed for given Payout request")?;
    }

    response_handler(&merchant_account, &payout_data).await
}

#[instrument(skip_all)]
pub async fn payouts_fulfill_core(
    state: SessionState,
    merchant_account: domain::MerchantAccount,
    key_store: domain::MerchantKeyStore,
    req: payouts::PayoutActionRequest,
) -> RouterResponse<payouts::PayoutCreateResponse> {
    let mut payout_data = make_payout_data(
        &state,
        &merchant_account,
        &key_store,
        &payouts::PayoutRequest::PayoutActionRequest(req.to_owned()),
    )
    .await?;

    let payout_attempt = payout_data.payout_attempt.to_owned();
    let status = payout_attempt.status;

    // Verify if fulfillment can be triggered
    if helpers::is_payout_terminal_state(status)
        || status != api_enums::PayoutStatus::RequiresFulfillment
    {
        return Err(report!(errors::ApiErrorResponse::InvalidRequestData {
            message: format!(
                "Payout {} cannot be fulfilled for status {}",
                payout_attempt.payout_id, status
            ),
        }));
    }

    // Form connector data
    let connector_data = match &payout_attempt.connector {
        Some(connector) => api::ConnectorData::get_payout_connector_by_name(
            &state.conf.connectors,
            connector,
            api::GetToken::Connector,
            payout_attempt.merchant_connector_id.clone(),
        )
        .change_context(errors::ApiErrorResponse::InternalServerError)
        .attach_printable("Failed to get the connector data")?,
        _ => Err(errors::ApplicationError::InvalidConfigurationValueError(
            "Connector not found in payout_attempt - should not reach here.".to_string(),
        ))
        .change_context(errors::ApiErrorResponse::MissingRequiredField {
            field_name: "connector",
        })
        .attach_printable("Connector not found for payout fulfillment")?,
    };

    // Trigger fulfillment
    payout_data.payout_method_data = Some(
        helpers::make_payout_method_data(
            &state,
            None,
            payout_attempt.payout_token.as_deref(),
            &payout_attempt.customer_id,
            &payout_attempt.merchant_id,
            Some(&payout_data.payouts.payout_type.clone()),
            &key_store,
            Some(&mut payout_data),
            merchant_account.storage_scheme,
        )
        .await?
        .get_required_value("payout_method_data")?,
    );
    fulfill_payout(
        &state,
        &merchant_account,
        &key_store,
        &connector_data,
        &mut payout_data,
    )
    .await
    .attach_printable("Payout fulfillment failed for given Payout request")?;

    if helpers::is_payout_err_state(status) {
        return Err(report!(errors::ApiErrorResponse::PayoutFailed {
            data: Some(
                serde_json::json!({"payout_status": status.to_string(), "error_message": payout_attempt.error_message, "error_code": payout_attempt.error_code})
            ),
        }));
    }

    response_handler(&merchant_account, &payout_data).await
}

#[cfg(feature = "olap")]
pub async fn payouts_list_core(
    state: SessionState,
    merchant_account: domain::MerchantAccount,
    key_store: domain::MerchantKeyStore,
    constraints: payouts::PayoutListConstraints,
) -> RouterResponse<payouts::PayoutListResponse> {
    validator::validate_payout_list_request(&constraints)?;
    let merchant_id = &merchant_account.merchant_id;
    let db = state.store.as_ref();
    let payouts = helpers::filter_by_constraints(
        db,
        &constraints,
        merchant_id,
        merchant_account.storage_scheme,
    )
    .await
    .to_not_found_response(errors::ApiErrorResponse::PayoutNotFound)?;

    let collected_futures = payouts.into_iter().map(|payouts| async {
        match db
            .find_payout_attempt_by_merchant_id_payout_attempt_id(
                merchant_id,
                &utils::get_payment_attempt_id(payouts.payout_id.clone(), payouts.attempt_count),
                storage_enums::MerchantStorageScheme::PostgresOnly,
            )
            .await
        {
            Ok(payout_attempt) => {
                match db
                    .find_customer_by_customer_id_merchant_id(
                        &payouts.customer_id,
                        merchant_id,
                        &key_store,
                        merchant_account.storage_scheme,
                    )
                    .await
                {
                    Ok(customer) => Some(Ok((payouts, payout_attempt, customer))),
                    Err(error) => {
                        if matches!(
                            error.current_context(),
                            storage_impl::errors::StorageError::ValueNotFound(_)
                        ) {
                            logger::warn!(
                                ?error,
                                "customer missing for customer_id : {:?}",
                                payouts.customer_id,
                            );
                            return None;
                        }
                        Some(Err(error.change_context(StorageError::ValueNotFound(
                            format!(
                                "customer missing for customer_id : {:?}",
                                payouts.customer_id
                            ),
                        ))))
                    }
                }
            }
            Err(error) => {
                if matches!(error.current_context(), StorageError::ValueNotFound(_)) {
                    logger::warn!(
                        ?error,
                        "payout_attempt missing for payout_id : {}",
                        payouts.payout_id,
                    );
                    return None;
                }
                Some(Err(error))
            }
        }
    });

    let pi_pa_tuple_vec: Result<
        Vec<(storage::Payouts, storage::PayoutAttempt, domain::Customer)>,
        _,
    > = join_all(collected_futures)
        .await
        .into_iter()
        .flatten()
        .collect::<Result<Vec<(storage::Payouts, storage::PayoutAttempt, domain::Customer)>, _>>();

    let data: Vec<api::PayoutCreateResponse> = pi_pa_tuple_vec
        .change_context(errors::ApiErrorResponse::InternalServerError)?
        .into_iter()
        .map(ForeignFrom::foreign_from)
        .collect();

    Ok(services::ApplicationResponse::Json(
        api::PayoutListResponse {
            size: data.len(),
            data,
        },
    ))
}

#[cfg(feature = "olap")]
pub async fn payouts_filtered_list_core(
    state: SessionState,
    merchant_account: domain::MerchantAccount,
    key_store: domain::MerchantKeyStore,
    filters: payouts::PayoutListFilterConstraints,
) -> RouterResponse<payouts::PayoutListResponse> {
    let limit = &filters.limit;
    validator::validate_payout_list_request_for_joins(*limit)?;
    let db = state.store.as_ref();
    let list: Vec<(
        storage::Payouts,
        storage::PayoutAttempt,
        diesel_models::Customer,
    )> = db
        .filter_payouts_and_attempts(
            &merchant_account.merchant_id,
            &filters.clone().into(),
            merchant_account.storage_scheme,
        )
        .await
        .to_not_found_response(errors::ApiErrorResponse::PayoutNotFound)?;

    let data: Vec<api::PayoutCreateResponse> = join_all(list.into_iter().map(|(p, pa, c)| async {
        match domain::Customer::convert_back(c, &key_store.key).await {
            Ok(domain_cust) => Some((p, pa, domain_cust)),
            Err(err) => {
                logger::warn!(
                    ?err,
                    "failed to convert customer for id: {:?}",
                    p.customer_id
                );
                None
            }
        }
    }))
    .await
    .into_iter()
    .flatten()
    .map(ForeignFrom::foreign_from)
    .collect();

    Ok(services::ApplicationResponse::Json(
        api::PayoutListResponse {
            size: data.len(),
            data,
        },
    ))
}

#[cfg(feature = "olap")]
pub async fn payouts_list_available_filters_core(
    state: SessionState,
    merchant_account: domain::MerchantAccount,
    time_range: api::TimeRange,
) -> RouterResponse<api::PayoutListFilters> {
    let db = state.store.as_ref();
    let payout = db
        .filter_payouts_by_time_range_constraints(
            &merchant_account.merchant_id,
            &time_range,
            merchant_account.storage_scheme,
        )
        .await
        .to_not_found_response(errors::ApiErrorResponse::PaymentNotFound)?;

    let filters = db
        .get_filters_for_payouts(
            payout.as_slice(),
            &merchant_account.merchant_id,
            storage_enums::MerchantStorageScheme::PostgresOnly,
        )
        .await
        .to_not_found_response(errors::ApiErrorResponse::PaymentNotFound)?;

    Ok(services::ApplicationResponse::Json(
        api::PayoutListFilters {
            connector: filters.connector,
            currency: filters.currency,
            status: filters.status,
            payout_method: filters.payout_method,
        },
    ))
}

// ********************************************** HELPERS **********************************************
pub async fn call_connector_payout(
    state: &SessionState,
    merchant_account: &domain::MerchantAccount,
    key_store: &domain::MerchantKeyStore,
    connector_data: &api::ConnectorData,
    payout_data: &mut PayoutData,
) -> RouterResult<()> {
    let payout_attempt = &payout_data.payout_attempt.to_owned();
    let payouts = &payout_data.payouts.to_owned();

    // update connector_name
    if payout_data.payout_attempt.connector.is_none()
        || payout_data.payout_attempt.connector != Some(connector_data.connector_name.to_string())
    {
        payout_data.payout_attempt.connector = Some(connector_data.connector_name.to_string());
        let updated_payout_attempt = storage::PayoutAttemptUpdate::UpdateRouting {
            connector: connector_data.connector_name.to_string(),
            routing_info: payout_data.payout_attempt.routing_info.clone(),
        };
        let db = &*state.store;
        payout_data.payout_attempt = db
            .update_payout_attempt(
                &payout_data.payout_attempt,
                updated_payout_attempt,
                payouts,
                merchant_account.storage_scheme,
            )
            .await
            .change_context(errors::ApiErrorResponse::InternalServerError)
            .attach_printable("Error updating routing info in payout_attempt")?;
    };

    // Fetch / store payout_method_data
    if payout_data.payout_method_data.is_none() || payout_attempt.payout_token.is_none() {
        payout_data.payout_method_data = Some(
            helpers::make_payout_method_data(
                state,
                payout_data.payout_method_data.to_owned().as_ref(),
                payout_attempt.payout_token.as_deref(),
                &payout_attempt.customer_id,
                &payout_attempt.merchant_id,
                Some(&payouts.payout_type),
                key_store,
                Some(payout_data),
                merchant_account.storage_scheme,
            )
            .await?
            .get_required_value("payout_method_data")?,
        );
    }
<<<<<<< HEAD
    // Eligibility flow
    complete_payout_eligibility(
        state,
        merchant_account,
        key_store,
        connector_data,
        payout_data,
    )
    .await?;
    // Create customer flow
    complete_create_recipient(
        state,
        merchant_account,
        key_store,
        connector_data,
        payout_data,
    )
    .await?;
    // Create customer's disbursement account flow
    complete_create_recipient_disburse_account(
        state,
        merchant_account,
        key_store,
        connector_data,
        payout_data,
    )
    .await?;
    // Payout creation flow
    complete_create_payout(
        state,
        merchant_account,
        key_store,
        connector_data,
        payout_data,
    )
    .await?;
=======

    if let Some(true) = payouts.confirm {
        // Eligibility flow
        complete_payout_eligibility(
            state,
            merchant_account,
            key_store,
            connector_data,
            payout_data,
        )
        .await?;

        // Create customer flow
        complete_create_recipient(
            state,
            merchant_account,
            key_store,
            connector_data,
            payout_data,
        )
        .await?;

        // Create customer's disbursement account flow
        complete_create_recipient_disburse_account(
            state,
            merchant_account,
            key_store,
            connector_data,
            payout_data,
        )
        .await?;

        // Payout creation flow
        Box::pin(complete_create_payout(
            state,
            merchant_account,
            key_store,
            connector_data,
            payout_data,
        ))
        .await?;
    };
>>>>>>> 7cec5c06

    // Auto fulfillment flow
    let status = payout_data.payout_attempt.status;
    if payouts.auto_fulfill && status == storage_enums::PayoutStatus::RequiresFulfillment {
        fulfill_payout(
            state,
            merchant_account,
            key_store,
            connector_data,
            payout_data,
        )
        .await
        .attach_printable("Payout fulfillment failed for given Payout request")?;
    }

    Ok(())
}

pub async fn complete_create_recipient(
    state: &SessionState,
    merchant_account: &domain::MerchantAccount,
    key_store: &domain::MerchantKeyStore,
    connector_data: &api::ConnectorData,
    payout_data: &mut PayoutData,
) -> RouterResult<()> {
    if !payout_data.should_terminate
        && matches!(
            payout_data.payout_attempt.status,
            common_enums::PayoutStatus::RequiresCreation
                | common_enums::PayoutStatus::RequiresConfirmation
                | common_enums::PayoutStatus::RequiresPayoutMethodData
        )
        && connector_data
            .connector_name
            .supports_create_recipient(payout_data.payouts.payout_type)
    {
        create_recipient(
            state,
            merchant_account,
            key_store,
            connector_data,
            payout_data,
        )
        .await
        .attach_printable("Creation of customer failed")?;
    }

    Ok(())
}

pub async fn create_recipient(
    state: &SessionState,
    merchant_account: &domain::MerchantAccount,
    key_store: &domain::MerchantKeyStore,
    connector_data: &api::ConnectorData,
    payout_data: &mut PayoutData,
) -> RouterResult<()> {
    let customer_details = payout_data.customer_details.to_owned();
    let connector_name = connector_data.connector_name.to_string();

    // Create the connector label using {profile_id}_{connector_name}
    let connector_label = format!("{}_{}", payout_data.profile_id, connector_name);
    let (should_call_connector, _connector_customer_id) =
        helpers::should_call_payout_connector_create_customer(
            state,
            connector_data,
            &customer_details,
            &connector_label,
        );
    if should_call_connector {
        // 1. Form router data
        let router_data = core_utils::construct_payout_router_data(
            state,
            &connector_data.connector_name,
            merchant_account,
            key_store,
            payout_data,
        )
        .await?;

        // 2. Fetch connector integration details
        let connector_integration: services::BoxedConnectorIntegration<
            '_,
            api::PoRecipient,
            types::PayoutsData,
            types::PayoutsResponseData,
        > = connector_data.connector.get_connector_integration();

        // 3. Call connector service
        let router_resp = services::execute_connector_processing_step(
            state,
            connector_integration.to_owned(),
            &router_data,
            payments::CallConnectorAction::Trigger,
            None,
        )
        .await
        .to_payout_failed_response()?;

        match router_resp.response {
            Ok(recipient_create_data) => {
                let db = &*state.store;
                if let Some(customer) = customer_details {
                    let customer_id = customer.customer_id.to_owned();
                    let merchant_id = merchant_account.merchant_id.to_owned();
                    if let Some(updated_customer) =
                        customers::update_connector_customer_in_customers(
                            &connector_label,
                            Some(&customer),
                            &recipient_create_data.connector_payout_id.clone(),
                        )
                        .await
                    {
                        payout_data.customer_details = Some(
                            db.update_customer_by_customer_id_merchant_id(
                                customer_id,
                                merchant_id,
                                customer,
                                updated_customer,
                                key_store,
                                merchant_account.storage_scheme,
                            )
                            .await
                            .change_context(errors::ApiErrorResponse::InternalServerError)
                            .attach_printable("Error updating customers in db")?,
                        )
                    }
                }

                // Add next step to ProcessTracker
                if recipient_create_data.should_add_next_step_to_process_tracker {
                    add_external_account_addition_task(
                        &*state.store,
                        payout_data,
                        common_utils::date_time::now().saturating_add(time::Duration::seconds(consts::STRIPE_ACCOUNT_ONBOARDING_DELAY_IN_SECONDS)),
                    )
                    .await
                    .change_context(errors::ApiErrorResponse::InternalServerError)
                    .attach_printable("Failed while adding attach_payout_account_workflow workflow to process tracker")?;

                    // Update payout status in DB
                    let status = recipient_create_data
                        .status
                        .unwrap_or(api_enums::PayoutStatus::RequiresVendorAccountCreation);
                    let updated_payout_attempt = storage::PayoutAttemptUpdate::StatusUpdate {
                        connector_payout_id: payout_data
                            .payout_attempt
                            .connector_payout_id
                            .to_owned(),
                        status,
                        error_code: None,
                        error_message: None,
                        is_eligible: recipient_create_data.payout_eligible,
                    };
                    payout_data.payout_attempt = db
                        .update_payout_attempt(
                            &payout_data.payout_attempt,
                            updated_payout_attempt,
                            &payout_data.payouts,
                            merchant_account.storage_scheme,
                        )
                        .await
                        .change_context(errors::ApiErrorResponse::InternalServerError)
                        .attach_printable("Error updating payout_attempt in db")?;
                    payout_data.payouts = db
                        .update_payout(
                            &payout_data.payouts,
                            storage::PayoutsUpdate::StatusUpdate { status },
                            &payout_data.payout_attempt,
                            merchant_account.storage_scheme,
                        )
                        .await
                        .change_context(errors::ApiErrorResponse::InternalServerError)
                        .attach_printable("Error updating payouts in db")?;

                    // Helps callee functions skip the execution
                    payout_data.should_terminate = true;
                }
            }
            Err(err) => Err(errors::ApiErrorResponse::PayoutFailed {
                data: serde_json::to_value(err).ok(),
            })?,
        }
    }
    Ok(())
}

pub async fn complete_payout_eligibility(
    state: &SessionState,
    merchant_account: &domain::MerchantAccount,
    key_store: &domain::MerchantKeyStore,
    connector_data: &api::ConnectorData,
    payout_data: &mut PayoutData,
) -> RouterResult<()> {
    let payout_attempt = &payout_data.payout_attempt.to_owned();

    if !payout_data.should_terminate
        && payout_attempt.is_eligible.is_none()
        && connector_data
            .connector_name
            .supports_payout_eligibility(payout_data.payouts.payout_type)
    {
        check_payout_eligibility(
            state,
            merchant_account,
            key_store,
            connector_data,
            payout_data,
        )
        .await
        .attach_printable("Eligibility failed for given Payout request")?;
    }

    utils::when(
        !payout_attempt
            .is_eligible
            .unwrap_or(state.conf.payouts.payout_eligibility),
        || {
            Err(report!(errors::ApiErrorResponse::PayoutFailed {
                data: Some(serde_json::json!({
                    "message": "Payout method data is invalid"
                }))
            })
            .attach_printable("Payout data provided is invalid"))
        },
    )?;

    Ok(())
}

pub async fn check_payout_eligibility(
    state: &SessionState,
    merchant_account: &domain::MerchantAccount,
    key_store: &domain::MerchantKeyStore,
    connector_data: &api::ConnectorData,
    payout_data: &mut PayoutData,
) -> RouterResult<()> {
    // 1. Form Router data
    let router_data = core_utils::construct_payout_router_data(
        state,
        &connector_data.connector_name,
        merchant_account,
        key_store,
        payout_data,
    )
    .await?;

    // 2. Fetch connector integration details
    let connector_integration: services::BoxedConnectorIntegration<
        '_,
        api::PoEligibility,
        types::PayoutsData,
        types::PayoutsResponseData,
    > = connector_data.connector.get_connector_integration();

    // 3. Call connector service
    let router_data_resp = services::execute_connector_processing_step(
        state,
        connector_integration,
        &router_data,
        payments::CallConnectorAction::Trigger,
        None,
    )
    .await
    .to_payout_failed_response()?;

    // 4. Process data returned by the connector
    let db = &*state.store;
    match router_data_resp.response {
        Ok(payout_response_data) => {
            let payout_attempt = &payout_data.payout_attempt;
            let status = payout_response_data
                .status
                .unwrap_or(payout_attempt.status.to_owned());
            let updated_payout_attempt = storage::PayoutAttemptUpdate::StatusUpdate {
                connector_payout_id: payout_response_data.connector_payout_id,
                status,
                error_code: None,
                error_message: None,
                is_eligible: payout_response_data.payout_eligible,
            };
            payout_data.payout_attempt = db
                .update_payout_attempt(
                    payout_attempt,
                    updated_payout_attempt,
                    &payout_data.payouts,
                    merchant_account.storage_scheme,
                )
                .await
                .change_context(errors::ApiErrorResponse::InternalServerError)
                .attach_printable("Error updating payout_attempt in db")?;
            payout_data.payouts = db
                .update_payout(
                    &payout_data.payouts,
                    storage::PayoutsUpdate::StatusUpdate { status },
                    &payout_data.payout_attempt,
                    merchant_account.storage_scheme,
                )
                .await
                .change_context(errors::ApiErrorResponse::InternalServerError)
                .attach_printable("Error updating payouts in db")?;
            if helpers::is_payout_err_state(status) {
                return Err(report!(errors::ApiErrorResponse::PayoutFailed {
                    data: Some(
                        serde_json::json!({"payout_status": status.to_string(), "error_message": payout_data.payout_attempt.error_message.as_ref(), "error_code": payout_data.payout_attempt.error_code.as_ref()})
                    ),
                }));
            }
        }
        Err(err) => {
            let status = storage_enums::PayoutStatus::Failed;
            let updated_payout_attempt = storage::PayoutAttemptUpdate::StatusUpdate {
                connector_payout_id: payout_data.payout_attempt.connector_payout_id.to_owned(),
                status,
                error_code: Some(err.code),
                error_message: Some(err.message),
                is_eligible: Some(false),
            };
            payout_data.payout_attempt = db
                .update_payout_attempt(
                    &payout_data.payout_attempt,
                    updated_payout_attempt,
                    &payout_data.payouts,
                    merchant_account.storage_scheme,
                )
                .await
                .change_context(errors::ApiErrorResponse::InternalServerError)
                .attach_printable("Error updating payout_attempt in db")?;
            payout_data.payouts = db
                .update_payout(
                    &payout_data.payouts,
                    storage::PayoutsUpdate::StatusUpdate { status },
                    &payout_data.payout_attempt,
                    merchant_account.storage_scheme,
                )
                .await
                .change_context(errors::ApiErrorResponse::InternalServerError)
                .attach_printable("Error updating payouts in db")?;
        }
    };

    Ok(())
}

pub async fn complete_create_payout(
    state: &SessionState,
    merchant_account: &domain::MerchantAccount,
    key_store: &domain::MerchantKeyStore,
    connector_data: &api::ConnectorData,
    payout_data: &mut PayoutData,
) -> RouterResult<()> {
    if !payout_data.should_terminate
        && matches!(
            payout_data.payout_attempt.status,
            storage_enums::PayoutStatus::RequiresCreation
                | storage_enums::PayoutStatus::RequiresConfirmation
                | storage_enums::PayoutStatus::RequiresPayoutMethodData
        )
    {
        if connector_data
            .connector_name
            .supports_instant_payout(payout_data.payouts.payout_type)
        {
            // create payout_object only in router
            let db = &*state.store;
            let payout_attempt = &payout_data.payout_attempt;
            let updated_payout_attempt = storage::PayoutAttemptUpdate::StatusUpdate {
                connector_payout_id: payout_data.payout_attempt.connector_payout_id.clone(),
                status: storage::enums::PayoutStatus::RequiresFulfillment,
                error_code: None,
                error_message: None,
                is_eligible: None,
            };
            payout_data.payout_attempt = db
                .update_payout_attempt(
                    payout_attempt,
                    updated_payout_attempt,
                    &payout_data.payouts,
                    merchant_account.storage_scheme,
                )
                .await
                .change_context(errors::ApiErrorResponse::InternalServerError)
                .attach_printable("Error updating payout_attempt in db")?;
            payout_data.payouts = db
                .update_payout(
                    &payout_data.payouts,
                    storage::PayoutsUpdate::StatusUpdate {
                        status: storage::enums::PayoutStatus::RequiresFulfillment,
                    },
                    &payout_data.payout_attempt,
                    merchant_account.storage_scheme,
                )
                .await
                .change_context(errors::ApiErrorResponse::InternalServerError)
                .attach_printable("Error updating payouts in db")?;
        } else {
            // create payout_object in connector as well as router
            create_payout(
                state,
                merchant_account,
                key_store,
                connector_data,
                payout_data,
            )
            .await
            .attach_printable("Payout creation failed for given Payout request")?;
        }
    }
    Ok(())
}

pub async fn create_payout(
    state: &SessionState,
    merchant_account: &domain::MerchantAccount,
    key_store: &domain::MerchantKeyStore,
    connector_data: &api::ConnectorData,
    payout_data: &mut PayoutData,
) -> RouterResult<()> {
    // 1. Form Router data
    let mut router_data = core_utils::construct_payout_router_data(
        state,
        &connector_data.connector_name,
        merchant_account,
        key_store,
        payout_data,
    )
    .await?;

    // 2. Get/Create access token
    access_token::create_access_token(
        state,
        connector_data,
        merchant_account,
        &mut router_data,
        payout_data.payouts.payout_type.to_owned(),
    )
    .await?;

    // 3. Fetch connector integration details
    let connector_integration: services::BoxedConnectorIntegration<
        '_,
        api::PoCreate,
        types::PayoutsData,
        types::PayoutsResponseData,
    > = connector_data.connector.get_connector_integration();

    // 4. Execute pretasks
    complete_payout_quote_steps_if_required(state, connector_data, &mut router_data).await?;

    // 5. Call connector service
    let router_data_resp = services::execute_connector_processing_step(
        state,
        connector_integration,
        &router_data,
        payments::CallConnectorAction::Trigger,
        None,
    )
    .await
    .to_payout_failed_response()?;

    // 6. Process data returned by the connector
    let db = &*state.store;
    match router_data_resp.response {
        Ok(payout_response_data) => {
            let payout_attempt = &payout_data.payout_attempt;
            let status = payout_response_data
                .status
                .unwrap_or(payout_attempt.status.to_owned());
            let updated_payout_attempt = storage::PayoutAttemptUpdate::StatusUpdate {
                connector_payout_id: payout_response_data.connector_payout_id,
                status,
                error_code: None,
                error_message: None,
                is_eligible: payout_response_data.payout_eligible,
            };
            payout_data.payout_attempt = db
                .update_payout_attempt(
                    payout_attempt,
                    updated_payout_attempt,
                    &payout_data.payouts,
                    merchant_account.storage_scheme,
                )
                .await
                .change_context(errors::ApiErrorResponse::InternalServerError)
                .attach_printable("Error updating payout_attempt in db")?;
            payout_data.payouts = db
                .update_payout(
                    &payout_data.payouts,
                    storage::PayoutsUpdate::StatusUpdate { status },
                    &payout_data.payout_attempt,
                    merchant_account.storage_scheme,
                )
                .await
                .change_context(errors::ApiErrorResponse::InternalServerError)
                .attach_printable("Error updating payouts in db")?;
            if helpers::is_payout_err_state(status) {
                return Err(report!(errors::ApiErrorResponse::PayoutFailed {
                    data: Some(
                        serde_json::json!({"payout_status": status.to_string(), "error_message": payout_data.payout_attempt.error_message.as_ref(), "error_code": payout_data.payout_attempt.error_code.as_ref()})
                    ),
                }));
            }
        }
        Err(err) => {
            let status = storage_enums::PayoutStatus::Failed;
            let updated_payout_attempt = storage::PayoutAttemptUpdate::StatusUpdate {
                connector_payout_id: payout_data.payout_attempt.connector_payout_id.to_owned(),
                status,
                error_code: Some(err.code),
                error_message: Some(err.message),
                is_eligible: None,
            };
            payout_data.payout_attempt = db
                .update_payout_attempt(
                    &payout_data.payout_attempt,
                    updated_payout_attempt,
                    &payout_data.payouts,
                    merchant_account.storage_scheme,
                )
                .await
                .change_context(errors::ApiErrorResponse::InternalServerError)
                .attach_printable("Error updating payout_attempt in db")?;
            payout_data.payouts = db
                .update_payout(
                    &payout_data.payouts,
                    storage::PayoutsUpdate::StatusUpdate { status },
                    &payout_data.payout_attempt,
                    merchant_account.storage_scheme,
                )
                .await
                .change_context(errors::ApiErrorResponse::InternalServerError)
                .attach_printable("Error updating payouts in db")?;
        }
    };

    Ok(())
}

async fn complete_payout_quote_steps_if_required<F>(
    state: &SessionState,
    connector_data: &api::ConnectorData,
    router_data: &mut types::RouterData<F, types::PayoutsData, types::PayoutsResponseData>,
) -> RouterResult<()> {
    if connector_data
        .connector_name
        .is_payout_quote_call_required()
    {
        let quote_router_data =
            types::PayoutsRouterData::foreign_from((router_data, router_data.request.clone()));
        let connector_integration: services::BoxedConnectorIntegration<
            '_,
            api::PoQuote,
            types::PayoutsData,
            types::PayoutsResponseData,
        > = connector_data.connector.get_connector_integration();
        let router_data_resp = services::execute_connector_processing_step(
            state,
            connector_integration,
            &quote_router_data,
            payments::CallConnectorAction::Trigger,
            None,
        )
        .await
        .to_payout_failed_response()?;

        match router_data_resp.response.to_owned() {
            Ok(resp) => {
                router_data.quote_id = resp.connector_payout_id;
            }
            Err(_err) => {
                router_data.response = router_data_resp.response;
            }
        };
    }
    Ok(())
}

pub async fn complete_create_recipient_disburse_account(
    state: &SessionState,
    merchant_account: &domain::MerchantAccount,
    key_store: &domain::MerchantKeyStore,
    connector_data: &api::ConnectorData,
    payout_data: &mut PayoutData,
) -> RouterResult<()> {
    if !payout_data.should_terminate
        && payout_data.payout_attempt.status
            == storage_enums::PayoutStatus::RequiresVendorAccountCreation
        && connector_data
            .connector_name
            .supports_vendor_disburse_account_create_for_payout()
    {
        create_recipient_disburse_account(
            state,
            merchant_account,
            key_store,
            connector_data,
            payout_data,
        )
        .await
        .attach_printable("Creation of customer failed")?;
    }
    Ok(())
}

pub async fn create_recipient_disburse_account(
    state: &SessionState,
    merchant_account: &domain::MerchantAccount,
    key_store: &domain::MerchantKeyStore,
    connector_data: &api::ConnectorData,
    payout_data: &mut PayoutData,
) -> RouterResult<()> {
    // 1. Form Router data
    let router_data = core_utils::construct_payout_router_data(
        state,
        &connector_data.connector_name,
        merchant_account,
        key_store,
        payout_data,
    )
    .await?;

    // 2. Fetch connector integration details
    let connector_integration: services::BoxedConnectorIntegration<
        '_,
        api::PoRecipientAccount,
        types::PayoutsData,
        types::PayoutsResponseData,
    > = connector_data.connector.get_connector_integration();

    // 3. Call connector service
    let router_data_resp = services::execute_connector_processing_step(
        state,
        connector_integration,
        &router_data,
        payments::CallConnectorAction::Trigger,
        None,
    )
    .await
    .to_payout_failed_response()?;

    // 4. Process data returned by the connector
    let db = &*state.store;
    match router_data_resp.response {
        Ok(payout_response_data) => {
            let payout_attempt = &payout_data.payout_attempt;
            let status = payout_response_data
                .status
                .unwrap_or(payout_attempt.status.to_owned());
            let updated_payout_attempt = storage::PayoutAttemptUpdate::StatusUpdate {
                connector_payout_id: payout_response_data.connector_payout_id,
                status,
                error_code: None,
                error_message: None,
                is_eligible: payout_response_data.payout_eligible,
            };
            payout_data.payout_attempt = db
                .update_payout_attempt(
                    payout_attempt,
                    updated_payout_attempt,
                    &payout_data.payouts,
                    merchant_account.storage_scheme,
                )
                .await
                .change_context(errors::ApiErrorResponse::InternalServerError)
                .attach_printable("Error updating payout_attempt in db")?;
        }
        Err(err) => {
            let updated_payout_attempt = storage::PayoutAttemptUpdate::StatusUpdate {
                connector_payout_id: payout_data.payout_attempt.connector_payout_id.to_owned(),
                status: storage_enums::PayoutStatus::Failed,
                error_code: Some(err.code),
                error_message: Some(err.message),
                is_eligible: None,
            };
            payout_data.payout_attempt = db
                .update_payout_attempt(
                    &payout_data.payout_attempt,
                    updated_payout_attempt,
                    &payout_data.payouts,
                    merchant_account.storage_scheme,
                )
                .await
                .change_context(errors::ApiErrorResponse::InternalServerError)
                .attach_printable("Error updating payout_attempt in db")?;
        }
    };

    Ok(())
}

pub async fn cancel_payout(
    state: &SessionState,
    merchant_account: &domain::MerchantAccount,
    key_store: &domain::MerchantKeyStore,
    connector_data: &api::ConnectorData,
    payout_data: &mut PayoutData,
) -> RouterResult<()> {
    // 1. Form Router data
    let router_data = core_utils::construct_payout_router_data(
        state,
        &connector_data.connector_name,
        merchant_account,
        key_store,
        payout_data,
    )
    .await?;

    // 2. Fetch connector integration details
    let connector_integration: services::BoxedConnectorIntegration<
        '_,
        api::PoCancel,
        types::PayoutsData,
        types::PayoutsResponseData,
    > = connector_data.connector.get_connector_integration();

    // 3. Call connector service
    let router_data_resp = services::execute_connector_processing_step(
        state,
        connector_integration,
        &router_data,
        payments::CallConnectorAction::Trigger,
        None,
    )
    .await
    .to_payout_failed_response()?;

    // 4. Process data returned by the connector
    let db = &*state.store;
    match router_data_resp.response {
        Ok(payout_response_data) => {
            let status = payout_response_data
                .status
                .unwrap_or(payout_data.payout_attempt.status.to_owned());
            let updated_payout_attempt = storage::PayoutAttemptUpdate::StatusUpdate {
                connector_payout_id: payout_response_data.connector_payout_id,
                status,
                error_code: None,
                error_message: None,
                is_eligible: payout_response_data.payout_eligible,
            };
            payout_data.payout_attempt = db
                .update_payout_attempt(
                    &payout_data.payout_attempt,
                    updated_payout_attempt,
                    &payout_data.payouts,
                    merchant_account.storage_scheme,
                )
                .await
                .change_context(errors::ApiErrorResponse::InternalServerError)
                .attach_printable("Error updating payout_attempt in db")?;
            payout_data.payouts = db
                .update_payout(
                    &payout_data.payouts,
                    storage::PayoutsUpdate::StatusUpdate { status },
                    &payout_data.payout_attempt,
                    merchant_account.storage_scheme,
                )
                .await
                .change_context(errors::ApiErrorResponse::InternalServerError)
                .attach_printable("Error updating payouts in db")?;
        }
        Err(err) => {
            let status = storage_enums::PayoutStatus::Failed;
            let updated_payout_attempt = storage::PayoutAttemptUpdate::StatusUpdate {
                connector_payout_id: payout_data.payout_attempt.connector_payout_id.to_owned(),
                status,
                error_code: Some(err.code),
                error_message: Some(err.message),
                is_eligible: None,
            };
            payout_data.payout_attempt = db
                .update_payout_attempt(
                    &payout_data.payout_attempt,
                    updated_payout_attempt,
                    &payout_data.payouts,
                    merchant_account.storage_scheme,
                )
                .await
                .change_context(errors::ApiErrorResponse::InternalServerError)
                .attach_printable("Error updating payout_attempt in db")?;
            payout_data.payouts = db
                .update_payout(
                    &payout_data.payouts,
                    storage::PayoutsUpdate::StatusUpdate { status },
                    &payout_data.payout_attempt,
                    merchant_account.storage_scheme,
                )
                .await
                .change_context(errors::ApiErrorResponse::InternalServerError)
                .attach_printable("Error updating payouts in db")?;
        }
    };

    Ok(())
}

pub async fn fulfill_payout(
    state: &SessionState,
    merchant_account: &domain::MerchantAccount,
    key_store: &domain::MerchantKeyStore,
    connector_data: &api::ConnectorData,
    payout_data: &mut PayoutData,
) -> RouterResult<()> {
    // 1. Form Router data
    let mut router_data = core_utils::construct_payout_router_data(
        state,
        &connector_data.connector_name,
        merchant_account,
        key_store,
        payout_data,
    )
    .await?;

    // 2. Get/Create access token
    access_token::create_access_token(
        state,
        connector_data,
        merchant_account,
        &mut router_data,
        payout_data.payouts.payout_type.to_owned(),
    )
    .await?;

    // 3. Fetch connector integration details
    let connector_integration: services::BoxedConnectorIntegration<
        '_,
        api::PoFulfill,
        types::PayoutsData,
        types::PayoutsResponseData,
    > = connector_data.connector.get_connector_integration();

    // 4. Call connector service
    let router_data_resp = services::execute_connector_processing_step(
        state,
        connector_integration,
        &router_data,
        payments::CallConnectorAction::Trigger,
        None,
    )
    .await
    .to_payout_failed_response()?;

    // 5. Process data returned by the connector
    let db = &*state.store;
    match router_data_resp.response {
        Ok(payout_response_data) => {
            let status = payout_response_data
                .status
                .unwrap_or(payout_data.payout_attempt.status.to_owned());
            payout_data.payouts.status = status;
            if payout_data.payouts.recurring
                && payout_data.payouts.payout_method_id.clone().is_none()
                && !helpers::is_payout_err_state(status)
            {
                helpers::save_payout_data_to_locker(
                    state,
                    payout_data,
                    &payout_data
                        .payout_method_data
                        .clone()
                        .get_required_value("payout_method_data")?,
                    merchant_account,
                    key_store,
                )
                .await?;
            }
            let updated_payout_attempt = storage::PayoutAttemptUpdate::StatusUpdate {
                connector_payout_id: payout_response_data.connector_payout_id,
                status,
                error_code: None,
                error_message: None,
                is_eligible: payout_response_data.payout_eligible,
            };
            payout_data.payout_attempt = db
                .update_payout_attempt(
                    &payout_data.payout_attempt,
                    updated_payout_attempt,
                    &payout_data.payouts,
                    merchant_account.storage_scheme,
                )
                .await
                .change_context(errors::ApiErrorResponse::InternalServerError)
                .attach_printable("Error updating payout_attempt in db")?;
            payout_data.payouts = db
                .update_payout(
                    &payout_data.payouts,
                    storage::PayoutsUpdate::StatusUpdate { status },
                    &payout_data.payout_attempt,
                    merchant_account.storage_scheme,
                )
                .await
                .change_context(errors::ApiErrorResponse::InternalServerError)
                .attach_printable("Error updating payouts in db")?;
            if helpers::is_payout_err_state(status) {
                return Err(report!(errors::ApiErrorResponse::PayoutFailed {
                    data: Some(
                        serde_json::json!({"payout_status": status.to_string(), "error_message": payout_data.payout_attempt.error_message.as_ref(), "error_code": payout_data.payout_attempt.error_code.as_ref()})
                    ),
                }));
            }
        }
        Err(err) => {
            let status = storage_enums::PayoutStatus::Failed;
            let updated_payout_attempt = storage::PayoutAttemptUpdate::StatusUpdate {
                connector_payout_id: payout_data.payout_attempt.connector_payout_id.to_owned(),
                status,
                error_code: Some(err.code),
                error_message: Some(err.message),
                is_eligible: None,
            };
            payout_data.payout_attempt = db
                .update_payout_attempt(
                    &payout_data.payout_attempt,
                    updated_payout_attempt,
                    &payout_data.payouts,
                    merchant_account.storage_scheme,
                )
                .await
                .change_context(errors::ApiErrorResponse::InternalServerError)
                .attach_printable("Error updating payout_attempt in db")?;
            payout_data.payouts = db
                .update_payout(
                    &payout_data.payouts,
                    storage::PayoutsUpdate::StatusUpdate { status },
                    &payout_data.payout_attempt,
                    merchant_account.storage_scheme,
                )
                .await
                .change_context(errors::ApiErrorResponse::InternalServerError)
                .attach_printable("Error updating payouts in db")?;
        }
    };

    Ok(())
}

pub async fn response_handler(
    merchant_account: &domain::MerchantAccount,
    payout_data: &PayoutData,
) -> RouterResponse<payouts::PayoutCreateResponse> {
    let payout_attempt = payout_data.payout_attempt.to_owned();
    let payouts = payout_data.payouts.to_owned();
    let billing_address = payout_data.billing_address.to_owned();
    let customer_details = payout_data.customer_details.to_owned();
    let customer_id = payouts.customer_id;

    let (email, name, phone, phone_country_code) = customer_details
        .map_or((None, None, None, None), |c| {
            (c.email, c.name, c.phone, c.phone_country_code)
        });

    let address = billing_address.as_ref().map(|a| {
        let phone_details = api_models::payments::PhoneDetails {
            number: a.phone_number.to_owned().map(Encryptable::into_inner),
            country_code: a.country_code.to_owned(),
        };
        let address_details = api_models::payments::AddressDetails {
            city: a.city.to_owned(),
            country: a.country.to_owned(),
            line1: a.line1.to_owned().map(Encryptable::into_inner),
            line2: a.line2.to_owned().map(Encryptable::into_inner),
            line3: a.line3.to_owned().map(Encryptable::into_inner),
            zip: a.zip.to_owned().map(Encryptable::into_inner),
            first_name: a.first_name.to_owned().map(Encryptable::into_inner),
            last_name: a.last_name.to_owned().map(Encryptable::into_inner),
            state: a.state.to_owned().map(Encryptable::into_inner),
        };
        api::payments::Address {
            phone: Some(phone_details),
            address: Some(address_details),
            email: a.email.to_owned().map(pii::Email::from),
        }
    });

    let response = api::PayoutCreateResponse {
        payout_id: payouts.payout_id.to_owned(),
        merchant_id: merchant_account.merchant_id.to_owned(),
        amount: payouts.amount.to_owned(),
        currency: payouts.destination_currency.to_owned(),
        connector: payout_attempt.connector.to_owned(),
        payout_type: payouts.payout_type.to_owned(),
        billing: address,
        customer_id,
        auto_fulfill: payouts.auto_fulfill,
        email,
        name,
        phone,
        phone_country_code,
        client_secret: payouts.client_secret.to_owned(),
        return_url: payouts.return_url.to_owned(),
        business_country: payout_attempt.business_country,
        business_label: payout_attempt.business_label,
        description: payouts.description.to_owned(),
        entity_type: payouts.entity_type.to_owned(),
        recurring: payouts.recurring,
        metadata: payouts.metadata,
        status: payout_attempt.status.to_owned(),
        error_message: payout_attempt.error_message.to_owned(),
        error_code: payout_attempt.error_code,
        profile_id: payout_attempt.profile_id,
        created: Some(payouts.created_at),
        connector_transaction_id: payout_attempt.connector_payout_id,
        priority: payouts.priority,
        attempts: None,
        payout_link: payout_data.payout_link_data.to_owned(),
    };
    Ok(services::ApplicationResponse::Json(response))
}

// DB entries
#[allow(clippy::too_many_arguments)]
pub async fn payout_create_db_entries(
    state: &SessionState,
    merchant_account: &domain::MerchantAccount,
    key_store: &domain::MerchantKeyStore,
    req: &payouts::PayoutCreateRequest,
    payout_id: &String,
    profile_id: &String,
    stored_payout_method_data: Option<&payouts::PayoutMethodData>,
) -> RouterResult<PayoutData> {
    let db = &*state.store;
    let merchant_id = &merchant_account.merchant_id;

    // Get or create customer
    let customer_details = payments::CustomerDetails {
        customer_id: req.customer_id.to_owned(),
        name: req.name.to_owned(),
        email: req.email.to_owned(),
        phone: req.phone.to_owned(),
        phone_country_code: req.phone_country_code.to_owned(),
    };
    let customer = helpers::get_or_create_customer_details(
        state,
        &customer_details,
        merchant_account,
        key_store,
    )
    .await?;
    let customer_id = customer
        .to_owned()
        .ok_or_else(|| {
            report!(errors::ApiErrorResponse::MissingRequiredField {
                field_name: "customer_id",
            })
        })?
        .customer_id;
    let payout_link = if let Some(payout_link_create) = req.payout_link {
        if payout_link_create {
            let payout_link_config = req.payout_link_config.as_ref().ok_or_else(|| {
                report!(errors::ApiErrorResponse::MissingRequiredField {
                    field_name: "payout_link_config",
                })
            })?;
            validator::create_payout_link(
                state,
                merchant_account,
                payout_link_config,
                &customer_id,
                req.return_url.to_owned(),
                payout_id,
            )
            .await?
        } else {
            None
        }
    } else {
        None
    };

    let payout_link_data = payout_link.as_ref().map(|link_data| PayoutLinkResponse {
        link: link_data.link.clone(),
        payout_link_id: link_data.pm_collect_link_id.clone(),
    });

    let payout_link_id = payout_link_data
        .clone()
        .map(|link_data| link_data.payout_link_id);
    // Get or create address
    let billing_address = payment_helpers::create_or_find_address_for_payment_by_request(
        db,
        req.billing.as_ref(),
        None,
        merchant_id,
        Some(&customer_id.to_owned()),
        key_store,
        payout_id,
        merchant_account.storage_scheme,
    )
    .await?;
    let address_id = billing_address
        .to_owned()
        .ok_or_else(|| {
            report!(errors::ApiErrorResponse::MissingRequiredField {
                field_name: "billing.address",
            })
        })?
        .address_id;

    // Make payouts entry
    let currency = req.currency.to_owned().get_required_value("currency")?;
    let payout_type = req
        .payout_type
        .to_owned()
        .get_required_value("payout_type")?;

    let payout_method_id = if stored_payout_method_data.is_some() {
        req.payout_token.to_owned()
    } else {
        None
    };
    let client_secret = utils::generate_id(
        consts::ID_LENGTH,
        format!("payout_{payout_id}_secret").as_str(),
    );
    let amount = MinorUnit::from(req.amount.unwrap_or(api::Amount::Zero)).get_amount_as_i64();
    let payouts_req = storage::PayoutsNew {
        payout_id: payout_id.to_string(),
        merchant_id: merchant_id.to_string(),
        customer_id: customer_id.to_owned(),
        address_id: address_id.to_owned(),
        payout_type,
        amount,
        destination_currency: currency,
        source_currency: currency,
        description: req.description.to_owned(),
        recurring: req.recurring.unwrap_or(false),
        auto_fulfill: req.auto_fulfill.unwrap_or(false),
        return_url: req.return_url.to_owned(),
        entity_type: req.entity_type.unwrap_or_default(),
        payout_method_id,
        profile_id: profile_id.to_string(),
        attempt_count: 1,
        metadata: req.metadata.clone(),
        confirm: req.confirm,
        priority: req.priority,
        payout_link_id: payout_link_id.clone(),
        client_secret: Some(client_secret),
        ..Default::default()
    };
    let payouts = db
        .insert_payout(payouts_req, merchant_account.storage_scheme)
        .await
        .to_duplicate_response(errors::ApiErrorResponse::DuplicatePayout {
            payout_id: payout_id.to_owned(),
        })
        .attach_printable("Error inserting payouts in db")?;
    logger::debug!("{:?}", payout_link_id.clone());
    // Make payout_attempt entry
    let status = if req.payout_method_data.is_some()
        || req.payout_token.is_some()
        || stored_payout_method_data.is_some()
    {
        match req.confirm {
            Some(true) => storage_enums::PayoutStatus::RequiresCreation,
            _ => storage_enums::PayoutStatus::RequiresConfirmation,
        }
    } else {
        storage_enums::PayoutStatus::RequiresPayoutMethodData
    };
    let payout_attempt_id = utils::get_payment_attempt_id(payout_id, 1);

    let payout_attempt_req = storage::PayoutAttemptNew {
        payout_attempt_id: payout_attempt_id.to_string(),
        payout_id: payout_id.to_owned(),
        customer_id: customer_id.to_owned(),
        merchant_id: merchant_id.to_owned(),
        address_id: address_id.to_owned(),
        status,
        business_country: req.business_country.to_owned(),
        business_label: req.business_label.to_owned(),
        payout_token: req.payout_token.to_owned(),
        profile_id: profile_id.to_string(),
        ..Default::default()
    };
    let payout_attempt = db
        .insert_payout_attempt(
            payout_attempt_req,
            &payouts,
            merchant_account.storage_scheme,
        )
        .await
        .to_duplicate_response(errors::ApiErrorResponse::DuplicatePayout {
            payout_id: payout_id.to_owned(),
        })
        .attach_printable("Error inserting payout_attempt in db")?;

    // Validate whether profile_id passed in request is valid and is linked to the merchant
    let business_profile =
        validate_and_get_business_profile(state, profile_id, merchant_id).await?;

    // Make PayoutData
    Ok(PayoutData {
        billing_address,
        business_profile,
        customer_details: customer,
        merchant_connector_account: None,
        payouts,
        payout_attempt,
        payout_method_data: req
            .payout_method_data
            .as_ref()
            .cloned()
            .or(stored_payout_method_data.cloned()),
        should_terminate: false,
        profile_id: profile_id.to_owned(),
        payout_link_data,
    })
}

pub async fn make_payout_data(
    state: &SessionState,
    merchant_account: &domain::MerchantAccount,
    key_store: &domain::MerchantKeyStore,
    req: &payouts::PayoutRequest,
) -> RouterResult<PayoutData> {
    let db = &*state.store;
    let merchant_id = &merchant_account.merchant_id;
    let payout_id = match req {
        payouts::PayoutRequest::PayoutActionRequest(r) => r.payout_id.clone(),
        payouts::PayoutRequest::PayoutCreateRequest(r) => r.payout_id.clone().unwrap_or_default(),
        payouts::PayoutRequest::PayoutRetrieveRequest(r) => r.payout_id.clone(),
    };

    let payouts = db
        .find_payout_by_merchant_id_payout_id(
            merchant_id,
            &payout_id,
            merchant_account.storage_scheme,
        )
        .await
        .to_not_found_response(errors::ApiErrorResponse::PayoutNotFound)?;

    let payout_attempt_id = utils::get_payment_attempt_id(payout_id, payouts.attempt_count);

    let payout_attempt = db
        .find_payout_attempt_by_merchant_id_payout_attempt_id(
            merchant_id,
            &payout_attempt_id,
            merchant_account.storage_scheme,
        )
        .await
        .to_not_found_response(errors::ApiErrorResponse::PayoutNotFound)?;

    let billing_address = payment_helpers::create_or_find_address_for_payment_by_request(
        db,
        None,
        Some(&payouts.address_id.to_owned()),
        merchant_id,
        Some(&payouts.customer_id.to_owned()),
        key_store,
        &payouts.payout_id,
        merchant_account.storage_scheme,
    )
    .await?;

    let customer_details = db
        .find_customer_optional_by_customer_id_merchant_id(
            &payouts.customer_id.to_owned(),
            merchant_id,
            key_store,
            merchant_account.storage_scheme,
        )
        .await
        .map_or(None, |c| c);

    let profile_id = payout_attempt.profile_id.clone();

    // Validate whether profile_id passed in request is valid and is linked to the merchant
    let business_profile =
        validate_and_get_business_profile(state, &profile_id, merchant_id).await?;
    let payout_method_data = match req {
        payouts::PayoutRequest::PayoutCreateRequest(r) => {
            logger::debug!("request.payout_method_data");
            r.payout_method_data.to_owned()
        }
        payouts::PayoutRequest::PayoutRetrieveRequest(_)
        | payouts::PayoutRequest::PayoutActionRequest(_) => {
            match payout_attempt.payout_token.to_owned() {
                Some(payout_token) => {
                    let customer_id = customer_details
                        .as_ref()
                        .map(|cd| cd.customer_id.to_owned())
                        .get_required_value("customer")?;
                    helpers::make_payout_method_data(
                        state,
                        None,
                        Some(&payout_token),
                        &customer_id,
                        &merchant_account.merchant_id,
                        Some(&payouts.payout_type),
                        key_store,
                        None,
                        merchant_account.storage_scheme,
                    )
                    .await?
                }
                None => None,
            }
        }
    };

    Ok(PayoutData {
        billing_address,
        business_profile,
        customer_details,
        payouts,
        payout_attempt,
        payout_method_data: payout_method_data.to_owned(),
        merchant_connector_account: None,
        should_terminate: false,
        profile_id,
        payout_link_data: None, // Should be changed
    })
}

pub async fn add_external_account_addition_task(
    db: &dyn StorageInterface,
    payout_data: &PayoutData,
    schedule_time: time::PrimitiveDateTime,
) -> CustomResult<(), errors::StorageError> {
    let runner = storage::ProcessTrackerRunner::AttachPayoutAccountWorkflow;
    let task = "STRPE_ATTACH_EXTERNAL_ACCOUNT";
    let tag = ["PAYOUTS", "STRIPE", "ACCOUNT", "CREATE"];
    let process_tracker_id = pt_utils::get_process_tracker_id(
        runner,
        task,
        &payout_data.payout_attempt.payout_attempt_id,
        &payout_data.payout_attempt.merchant_id,
    );
    let tracking_data = api::PayoutRetrieveRequest {
        payout_id: payout_data.payouts.payout_id.to_owned(),
        force_sync: None,
        merchant_id: Some(payout_data.payouts.merchant_id.to_owned()),
    };
    let process_tracker_entry = storage::ProcessTrackerNew::new(
        process_tracker_id,
        task,
        runner,
        tag,
        tracking_data,
        schedule_time,
    )
    .map_err(errors::StorageError::from)?;

    db.insert_process(process_tracker_entry).await?;
    Ok(())
}

async fn validate_and_get_business_profile(
    state: &SessionState,
    profile_id: &String,
    merchant_id: &str,
) -> RouterResult<storage::BusinessProfile> {
    let db = &*state.store;
    if let Some(business_profile) =
        core_utils::validate_and_get_business_profile(db, Some(profile_id), merchant_id).await?
    {
        Ok(business_profile)
    } else {
        db.find_business_profile_by_profile_id(profile_id)
            .await
            .to_not_found_response(errors::ApiErrorResponse::BusinessProfileNotFound {
                id: profile_id.to_string(),
            })
    }
}<|MERGE_RESOLUTION|>--- conflicted
+++ resolved
@@ -949,7 +949,6 @@
             .get_required_value("payout_method_data")?,
         );
     }
-<<<<<<< HEAD
     // Eligibility flow
     complete_payout_eligibility(
         state,
@@ -978,58 +977,14 @@
     )
     .await?;
     // Payout creation flow
-    complete_create_payout(
+    Box::pin(complete_create_payout(
         state,
         merchant_account,
         key_store,
         connector_data,
         payout_data,
-    )
-    .await?;
-=======
-
-    if let Some(true) = payouts.confirm {
-        // Eligibility flow
-        complete_payout_eligibility(
-            state,
-            merchant_account,
-            key_store,
-            connector_data,
-            payout_data,
-        )
-        .await?;
-
-        // Create customer flow
-        complete_create_recipient(
-            state,
-            merchant_account,
-            key_store,
-            connector_data,
-            payout_data,
-        )
-        .await?;
-
-        // Create customer's disbursement account flow
-        complete_create_recipient_disburse_account(
-            state,
-            merchant_account,
-            key_store,
-            connector_data,
-            payout_data,
-        )
-        .await?;
-
-        // Payout creation flow
-        Box::pin(complete_create_payout(
-            state,
-            merchant_account,
-            key_store,
-            connector_data,
-            payout_data,
-        ))
-        .await?;
-    };
->>>>>>> 7cec5c06
+    ))
+    .await?;
 
     // Auto fulfillment flow
     let status = payout_data.payout_attempt.status;
