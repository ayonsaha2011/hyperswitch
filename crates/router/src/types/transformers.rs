--- conflicted
+++ resolved
@@ -2070,24 +2070,6 @@
     }
 }
 
-<<<<<<< HEAD
-impl ForeignFrom<api_models::admin::VaultConnectorDetails>
-    for diesel_models::business_profile::VaultConnectorDetails
-{
-    fn foreign_from(item: api_models::admin::VaultConnectorDetails) -> Self {
-        Self {
-            vault_connector_id: item.vault_connector_id,
-        }
-    }
-}
-
-impl ForeignFrom<diesel_models::business_profile::VaultConnectorDetails>
-    for api_models::admin::VaultConnectorDetails
-{
-    fn foreign_from(item: diesel_models::business_profile::VaultConnectorDetails) -> Self {
-        Self {
-            vault_connector_id: item.vault_connector_id,
-=======
 impl ForeignFrom<api_models::admin::ExternalVaultConnectorDetails>
     for diesel_models::business_profile::ExternalVaultConnectorDetails
 {
@@ -2106,7 +2088,6 @@
         Self {
             vault_connector_id: item.vault_connector_id,
             vault_sdk: item.vault_sdk,
->>>>>>> e3233c67
         }
     }
 }
