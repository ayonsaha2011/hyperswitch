// @generated automatically by Diesel CLI.

diesel::table! {
    use diesel::sql_types::*;
    use crate::enums::diesel_exports::*;

    address (address_id) {
        #[max_length = 64]
        address_id -> Varchar,
        #[max_length = 128]
        city -> Nullable<Varchar>,
        country -> Nullable<CountryAlpha2>,
        line1 -> Nullable<Bytea>,
        line2 -> Nullable<Bytea>,
        line3 -> Nullable<Bytea>,
        state -> Nullable<Bytea>,
        zip -> Nullable<Bytea>,
        first_name -> Nullable<Bytea>,
        last_name -> Nullable<Bytea>,
        phone_number -> Nullable<Bytea>,
        #[max_length = 8]
        country_code -> Nullable<Varchar>,
        created_at -> Timestamp,
        modified_at -> Timestamp,
        #[max_length = 64]
        customer_id -> Nullable<Varchar>,
        #[max_length = 64]
        merchant_id -> Varchar,
        #[max_length = 64]
        payment_id -> Nullable<Varchar>,
        #[max_length = 32]
        updated_by -> Varchar,
        email -> Nullable<Bytea>,
    }
}

diesel::table! {
    use diesel::sql_types::*;
    use crate::enums::diesel_exports::*;

    api_keys (key_id) {
        #[max_length = 64]
        key_id -> Varchar,
        #[max_length = 64]
        merchant_id -> Varchar,
        #[max_length = 64]
        name -> Varchar,
        #[max_length = 256]
        description -> Nullable<Varchar>,
        #[max_length = 128]
        hashed_api_key -> Varchar,
        #[max_length = 16]
        prefix -> Varchar,
        created_at -> Timestamp,
        expires_at -> Nullable<Timestamp>,
        last_used -> Nullable<Timestamp>,
    }
}

diesel::table! {
    use diesel::sql_types::*;
    use crate::enums::diesel_exports::*;

    authentication (authentication_id) {
        #[max_length = 64]
        authentication_id -> Varchar,
        #[max_length = 64]
        merchant_id -> Varchar,
        #[max_length = 64]
        authentication_connector -> Nullable<Varchar>,
        #[max_length = 64]
        connector_authentication_id -> Nullable<Varchar>,
        authentication_data -> Nullable<Jsonb>,
        #[max_length = 64]
        payment_method_id -> Varchar,
        #[max_length = 64]
        authentication_type -> Nullable<Varchar>,
        #[max_length = 64]
        authentication_status -> Varchar,
        #[max_length = 64]
        authentication_lifecycle_status -> Varchar,
        created_at -> Timestamp,
        modified_at -> Timestamp,
        error_message -> Nullable<Text>,
        #[max_length = 64]
        error_code -> Nullable<Varchar>,
        connector_metadata -> Nullable<Jsonb>,
        maximum_supported_version -> Nullable<Jsonb>,
        #[max_length = 64]
        threeds_server_transaction_id -> Nullable<Varchar>,
        #[max_length = 64]
        cavv -> Nullable<Varchar>,
        #[max_length = 64]
        authentication_flow_type -> Nullable<Varchar>,
        message_version -> Nullable<Jsonb>,
        #[max_length = 64]
        eci -> Nullable<Varchar>,
        #[max_length = 64]
        trans_status -> Nullable<Varchar>,
        #[max_length = 64]
        acquirer_bin -> Nullable<Varchar>,
        #[max_length = 64]
        acquirer_merchant_id -> Nullable<Varchar>,
        three_ds_method_data -> Nullable<Varchar>,
        three_ds_method_url -> Nullable<Varchar>,
        acs_url -> Nullable<Varchar>,
        challenge_request -> Nullable<Varchar>,
        acs_reference_number -> Nullable<Varchar>,
        acs_trans_id -> Nullable<Varchar>,
        acs_signed_content -> Nullable<Varchar>,
        #[max_length = 64]
        profile_id -> Varchar,
        #[max_length = 255]
        payment_id -> Nullable<Varchar>,
        #[max_length = 128]
        merchant_connector_id -> Nullable<Varchar>,
        #[max_length = 64]
        ds_trans_id -> Nullable<Varchar>,
        #[max_length = 128]
        directory_server_id -> Nullable<Varchar>,
        #[max_length = 64]
        acquirer_country_code -> Nullable<Varchar>,
        service_details -> Nullable<Jsonb>,
        #[max_length = 32]
        organization_id -> Varchar,
        #[max_length = 128]
        authentication_client_secret -> Nullable<Varchar>,
        force_3ds_challenge -> Nullable<Bool>,
        psd2_sca_exemption_type -> Nullable<ScaExemptionType>,
        #[max_length = 2048]
        return_url -> Nullable<Varchar>,
        amount -> Nullable<Int8>,
        currency -> Nullable<Currency>,
        billing_address -> Nullable<Bytea>,
        shipping_address -> Nullable<Bytea>,
        browser_info -> Nullable<Jsonb>,
        email -> Nullable<Bytea>,
<<<<<<< HEAD
=======
        #[max_length = 128]
        profile_acquirer_id -> Nullable<Varchar>,
>>>>>>> 2f5f18b5
    }
}

diesel::table! {
    use diesel::sql_types::*;
    use crate::enums::diesel_exports::*;

    blocklist (merchant_id, fingerprint_id) {
        #[max_length = 64]
        merchant_id -> Varchar,
        #[max_length = 64]
        fingerprint_id -> Varchar,
        data_kind -> BlocklistDataKind,
        metadata -> Nullable<Jsonb>,
        created_at -> Timestamp,
    }
}

diesel::table! {
    use diesel::sql_types::*;
    use crate::enums::diesel_exports::*;

    blocklist_fingerprint (merchant_id, fingerprint_id) {
        #[max_length = 64]
        merchant_id -> Varchar,
        #[max_length = 64]
        fingerprint_id -> Varchar,
        data_kind -> BlocklistDataKind,
        encrypted_fingerprint -> Text,
        created_at -> Timestamp,
    }
}

diesel::table! {
    use diesel::sql_types::*;
    use crate::enums::diesel_exports::*;

    blocklist_lookup (merchant_id, fingerprint) {
        #[max_length = 64]
        merchant_id -> Varchar,
        fingerprint -> Text,
    }
}

diesel::table! {
    use diesel::sql_types::*;
    use crate::enums::diesel_exports::*;

    business_profile (profile_id) {
        #[max_length = 64]
        profile_id -> Varchar,
        #[max_length = 64]
        merchant_id -> Varchar,
        #[max_length = 64]
        profile_name -> Varchar,
        created_at -> Timestamp,
        modified_at -> Timestamp,
        return_url -> Nullable<Text>,
        enable_payment_response_hash -> Bool,
        #[max_length = 255]
        payment_response_hash_key -> Nullable<Varchar>,
        redirect_to_merchant_with_http_post -> Bool,
        webhook_details -> Nullable<Json>,
        metadata -> Nullable<Json>,
        routing_algorithm -> Nullable<Json>,
        intent_fulfillment_time -> Nullable<Int8>,
        frm_routing_algorithm -> Nullable<Jsonb>,
        payout_routing_algorithm -> Nullable<Jsonb>,
        is_recon_enabled -> Bool,
        applepay_verified_domains -> Nullable<Array<Nullable<Text>>>,
        payment_link_config -> Nullable<Jsonb>,
        session_expiry -> Nullable<Int8>,
        authentication_connector_details -> Nullable<Jsonb>,
        payout_link_config -> Nullable<Jsonb>,
        is_extended_card_info_enabled -> Nullable<Bool>,
        extended_card_info_config -> Nullable<Jsonb>,
        is_connector_agnostic_mit_enabled -> Nullable<Bool>,
        use_billing_as_payment_method_billing -> Nullable<Bool>,
        collect_shipping_details_from_wallet_connector -> Nullable<Bool>,
        collect_billing_details_from_wallet_connector -> Nullable<Bool>,
        outgoing_webhook_custom_http_headers -> Nullable<Bytea>,
        always_collect_billing_details_from_wallet_connector -> Nullable<Bool>,
        always_collect_shipping_details_from_wallet_connector -> Nullable<Bool>,
        #[max_length = 64]
        tax_connector_id -> Nullable<Varchar>,
        is_tax_connector_enabled -> Nullable<Bool>,
        version -> ApiVersion,
        dynamic_routing_algorithm -> Nullable<Json>,
        is_network_tokenization_enabled -> Bool,
        is_auto_retries_enabled -> Nullable<Bool>,
        max_auto_retries_enabled -> Nullable<Int2>,
        always_request_extended_authorization -> Nullable<Bool>,
        is_click_to_pay_enabled -> Bool,
        authentication_product_ids -> Nullable<Jsonb>,
        card_testing_guard_config -> Nullable<Jsonb>,
        card_testing_secret_key -> Nullable<Bytea>,
        is_clear_pan_retries_enabled -> Bool,
        force_3ds_challenge -> Nullable<Bool>,
        is_debit_routing_enabled -> Bool,
        merchant_business_country -> Nullable<CountryAlpha2>,
        #[max_length = 64]
        id -> Nullable<Varchar>,
        is_iframe_redirection_enabled -> Nullable<Bool>,
        is_pre_network_tokenization_enabled -> Nullable<Bool>,
        three_ds_decision_rule_algorithm -> Nullable<Jsonb>,
        acquirer_config_map -> Nullable<Jsonb>,
        #[max_length = 16]
        merchant_category_code -> Nullable<Varchar>,
        merchant_country_code -> Nullable<Int4>,
    }
}

diesel::table! {
    use diesel::sql_types::*;
    use crate::enums::diesel_exports::*;

    callback_mapper (id, type_) {
        #[max_length = 128]
        id -> Varchar,
        #[sql_name = "type"]
        #[max_length = 64]
        type_ -> Varchar,
        data -> Jsonb,
        created_at -> Timestamp,
        last_modified_at -> Timestamp,
    }
}

diesel::table! {
    use diesel::sql_types::*;
    use crate::enums::diesel_exports::*;

    captures (capture_id) {
        #[max_length = 64]
        capture_id -> Varchar,
        #[max_length = 64]
        payment_id -> Varchar,
        #[max_length = 64]
        merchant_id -> Varchar,
        status -> CaptureStatus,
        amount -> Int8,
        currency -> Nullable<Currency>,
        #[max_length = 255]
        connector -> Varchar,
        #[max_length = 255]
        error_message -> Nullable<Varchar>,
        #[max_length = 255]
        error_code -> Nullable<Varchar>,
        #[max_length = 255]
        error_reason -> Nullable<Varchar>,
        tax_amount -> Nullable<Int8>,
        created_at -> Timestamp,
        modified_at -> Timestamp,
        #[max_length = 64]
        authorized_attempt_id -> Varchar,
        #[max_length = 128]
        connector_capture_id -> Nullable<Varchar>,
        capture_sequence -> Int2,
        #[max_length = 128]
        connector_response_reference_id -> Nullable<Varchar>,
        #[max_length = 512]
        connector_capture_data -> Nullable<Varchar>,
        processor_capture_data -> Nullable<Text>,
    }
}

diesel::table! {
    use diesel::sql_types::*;
    use crate::enums::diesel_exports::*;

    cards_info (card_iin) {
        #[max_length = 16]
        card_iin -> Varchar,
        card_issuer -> Nullable<Text>,
        card_network -> Nullable<Text>,
        card_type -> Nullable<Text>,
        card_subtype -> Nullable<Text>,
        card_issuing_country -> Nullable<Text>,
        #[max_length = 32]
        bank_code_id -> Nullable<Varchar>,
        #[max_length = 32]
        bank_code -> Nullable<Varchar>,
        #[max_length = 32]
        country_code -> Nullable<Varchar>,
        date_created -> Timestamp,
        last_updated -> Nullable<Timestamp>,
        last_updated_provider -> Nullable<Text>,
    }
}

diesel::table! {
    use diesel::sql_types::*;
    use crate::enums::diesel_exports::*;

    configs (key) {
        #[max_length = 255]
        key -> Varchar,
        config -> Text,
    }
}

diesel::table! {
    use diesel::sql_types::*;
    use crate::enums::diesel_exports::*;

    customers (customer_id, merchant_id) {
        #[max_length = 64]
        customer_id -> Varchar,
        #[max_length = 64]
        merchant_id -> Varchar,
        name -> Nullable<Bytea>,
        email -> Nullable<Bytea>,
        phone -> Nullable<Bytea>,
        #[max_length = 8]
        phone_country_code -> Nullable<Varchar>,
        #[max_length = 255]
        description -> Nullable<Varchar>,
        created_at -> Timestamp,
        metadata -> Nullable<Json>,
        connector_customer -> Nullable<Jsonb>,
        modified_at -> Timestamp,
        #[max_length = 64]
        address_id -> Nullable<Varchar>,
        #[max_length = 64]
        default_payment_method_id -> Nullable<Varchar>,
        #[max_length = 64]
        updated_by -> Nullable<Varchar>,
        version -> ApiVersion,
    }
}

diesel::table! {
    use diesel::sql_types::*;
    use crate::enums::diesel_exports::*;

    dashboard_metadata (id) {
        id -> Int4,
        #[max_length = 64]
        user_id -> Nullable<Varchar>,
        #[max_length = 64]
        merchant_id -> Varchar,
        #[max_length = 64]
        org_id -> Varchar,
        data_key -> DashboardMetadata,
        data_value -> Json,
        #[max_length = 64]
        created_by -> Varchar,
        created_at -> Timestamp,
        #[max_length = 64]
        last_modified_by -> Varchar,
        last_modified_at -> Timestamp,
    }
}

diesel::table! {
    use diesel::sql_types::*;
    use crate::enums::diesel_exports::*;

    dispute (dispute_id) {
        #[max_length = 64]
        dispute_id -> Varchar,
        #[max_length = 255]
        amount -> Varchar,
        #[max_length = 255]
        currency -> Varchar,
        dispute_stage -> DisputeStage,
        dispute_status -> DisputeStatus,
        #[max_length = 64]
        payment_id -> Varchar,
        #[max_length = 64]
        attempt_id -> Varchar,
        #[max_length = 255]
        merchant_id -> Varchar,
        #[max_length = 255]
        connector_status -> Varchar,
        #[max_length = 255]
        connector_dispute_id -> Varchar,
        #[max_length = 255]
        connector_reason -> Nullable<Varchar>,
        #[max_length = 255]
        connector_reason_code -> Nullable<Varchar>,
        challenge_required_by -> Nullable<Timestamp>,
        connector_created_at -> Nullable<Timestamp>,
        connector_updated_at -> Nullable<Timestamp>,
        created_at -> Timestamp,
        modified_at -> Timestamp,
        #[max_length = 255]
        connector -> Varchar,
        evidence -> Jsonb,
        #[max_length = 64]
        profile_id -> Nullable<Varchar>,
        #[max_length = 32]
        merchant_connector_id -> Nullable<Varchar>,
        dispute_amount -> Int8,
        #[max_length = 32]
        organization_id -> Varchar,
        dispute_currency -> Nullable<Currency>,
    }
}

diesel::table! {
    use diesel::sql_types::*;
    use crate::enums::diesel_exports::*;

    dynamic_routing_stats (attempt_id, merchant_id) {
        #[max_length = 64]
        payment_id -> Varchar,
        #[max_length = 64]
        attempt_id -> Varchar,
        #[max_length = 64]
        merchant_id -> Varchar,
        #[max_length = 64]
        profile_id -> Varchar,
        amount -> Int8,
        #[max_length = 64]
        success_based_routing_connector -> Varchar,
        #[max_length = 64]
        payment_connector -> Varchar,
        currency -> Nullable<Currency>,
        #[max_length = 64]
        payment_method -> Nullable<Varchar>,
        capture_method -> Nullable<CaptureMethod>,
        authentication_type -> Nullable<AuthenticationType>,
        payment_status -> AttemptStatus,
        conclusive_classification -> SuccessBasedRoutingConclusiveState,
        created_at -> Timestamp,
        #[max_length = 64]
        payment_method_type -> Nullable<Varchar>,
        #[max_length = 64]
        global_success_based_connector -> Nullable<Varchar>,
    }
}

diesel::table! {
    use diesel::sql_types::*;
    use crate::enums::diesel_exports::*;

    events (event_id) {
        #[max_length = 64]
        event_id -> Varchar,
        event_type -> EventType,
        event_class -> EventClass,
        is_webhook_notified -> Bool,
        #[max_length = 64]
        primary_object_id -> Varchar,
        primary_object_type -> EventObjectType,
        created_at -> Timestamp,
        #[max_length = 64]
        merchant_id -> Nullable<Varchar>,
        #[max_length = 64]
        business_profile_id -> Nullable<Varchar>,
        primary_object_created_at -> Nullable<Timestamp>,
        #[max_length = 64]
        idempotent_event_id -> Nullable<Varchar>,
        #[max_length = 64]
        initial_attempt_id -> Nullable<Varchar>,
        request -> Nullable<Bytea>,
        response -> Nullable<Bytea>,
        delivery_attempt -> Nullable<WebhookDeliveryAttempt>,
        metadata -> Nullable<Jsonb>,
        is_overall_delivery_successful -> Nullable<Bool>,
    }
}

diesel::table! {
    use diesel::sql_types::*;
    use crate::enums::diesel_exports::*;

    file_metadata (file_id, merchant_id) {
        #[max_length = 64]
        file_id -> Varchar,
        #[max_length = 255]
        merchant_id -> Varchar,
        #[max_length = 255]
        file_name -> Nullable<Varchar>,
        file_size -> Int4,
        #[max_length = 255]
        file_type -> Varchar,
        #[max_length = 255]
        provider_file_id -> Nullable<Varchar>,
        #[max_length = 255]
        file_upload_provider -> Nullable<Varchar>,
        available -> Bool,
        created_at -> Timestamp,
        #[max_length = 255]
        connector_label -> Nullable<Varchar>,
        #[max_length = 64]
        profile_id -> Nullable<Varchar>,
        #[max_length = 32]
        merchant_connector_id -> Nullable<Varchar>,
    }
}

diesel::table! {
    use diesel::sql_types::*;
    use crate::enums::diesel_exports::*;

    fraud_check (frm_id, attempt_id, payment_id, merchant_id) {
        #[max_length = 64]
        frm_id -> Varchar,
        #[max_length = 64]
        payment_id -> Varchar,
        #[max_length = 64]
        merchant_id -> Varchar,
        #[max_length = 64]
        attempt_id -> Varchar,
        created_at -> Timestamp,
        #[max_length = 255]
        frm_name -> Varchar,
        #[max_length = 255]
        frm_transaction_id -> Nullable<Varchar>,
        frm_transaction_type -> FraudCheckType,
        frm_status -> FraudCheckStatus,
        frm_score -> Nullable<Int4>,
        frm_reason -> Nullable<Jsonb>,
        #[max_length = 255]
        frm_error -> Nullable<Varchar>,
        payment_details -> Nullable<Jsonb>,
        metadata -> Nullable<Jsonb>,
        modified_at -> Timestamp,
        #[max_length = 64]
        last_step -> Varchar,
        payment_capture_method -> Nullable<CaptureMethod>,
    }
}

diesel::table! {
    use diesel::sql_types::*;
    use crate::enums::diesel_exports::*;

    gateway_status_map (connector, flow, sub_flow, code, message) {
        #[max_length = 64]
        connector -> Varchar,
        #[max_length = 64]
        flow -> Varchar,
        #[max_length = 64]
        sub_flow -> Varchar,
        #[max_length = 255]
        code -> Varchar,
        #[max_length = 1024]
        message -> Varchar,
        #[max_length = 64]
        status -> Varchar,
        #[max_length = 64]
        router_error -> Nullable<Varchar>,
        #[max_length = 64]
        decision -> Varchar,
        created_at -> Timestamp,
        last_modified -> Timestamp,
        step_up_possible -> Bool,
        #[max_length = 255]
        unified_code -> Nullable<Varchar>,
        #[max_length = 1024]
        unified_message -> Nullable<Varchar>,
        #[max_length = 64]
        error_category -> Nullable<Varchar>,
        clear_pan_possible -> Bool,
    }
}

diesel::table! {
    use diesel::sql_types::*;
    use crate::enums::diesel_exports::*;

    generic_link (link_id) {
        #[max_length = 64]
        link_id -> Varchar,
        #[max_length = 64]
        primary_reference -> Varchar,
        #[max_length = 64]
        merchant_id -> Varchar,
        created_at -> Timestamp,
        last_modified_at -> Timestamp,
        expiry -> Timestamp,
        link_data -> Jsonb,
        link_status -> Jsonb,
        link_type -> GenericLinkType,
        url -> Text,
        return_url -> Nullable<Text>,
    }
}

diesel::table! {
    use diesel::sql_types::*;
    use crate::enums::diesel_exports::*;

    incremental_authorization (authorization_id, merchant_id) {
        #[max_length = 64]
        authorization_id -> Varchar,
        #[max_length = 64]
        merchant_id -> Varchar,
        #[max_length = 64]
        payment_id -> Varchar,
        amount -> Int8,
        created_at -> Timestamp,
        modified_at -> Timestamp,
        #[max_length = 64]
        status -> Varchar,
        #[max_length = 255]
        error_code -> Nullable<Varchar>,
        error_message -> Nullable<Text>,
        #[max_length = 64]
        connector_authorization_id -> Nullable<Varchar>,
        previously_authorized_amount -> Int8,
    }
}

diesel::table! {
    use diesel::sql_types::*;
    use crate::enums::diesel_exports::*;

    locker_mock_up (card_id) {
        #[max_length = 255]
        card_id -> Varchar,
        #[max_length = 255]
        external_id -> Varchar,
        #[max_length = 255]
        card_fingerprint -> Varchar,
        #[max_length = 255]
        card_global_fingerprint -> Varchar,
        #[max_length = 255]
        merchant_id -> Varchar,
        #[max_length = 255]
        card_number -> Varchar,
        #[max_length = 255]
        card_exp_year -> Varchar,
        #[max_length = 255]
        card_exp_month -> Varchar,
        #[max_length = 255]
        name_on_card -> Nullable<Varchar>,
        #[max_length = 255]
        nickname -> Nullable<Varchar>,
        #[max_length = 255]
        customer_id -> Nullable<Varchar>,
        duplicate -> Nullable<Bool>,
        #[max_length = 8]
        card_cvc -> Nullable<Varchar>,
        #[max_length = 64]
        payment_method_id -> Nullable<Varchar>,
        enc_card_data -> Nullable<Text>,
    }
}

diesel::table! {
    use diesel::sql_types::*;
    use crate::enums::diesel_exports::*;

    mandate (mandate_id) {
        #[max_length = 64]
        mandate_id -> Varchar,
        #[max_length = 64]
        customer_id -> Varchar,
        #[max_length = 64]
        merchant_id -> Varchar,
        #[max_length = 64]
        payment_method_id -> Varchar,
        mandate_status -> MandateStatus,
        mandate_type -> MandateType,
        customer_accepted_at -> Nullable<Timestamp>,
        #[max_length = 64]
        customer_ip_address -> Nullable<Varchar>,
        #[max_length = 255]
        customer_user_agent -> Nullable<Varchar>,
        #[max_length = 128]
        network_transaction_id -> Nullable<Varchar>,
        #[max_length = 64]
        previous_attempt_id -> Nullable<Varchar>,
        created_at -> Timestamp,
        mandate_amount -> Nullable<Int8>,
        mandate_currency -> Nullable<Currency>,
        amount_captured -> Nullable<Int8>,
        #[max_length = 64]
        connector -> Varchar,
        #[max_length = 128]
        connector_mandate_id -> Nullable<Varchar>,
        start_date -> Nullable<Timestamp>,
        end_date -> Nullable<Timestamp>,
        metadata -> Nullable<Jsonb>,
        connector_mandate_ids -> Nullable<Jsonb>,
        #[max_length = 64]
        original_payment_id -> Nullable<Varchar>,
        #[max_length = 32]
        merchant_connector_id -> Nullable<Varchar>,
        #[max_length = 64]
        updated_by -> Nullable<Varchar>,
    }
}

diesel::table! {
    use diesel::sql_types::*;
    use crate::enums::diesel_exports::*;

    merchant_account (merchant_id) {
        #[max_length = 64]
        merchant_id -> Varchar,
        #[max_length = 255]
        return_url -> Nullable<Varchar>,
        enable_payment_response_hash -> Bool,
        #[max_length = 255]
        payment_response_hash_key -> Nullable<Varchar>,
        redirect_to_merchant_with_http_post -> Bool,
        merchant_name -> Nullable<Bytea>,
        merchant_details -> Nullable<Bytea>,
        webhook_details -> Nullable<Json>,
        sub_merchants_enabled -> Nullable<Bool>,
        #[max_length = 64]
        parent_merchant_id -> Nullable<Varchar>,
        #[max_length = 128]
        publishable_key -> Nullable<Varchar>,
        storage_scheme -> MerchantStorageScheme,
        #[max_length = 64]
        locker_id -> Nullable<Varchar>,
        metadata -> Nullable<Jsonb>,
        routing_algorithm -> Nullable<Json>,
        primary_business_details -> Json,
        intent_fulfillment_time -> Nullable<Int8>,
        created_at -> Timestamp,
        modified_at -> Timestamp,
        frm_routing_algorithm -> Nullable<Jsonb>,
        payout_routing_algorithm -> Nullable<Jsonb>,
        #[max_length = 32]
        organization_id -> Varchar,
        is_recon_enabled -> Bool,
        #[max_length = 64]
        default_profile -> Nullable<Varchar>,
        recon_status -> ReconStatus,
        payment_link_config -> Nullable<Jsonb>,
        pm_collect_link_config -> Nullable<Jsonb>,
        version -> ApiVersion,
        is_platform_account -> Bool,
        #[max_length = 64]
        id -> Nullable<Varchar>,
        #[max_length = 64]
        product_type -> Nullable<Varchar>,
        #[max_length = 64]
        merchant_account_type -> Nullable<Varchar>,
    }
}

diesel::table! {
    use diesel::sql_types::*;
    use crate::enums::diesel_exports::*;

    merchant_connector_account (merchant_connector_id) {
        #[max_length = 64]
        merchant_id -> Varchar,
        #[max_length = 64]
        connector_name -> Varchar,
        connector_account_details -> Bytea,
        test_mode -> Nullable<Bool>,
        disabled -> Nullable<Bool>,
        #[max_length = 128]
        merchant_connector_id -> Varchar,
        payment_methods_enabled -> Nullable<Array<Nullable<Json>>>,
        connector_type -> ConnectorType,
        metadata -> Nullable<Jsonb>,
        #[max_length = 255]
        connector_label -> Nullable<Varchar>,
        business_country -> Nullable<CountryAlpha2>,
        #[max_length = 255]
        business_label -> Nullable<Varchar>,
        #[max_length = 64]
        business_sub_label -> Nullable<Varchar>,
        frm_configs -> Nullable<Jsonb>,
        created_at -> Timestamp,
        modified_at -> Timestamp,
        connector_webhook_details -> Nullable<Jsonb>,
        frm_config -> Nullable<Array<Nullable<Jsonb>>>,
        #[max_length = 64]
        profile_id -> Nullable<Varchar>,
        applepay_verified_domains -> Nullable<Array<Nullable<Text>>>,
        pm_auth_config -> Nullable<Jsonb>,
        status -> ConnectorStatus,
        additional_merchant_data -> Nullable<Bytea>,
        connector_wallets_details -> Nullable<Bytea>,
        version -> ApiVersion,
        #[max_length = 64]
        id -> Nullable<Varchar>,
    }
}

diesel::table! {
    use diesel::sql_types::*;
    use crate::enums::diesel_exports::*;

    merchant_key_store (merchant_id) {
        #[max_length = 64]
        merchant_id -> Varchar,
        key -> Bytea,
        created_at -> Timestamp,
    }
}

diesel::table! {
    use diesel::sql_types::*;
    use crate::enums::diesel_exports::*;

    organization (org_id) {
        #[max_length = 32]
        org_id -> Varchar,
        org_name -> Nullable<Text>,
        organization_details -> Nullable<Jsonb>,
        metadata -> Nullable<Jsonb>,
        created_at -> Timestamp,
        modified_at -> Timestamp,
        #[max_length = 32]
        id -> Nullable<Varchar>,
        organization_name -> Nullable<Text>,
        version -> ApiVersion,
        #[max_length = 64]
        organization_type -> Nullable<Varchar>,
        #[max_length = 64]
        platform_merchant_id -> Nullable<Varchar>,
    }
}

diesel::table! {
    use diesel::sql_types::*;
    use crate::enums::diesel_exports::*;

    payment_attempt (attempt_id, merchant_id) {
        #[max_length = 64]
        payment_id -> Varchar,
        #[max_length = 64]
        merchant_id -> Varchar,
        #[max_length = 64]
        attempt_id -> Varchar,
        status -> AttemptStatus,
        amount -> Int8,
        currency -> Nullable<Currency>,
        save_to_locker -> Nullable<Bool>,
        #[max_length = 64]
        connector -> Nullable<Varchar>,
        error_message -> Nullable<Text>,
        offer_amount -> Nullable<Int8>,
        surcharge_amount -> Nullable<Int8>,
        tax_amount -> Nullable<Int8>,
        #[max_length = 64]
        payment_method_id -> Nullable<Varchar>,
        payment_method -> Nullable<Varchar>,
        #[max_length = 128]
        connector_transaction_id -> Nullable<Varchar>,
        capture_method -> Nullable<CaptureMethod>,
        capture_on -> Nullable<Timestamp>,
        confirm -> Bool,
        authentication_type -> Nullable<AuthenticationType>,
        created_at -> Timestamp,
        modified_at -> Timestamp,
        last_synced -> Nullable<Timestamp>,
        #[max_length = 255]
        cancellation_reason -> Nullable<Varchar>,
        amount_to_capture -> Nullable<Int8>,
        #[max_length = 64]
        mandate_id -> Nullable<Varchar>,
        browser_info -> Nullable<Jsonb>,
        #[max_length = 255]
        error_code -> Nullable<Varchar>,
        #[max_length = 128]
        payment_token -> Nullable<Varchar>,
        connector_metadata -> Nullable<Jsonb>,
        #[max_length = 50]
        payment_experience -> Nullable<Varchar>,
        #[max_length = 64]
        payment_method_type -> Nullable<Varchar>,
        payment_method_data -> Nullable<Jsonb>,
        #[max_length = 64]
        business_sub_label -> Nullable<Varchar>,
        straight_through_algorithm -> Nullable<Jsonb>,
        preprocessing_step_id -> Nullable<Varchar>,
        mandate_details -> Nullable<Jsonb>,
        error_reason -> Nullable<Text>,
        multiple_capture_count -> Nullable<Int2>,
        #[max_length = 128]
        connector_response_reference_id -> Nullable<Varchar>,
        amount_capturable -> Int8,
        #[max_length = 32]
        updated_by -> Varchar,
        #[max_length = 32]
        merchant_connector_id -> Nullable<Varchar>,
        authentication_data -> Nullable<Json>,
        encoded_data -> Nullable<Text>,
        #[max_length = 255]
        unified_code -> Nullable<Varchar>,
        #[max_length = 1024]
        unified_message -> Nullable<Varchar>,
        net_amount -> Nullable<Int8>,
        external_three_ds_authentication_attempted -> Nullable<Bool>,
        #[max_length = 64]
        authentication_connector -> Nullable<Varchar>,
        #[max_length = 64]
        authentication_id -> Nullable<Varchar>,
        mandate_data -> Nullable<Jsonb>,
        #[max_length = 64]
        fingerprint_id -> Nullable<Varchar>,
        #[max_length = 64]
        payment_method_billing_address_id -> Nullable<Varchar>,
        #[max_length = 64]
        charge_id -> Nullable<Varchar>,
        #[max_length = 64]
        client_source -> Nullable<Varchar>,
        #[max_length = 64]
        client_version -> Nullable<Varchar>,
        customer_acceptance -> Nullable<Jsonb>,
        #[max_length = 64]
        profile_id -> Varchar,
        #[max_length = 32]
        organization_id -> Varchar,
        #[max_length = 32]
        card_network -> Nullable<Varchar>,
        shipping_cost -> Nullable<Int8>,
        order_tax_amount -> Nullable<Int8>,
        #[max_length = 512]
        connector_transaction_data -> Nullable<Varchar>,
        connector_mandate_detail -> Nullable<Jsonb>,
        request_extended_authorization -> Nullable<Bool>,
        extended_authorization_applied -> Nullable<Bool>,
        capture_before -> Nullable<Timestamp>,
        processor_transaction_data -> Nullable<Text>,
        card_discovery -> Nullable<CardDiscovery>,
        charges -> Nullable<Jsonb>,
        #[max_length = 64]
        issuer_error_code -> Nullable<Varchar>,
        issuer_error_message -> Nullable<Text>,
        #[max_length = 64]
        processor_merchant_id -> Nullable<Varchar>,
        #[max_length = 255]
        created_by -> Nullable<Varchar>,
        setup_future_usage_applied -> Nullable<FutureUsage>,
        routing_approach -> Nullable<RoutingApproach>,
    }
}

diesel::table! {
    use diesel::sql_types::*;
    use crate::enums::diesel_exports::*;

    payment_intent (payment_id, merchant_id) {
        #[max_length = 64]
        payment_id -> Varchar,
        #[max_length = 64]
        merchant_id -> Varchar,
        status -> IntentStatus,
        amount -> Int8,
        currency -> Nullable<Currency>,
        amount_captured -> Nullable<Int8>,
        #[max_length = 64]
        customer_id -> Nullable<Varchar>,
        #[max_length = 255]
        description -> Nullable<Varchar>,
        #[max_length = 255]
        return_url -> Nullable<Varchar>,
        metadata -> Nullable<Jsonb>,
        #[max_length = 64]
        connector_id -> Nullable<Varchar>,
        #[max_length = 64]
        shipping_address_id -> Nullable<Varchar>,
        #[max_length = 64]
        billing_address_id -> Nullable<Varchar>,
        #[max_length = 255]
        statement_descriptor_name -> Nullable<Varchar>,
        #[max_length = 255]
        statement_descriptor_suffix -> Nullable<Varchar>,
        created_at -> Timestamp,
        modified_at -> Timestamp,
        last_synced -> Nullable<Timestamp>,
        setup_future_usage -> Nullable<FutureUsage>,
        off_session -> Nullable<Bool>,
        #[max_length = 128]
        client_secret -> Nullable<Varchar>,
        #[max_length = 64]
        active_attempt_id -> Varchar,
        business_country -> Nullable<CountryAlpha2>,
        #[max_length = 64]
        business_label -> Nullable<Varchar>,
        order_details -> Nullable<Array<Nullable<Jsonb>>>,
        allowed_payment_method_types -> Nullable<Json>,
        connector_metadata -> Nullable<Json>,
        feature_metadata -> Nullable<Json>,
        attempt_count -> Int2,
        #[max_length = 64]
        profile_id -> Nullable<Varchar>,
        #[max_length = 64]
        merchant_decision -> Nullable<Varchar>,
        #[max_length = 255]
        payment_link_id -> Nullable<Varchar>,
        payment_confirm_source -> Nullable<PaymentSource>,
        #[max_length = 32]
        updated_by -> Varchar,
        surcharge_applicable -> Nullable<Bool>,
        request_incremental_authorization -> Nullable<RequestIncrementalAuthorization>,
        incremental_authorization_allowed -> Nullable<Bool>,
        authorization_count -> Nullable<Int4>,
        session_expiry -> Nullable<Timestamp>,
        #[max_length = 64]
        fingerprint_id -> Nullable<Varchar>,
        request_external_three_ds_authentication -> Nullable<Bool>,
        charges -> Nullable<Jsonb>,
        frm_metadata -> Nullable<Jsonb>,
        customer_details -> Nullable<Bytea>,
        billing_details -> Nullable<Bytea>,
        #[max_length = 255]
        merchant_order_reference_id -> Nullable<Varchar>,
        shipping_details -> Nullable<Bytea>,
        is_payment_processor_token_flow -> Nullable<Bool>,
        shipping_cost -> Nullable<Int8>,
        #[max_length = 32]
        organization_id -> Varchar,
        tax_details -> Nullable<Jsonb>,
        skip_external_tax_calculation -> Nullable<Bool>,
        request_extended_authorization -> Nullable<Bool>,
        psd2_sca_exemption_type -> Nullable<ScaExemptionType>,
        split_payments -> Nullable<Jsonb>,
        #[max_length = 64]
        platform_merchant_id -> Nullable<Varchar>,
        force_3ds_challenge -> Nullable<Bool>,
        force_3ds_challenge_trigger -> Nullable<Bool>,
        #[max_length = 64]
        processor_merchant_id -> Nullable<Varchar>,
        #[max_length = 255]
        created_by -> Nullable<Varchar>,
        is_iframe_redirection_enabled -> Nullable<Bool>,
        #[max_length = 2048]
        extended_return_url -> Nullable<Varchar>,
    }
}

diesel::table! {
    use diesel::sql_types::*;
    use crate::enums::diesel_exports::*;

    payment_link (payment_link_id) {
        #[max_length = 255]
        payment_link_id -> Varchar,
        #[max_length = 64]
        payment_id -> Varchar,
        #[max_length = 255]
        link_to_pay -> Varchar,
        #[max_length = 64]
        merchant_id -> Varchar,
        amount -> Int8,
        currency -> Nullable<Currency>,
        created_at -> Timestamp,
        last_modified_at -> Timestamp,
        fulfilment_time -> Nullable<Timestamp>,
        #[max_length = 64]
        custom_merchant_name -> Nullable<Varchar>,
        payment_link_config -> Nullable<Jsonb>,
        #[max_length = 255]
        description -> Nullable<Varchar>,
        #[max_length = 64]
        profile_id -> Nullable<Varchar>,
        #[max_length = 255]
        secure_link -> Nullable<Varchar>,
    }
}

diesel::table! {
    use diesel::sql_types::*;
    use crate::enums::diesel_exports::*;

    payment_methods (payment_method_id) {
        #[max_length = 64]
        customer_id -> Varchar,
        #[max_length = 64]
        merchant_id -> Varchar,
        #[max_length = 64]
        payment_method_id -> Varchar,
        accepted_currency -> Nullable<Array<Nullable<Currency>>>,
        #[max_length = 32]
        scheme -> Nullable<Varchar>,
        #[max_length = 128]
        token -> Nullable<Varchar>,
        #[max_length = 255]
        cardholder_name -> Nullable<Varchar>,
        #[max_length = 64]
        issuer_name -> Nullable<Varchar>,
        #[max_length = 64]
        issuer_country -> Nullable<Varchar>,
        payer_country -> Nullable<Array<Nullable<Text>>>,
        is_stored -> Nullable<Bool>,
        #[max_length = 32]
        swift_code -> Nullable<Varchar>,
        #[max_length = 128]
        direct_debit_token -> Nullable<Varchar>,
        created_at -> Timestamp,
        last_modified -> Timestamp,
        payment_method -> Nullable<Varchar>,
        #[max_length = 64]
        payment_method_type -> Nullable<Varchar>,
        #[max_length = 128]
        payment_method_issuer -> Nullable<Varchar>,
        payment_method_issuer_code -> Nullable<PaymentMethodIssuerCode>,
        metadata -> Nullable<Json>,
        payment_method_data -> Nullable<Bytea>,
        #[max_length = 64]
        locker_id -> Nullable<Varchar>,
        last_used_at -> Timestamp,
        connector_mandate_details -> Nullable<Jsonb>,
        customer_acceptance -> Nullable<Jsonb>,
        #[max_length = 64]
        status -> Varchar,
        #[max_length = 255]
        network_transaction_id -> Nullable<Varchar>,
        #[max_length = 128]
        client_secret -> Nullable<Varchar>,
        payment_method_billing_address -> Nullable<Bytea>,
        #[max_length = 64]
        updated_by -> Nullable<Varchar>,
        version -> ApiVersion,
        #[max_length = 128]
        network_token_requestor_reference_id -> Nullable<Varchar>,
        #[max_length = 64]
        network_token_locker_id -> Nullable<Varchar>,
        network_token_payment_method_data -> Nullable<Bytea>,
    }
}

diesel::table! {
    use diesel::sql_types::*;
    use crate::enums::diesel_exports::*;

    payout_attempt (merchant_id, payout_attempt_id) {
        #[max_length = 64]
        payout_attempt_id -> Varchar,
        #[max_length = 64]
        payout_id -> Varchar,
        #[max_length = 64]
        customer_id -> Nullable<Varchar>,
        #[max_length = 64]
        merchant_id -> Varchar,
        #[max_length = 64]
        address_id -> Nullable<Varchar>,
        #[max_length = 64]
        connector -> Nullable<Varchar>,
        #[max_length = 128]
        connector_payout_id -> Nullable<Varchar>,
        #[max_length = 64]
        payout_token -> Nullable<Varchar>,
        status -> PayoutStatus,
        is_eligible -> Nullable<Bool>,
        error_message -> Nullable<Text>,
        #[max_length = 64]
        error_code -> Nullable<Varchar>,
        business_country -> Nullable<CountryAlpha2>,
        #[max_length = 64]
        business_label -> Nullable<Varchar>,
        created_at -> Timestamp,
        last_modified_at -> Timestamp,
        #[max_length = 64]
        profile_id -> Varchar,
        #[max_length = 32]
        merchant_connector_id -> Nullable<Varchar>,
        routing_info -> Nullable<Jsonb>,
        #[max_length = 255]
        unified_code -> Nullable<Varchar>,
        #[max_length = 1024]
        unified_message -> Nullable<Varchar>,
        additional_payout_method_data -> Nullable<Jsonb>,
        #[max_length = 255]
        merchant_order_reference_id -> Nullable<Varchar>,
    }
}

diesel::table! {
    use diesel::sql_types::*;
    use crate::enums::diesel_exports::*;

    payouts (merchant_id, payout_id) {
        #[max_length = 64]
        payout_id -> Varchar,
        #[max_length = 64]
        merchant_id -> Varchar,
        #[max_length = 64]
        customer_id -> Nullable<Varchar>,
        #[max_length = 64]
        address_id -> Nullable<Varchar>,
        payout_type -> Nullable<PayoutType>,
        #[max_length = 64]
        payout_method_id -> Nullable<Varchar>,
        amount -> Int8,
        destination_currency -> Currency,
        source_currency -> Currency,
        #[max_length = 255]
        description -> Nullable<Varchar>,
        recurring -> Bool,
        auto_fulfill -> Bool,
        #[max_length = 255]
        return_url -> Nullable<Varchar>,
        #[max_length = 64]
        entity_type -> Varchar,
        metadata -> Nullable<Jsonb>,
        created_at -> Timestamp,
        last_modified_at -> Timestamp,
        attempt_count -> Int2,
        #[max_length = 64]
        profile_id -> Varchar,
        status -> PayoutStatus,
        confirm -> Nullable<Bool>,
        #[max_length = 255]
        payout_link_id -> Nullable<Varchar>,
        #[max_length = 128]
        client_secret -> Nullable<Varchar>,
        #[max_length = 32]
        priority -> Nullable<Varchar>,
    }
}

diesel::table! {
    use diesel::sql_types::*;
    use crate::enums::diesel_exports::*;

    process_tracker (id) {
        #[max_length = 127]
        id -> Varchar,
        #[max_length = 64]
        name -> Nullable<Varchar>,
        tag -> Array<Nullable<Text>>,
        #[max_length = 64]
        runner -> Nullable<Varchar>,
        retry_count -> Int4,
        schedule_time -> Nullable<Timestamp>,
        #[max_length = 255]
        rule -> Varchar,
        tracking_data -> Json,
        #[max_length = 255]
        business_status -> Varchar,
        status -> ProcessTrackerStatus,
        event -> Array<Nullable<Text>>,
        created_at -> Timestamp,
        updated_at -> Timestamp,
        version -> ApiVersion,
    }
}

diesel::table! {
    use diesel::sql_types::*;
    use crate::enums::diesel_exports::*;

    refund (merchant_id, refund_id) {
        #[max_length = 64]
        internal_reference_id -> Varchar,
        #[max_length = 64]
        refund_id -> Varchar,
        #[max_length = 64]
        payment_id -> Varchar,
        #[max_length = 64]
        merchant_id -> Varchar,
        #[max_length = 128]
        connector_transaction_id -> Varchar,
        #[max_length = 64]
        connector -> Varchar,
        #[max_length = 128]
        connector_refund_id -> Nullable<Varchar>,
        #[max_length = 64]
        external_reference_id -> Nullable<Varchar>,
        refund_type -> RefundType,
        total_amount -> Int8,
        currency -> Currency,
        refund_amount -> Int8,
        refund_status -> RefundStatus,
        sent_to_gateway -> Bool,
        refund_error_message -> Nullable<Text>,
        metadata -> Nullable<Json>,
        #[max_length = 128]
        refund_arn -> Nullable<Varchar>,
        created_at -> Timestamp,
        modified_at -> Timestamp,
        #[max_length = 255]
        description -> Nullable<Varchar>,
        #[max_length = 64]
        attempt_id -> Varchar,
        #[max_length = 255]
        refund_reason -> Nullable<Varchar>,
        refund_error_code -> Nullable<Text>,
        #[max_length = 64]
        profile_id -> Nullable<Varchar>,
        #[max_length = 32]
        updated_by -> Varchar,
        #[max_length = 32]
        merchant_connector_id -> Nullable<Varchar>,
        charges -> Nullable<Jsonb>,
        #[max_length = 32]
        organization_id -> Varchar,
        #[max_length = 512]
        connector_refund_data -> Nullable<Varchar>,
        #[max_length = 512]
        connector_transaction_data -> Nullable<Varchar>,
        split_refunds -> Nullable<Jsonb>,
        #[max_length = 255]
        unified_code -> Nullable<Varchar>,
        #[max_length = 1024]
        unified_message -> Nullable<Varchar>,
        processor_refund_data -> Nullable<Text>,
        processor_transaction_data -> Nullable<Text>,
        #[max_length = 64]
        issuer_error_code -> Nullable<Varchar>,
        issuer_error_message -> Nullable<Text>,
    }
}

diesel::table! {
    use diesel::sql_types::*;
    use crate::enums::diesel_exports::*;

    relay (id) {
        #[max_length = 64]
        id -> Varchar,
        #[max_length = 128]
        connector_resource_id -> Varchar,
        #[max_length = 64]
        connector_id -> Varchar,
        #[max_length = 64]
        profile_id -> Varchar,
        #[max_length = 64]
        merchant_id -> Varchar,
        relay_type -> RelayType,
        request_data -> Nullable<Jsonb>,
        status -> RelayStatus,
        #[max_length = 128]
        connector_reference_id -> Nullable<Varchar>,
        #[max_length = 64]
        error_code -> Nullable<Varchar>,
        error_message -> Nullable<Text>,
        created_at -> Timestamp,
        modified_at -> Timestamp,
        response_data -> Nullable<Jsonb>,
    }
}

diesel::table! {
    use diesel::sql_types::*;
    use crate::enums::diesel_exports::*;

    reverse_lookup (lookup_id) {
        #[max_length = 128]
        lookup_id -> Varchar,
        #[max_length = 128]
        sk_id -> Varchar,
        #[max_length = 128]
        pk_id -> Varchar,
        #[max_length = 128]
        source -> Varchar,
        #[max_length = 32]
        updated_by -> Varchar,
    }
}

diesel::table! {
    use diesel::sql_types::*;
    use crate::enums::diesel_exports::*;

    roles (role_id) {
        #[max_length = 64]
        role_name -> Varchar,
        #[max_length = 64]
        role_id -> Varchar,
        #[max_length = 64]
        merchant_id -> Nullable<Varchar>,
        #[max_length = 64]
        org_id -> Varchar,
        groups -> Array<Nullable<Text>>,
        scope -> RoleScope,
        created_at -> Timestamp,
        #[max_length = 64]
        created_by -> Varchar,
        last_modified_at -> Timestamp,
        #[max_length = 64]
        last_modified_by -> Varchar,
        #[max_length = 64]
        entity_type -> Varchar,
        #[max_length = 64]
        profile_id -> Nullable<Varchar>,
        #[max_length = 64]
        tenant_id -> Varchar,
    }
}

diesel::table! {
    use diesel::sql_types::*;
    use crate::enums::diesel_exports::*;

    routing_algorithm (algorithm_id) {
        #[max_length = 64]
        algorithm_id -> Varchar,
        #[max_length = 64]
        profile_id -> Varchar,
        #[max_length = 64]
        merchant_id -> Varchar,
        #[max_length = 64]
        name -> Varchar,
        #[max_length = 256]
        description -> Nullable<Varchar>,
        kind -> RoutingAlgorithmKind,
        algorithm_data -> Jsonb,
        created_at -> Timestamp,
        modified_at -> Timestamp,
        algorithm_for -> TransactionType,
        #[max_length = 64]
        decision_engine_routing_id -> Nullable<Varchar>,
    }
}

diesel::table! {
    use diesel::sql_types::*;
    use crate::enums::diesel_exports::*;

    themes (theme_id) {
        #[max_length = 64]
        theme_id -> Varchar,
        #[max_length = 64]
        tenant_id -> Varchar,
        #[max_length = 64]
        org_id -> Nullable<Varchar>,
        #[max_length = 64]
        merchant_id -> Nullable<Varchar>,
        #[max_length = 64]
        profile_id -> Nullable<Varchar>,
        created_at -> Timestamp,
        last_modified_at -> Timestamp,
        #[max_length = 64]
        entity_type -> Varchar,
        #[max_length = 64]
        theme_name -> Varchar,
        #[max_length = 64]
        email_primary_color -> Varchar,
        #[max_length = 64]
        email_foreground_color -> Varchar,
        #[max_length = 64]
        email_background_color -> Varchar,
        #[max_length = 64]
        email_entity_name -> Varchar,
        email_entity_logo_url -> Text,
    }
}

diesel::table! {
    use diesel::sql_types::*;
    use crate::enums::diesel_exports::*;

    unified_translations (unified_code, unified_message, locale) {
        #[max_length = 255]
        unified_code -> Varchar,
        #[max_length = 1024]
        unified_message -> Varchar,
        #[max_length = 255]
        locale -> Varchar,
        #[max_length = 1024]
        translation -> Varchar,
        created_at -> Timestamp,
        last_modified_at -> Timestamp,
    }
}

diesel::table! {
    use diesel::sql_types::*;
    use crate::enums::diesel_exports::*;

    user_authentication_methods (id) {
        #[max_length = 64]
        id -> Varchar,
        #[max_length = 64]
        auth_id -> Varchar,
        #[max_length = 64]
        owner_id -> Varchar,
        #[max_length = 64]
        owner_type -> Varchar,
        #[max_length = 64]
        auth_type -> Varchar,
        private_config -> Nullable<Bytea>,
        public_config -> Nullable<Jsonb>,
        allow_signup -> Bool,
        created_at -> Timestamp,
        last_modified_at -> Timestamp,
        #[max_length = 64]
        email_domain -> Varchar,
    }
}

diesel::table! {
    use diesel::sql_types::*;
    use crate::enums::diesel_exports::*;

    user_key_store (user_id) {
        #[max_length = 64]
        user_id -> Varchar,
        key -> Bytea,
        created_at -> Timestamp,
    }
}

diesel::table! {
    use diesel::sql_types::*;
    use crate::enums::diesel_exports::*;

    user_roles (id) {
        id -> Int4,
        #[max_length = 64]
        user_id -> Varchar,
        #[max_length = 64]
        merchant_id -> Nullable<Varchar>,
        #[max_length = 64]
        role_id -> Varchar,
        #[max_length = 64]
        org_id -> Nullable<Varchar>,
        status -> UserStatus,
        #[max_length = 64]
        created_by -> Varchar,
        #[max_length = 64]
        last_modified_by -> Varchar,
        created_at -> Timestamp,
        last_modified -> Timestamp,
        #[max_length = 64]
        profile_id -> Nullable<Varchar>,
        #[max_length = 64]
        entity_id -> Nullable<Varchar>,
        #[max_length = 64]
        entity_type -> Nullable<Varchar>,
        version -> UserRoleVersion,
        #[max_length = 64]
        tenant_id -> Varchar,
    }
}

diesel::table! {
    use diesel::sql_types::*;
    use crate::enums::diesel_exports::*;

    users (user_id) {
        #[max_length = 64]
        user_id -> Varchar,
        #[max_length = 255]
        email -> Varchar,
        #[max_length = 255]
        name -> Varchar,
        #[max_length = 255]
        password -> Nullable<Varchar>,
        is_verified -> Bool,
        created_at -> Timestamp,
        last_modified_at -> Timestamp,
        totp_status -> TotpStatus,
        totp_secret -> Nullable<Bytea>,
        totp_recovery_codes -> Nullable<Array<Nullable<Text>>>,
        last_password_modified_at -> Nullable<Timestamp>,
        lineage_context -> Nullable<Jsonb>,
    }
}

diesel::allow_tables_to_appear_in_same_query!(
    address,
    api_keys,
    authentication,
    blocklist,
    blocklist_fingerprint,
    blocklist_lookup,
    business_profile,
    callback_mapper,
    captures,
    cards_info,
    configs,
    customers,
    dashboard_metadata,
    dispute,
    dynamic_routing_stats,
    events,
    file_metadata,
    fraud_check,
    gateway_status_map,
    generic_link,
    incremental_authorization,
    locker_mock_up,
    mandate,
    merchant_account,
    merchant_connector_account,
    merchant_key_store,
    organization,
    payment_attempt,
    payment_intent,
    payment_link,
    payment_methods,
    payout_attempt,
    payouts,
    process_tracker,
    refund,
    relay,
    reverse_lookup,
    roles,
    routing_algorithm,
    themes,
    unified_translations,
    user_authentication_methods,
    user_key_store,
    user_roles,
    users,
);<|MERGE_RESOLUTION|>--- conflicted
+++ resolved
@@ -135,11 +135,8 @@
         shipping_address -> Nullable<Bytea>,
         browser_info -> Nullable<Jsonb>,
         email -> Nullable<Bytea>,
-<<<<<<< HEAD
-=======
         #[max_length = 128]
         profile_acquirer_id -> Nullable<Varchar>,
->>>>>>> 2f5f18b5
     }
 }
 
