--- conflicted
+++ resolved
@@ -8153,30 +8153,40 @@
           {
             "type": "object",
             "required": [
-<<<<<<< HEAD
               "gcash_redirect"
             ],
             "properties": {
               "gcash_redirect": {
                 "$ref": "#/components/schemas/GcashRedirection"
-=======
-              "kakao_pay_redirect"
+              }
+            }
+          },
+          {
+            "type": "object",
+            "required": [
+            "gcash_redirect"
+            ],
+            "properties": {
+              "gcash_redirect": {
+                "$ref": "#/components/schemas/GcashRedirection"
+              }
+            }
+          },
+          {
+            "type": "object",
+            "required": [
+            "kakao_pay_redirect"
             ],
             "properties": {
               "kakao_pay_redirect": {
                 "$ref": "#/components/schemas/KakaoPayRedirection"
->>>>>>> 5128bb73
               }
             }
           },
           {
             "type": "object",
             "required": [
-<<<<<<< HEAD
-              "kakao_pay"
-=======
                  "kakao_pay_redirect"
->>>>>>> 5128bb73
             ],
             "properties": {
               "kakao_pay_redirect": {
