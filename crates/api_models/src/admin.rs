--- conflicted
+++ resolved
@@ -1961,14 +1961,12 @@
     /// Card Testing Guard Configs
     pub card_testing_guard_config: Option<CardTestingGuardConfig>,
 
-<<<<<<< HEAD
+    ///Indicates if clear pan retries is enabled or not.
+    pub is_clear_pan_retries_enabled: Option<bool>,
+
     /// Indicates if the overcapture is always requested or not.
     #[serde(default)]
     pub always_request_overcapture: Option<bool>,
-=======
-    ///Indicates if clear pan retries is enabled or not.
-    pub is_clear_pan_retries_enabled: Option<bool>,
->>>>>>> 0c952cc1
 }
 
 #[nutype::nutype(
@@ -2238,14 +2236,12 @@
     /// Card Testing Guard Configs
     pub card_testing_guard_config: Option<CardTestingGuardConfig>,
 
-<<<<<<< HEAD
-    /// Indicates if the overcapture is always requested or not.
-    #[schema(default = false, example = false)]
-    pub always_request_overcapture: Option<bool>,
-=======
     ///Indicates if clear pan retries is enabled or not.
     pub is_clear_pan_retries_enabled: bool,
->>>>>>> 0c952cc1
+
+    /// Indicates if the overcapture is always requested or not.
+    #[schema(default = false, example = false)]
+    pub always_request_overcapture: Option<bool>,
 }
 
 #[cfg(feature = "v2")]
@@ -2511,14 +2507,12 @@
     /// Card Testing Guard Configs
     pub card_testing_guard_config: Option<CardTestingGuardConfig>,
 
-<<<<<<< HEAD
+    ///Indicates if clear pan retries is enabled or not.
+    pub is_clear_pan_retries_enabled: Option<bool>,
+
     /// Indicates if the overcapture is always requested or not.
     #[schema(example = false)]
     pub always_request_overcapture: Option<bool>,
-=======
-    ///Indicates if clear pan retries is enabled or not.
-    pub is_clear_pan_retries_enabled: Option<bool>,
->>>>>>> 0c952cc1
 }
 
 #[cfg(feature = "v2")]
