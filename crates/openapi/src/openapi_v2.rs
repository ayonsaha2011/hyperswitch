use crate::routes;

#[derive(utoipa::OpenApi)]
#[openapi(
    info(
        title = "Hyperswitch - API Documentation",
        contact(
            name = "Hyperswitch Support",
            url = "https://hyperswitch.io",
            email = "hyperswitch@juspay.in"
        ),
        // terms_of_service = "https://www.juspay.io/terms",
        description = r#"
## Get started

Hyperswitch provides a collection of APIs that enable you to process and manage payments.
Our APIs accept and return JSON in the HTTP body, and return standard HTTP response codes.

You can consume the APIs directly using your favorite HTTP/REST library.

We have a testing environment referred to "sandbox", which you can setup to test API calls without
affecting production data.
Currently, our sandbox environment is live while our production environment is under development
and will be available soon.
You can sign up on our Dashboard to get API keys to access Hyperswitch API.

### Environment

Use the following base URLs when making requests to the APIs:

| Environment   |  Base URL                          |
|---------------|------------------------------------|
| Sandbox       | <https://sandbox.hyperswitch.io>   |
| Production    | <https://api.hyperswitch.io>       |

## Authentication

When you sign up on our [dashboard](https://app.hyperswitch.io) and create a merchant
account, you are given a secret key (also referred as api-key) and a publishable key.
You may authenticate all API requests with Hyperswitch server by providing the appropriate key in
the request Authorization header.

| Key             |  Description                                                                                  |
|-----------------|-----------------------------------------------------------------------------------------------|
| api-key         | Private key. Used to authenticate all API requests from your merchant server                  |
| publishable key | Unique identifier for your account. Used to authenticate API requests from your app's client  |

Never share your secret api keys. Keep them guarded and secure.
"#,
    ),
    servers(
        (url = "https://sandbox.hyperswitch.io", description = "Sandbox Environment")
    ),
    tags(
        (name = "Merchant Account", description = "Create and manage merchant accounts"),
        (name = "Profile", description = "Create and manage profiles"),
        (name = "Merchant Connector Account", description = "Create and manage merchant connector accounts"),
        (name = "Payments", description = "Create and manage one-time payments, recurring payments and mandates"),
        (name = "Refunds", description = "Create and manage refunds for successful payments"),
        (name = "Mandates", description = "Manage mandates"),
        (name = "Customers", description = "Create and manage customers"),
        (name = "Payment Methods", description = "Create and manage payment methods of customers"),
        (name = "Disputes", description = "Manage disputes"),
        (name = "API Key", description = "Create and manage API Keys"),
        (name = "Payouts", description = "Create and manage payouts"),
        (name = "payment link", description = "Create payment link"),
        (name = "Routing", description = "Create and manage routing configurations"),
        (name = "Event", description = "Manage events"),
    ),
    // The paths will be displayed in the same order as they are registered here
    paths(
        // Routes for Organization
        routes::organization::organization_create,
        routes::organization::organization_retrieve,
        routes::organization::organization_update,
        routes::organization::merchant_account_list,

        // Routes for merchant connector account
        routes::merchant_connector_account::connector_create,
        routes::merchant_connector_account::connector_retrieve,
        routes::merchant_connector_account::connector_update,
        routes::merchant_connector_account::connector_delete,

        // Routes for merchant account
        routes::merchant_account::merchant_account_create,
        routes::merchant_account::merchant_account_retrieve,
        routes::merchant_account::merchant_account_update,
        routes::merchant_account::profiles_list,

        // Routes for profile
        routes::profile::profile_create,
        routes::profile::profile_retrieve,
        routes::profile::profile_update,
        routes::profile::connector_list,

        // Routes for routing under profile
        routes::profile::routing_link_config,
        routes::profile::routing_unlink_config,
        routes::profile::routing_update_default_config,
        routes::profile::routing_retrieve_default_config,
        routes::profile::routing_retrieve_linked_config,

        // Routes for routing
        routes::routing::routing_create_config,
        routes::routing::routing_retrieve_config,

        // Routes for api keys
        routes::api_keys::api_key_create,
        routes::api_keys::api_key_retrieve,
        routes::api_keys::api_key_update,
        routes::api_keys::api_key_revoke,
        routes::api_keys::api_key_list,

        //Routes for customers
        routes::customers::customers_create,
        routes::customers::customers_retrieve,
        routes::customers::customers_update,
        routes::customers::customers_delete,
        routes::customers::customers_list,

        //Routes for payments
        routes::payments::payments_create_intent,
        routes::payments::payments_get_intent,
        routes::payments::payments_update_intent,
        routes::payments::payments_confirm_intent,
        routes::payments::payment_status,
        routes::payments::payments_create_and_confirm_intent,
        routes::payments::payments_connector_session,
        routes::payments::list_payment_methods,
        routes::payments::payments_list,

        //Routes for payment methods
        routes::payment_method::create_payment_method_api,
        routes::payment_method::create_payment_method_intent_api,
        routes::payment_method::confirm_payment_method_intent_api,
        routes::payment_method::payment_method_update_api,
        routes::payment_method::payment_method_retrieve_api,
        routes::payment_method::payment_method_delete_api,

        //Routes for payment method session
        routes::payment_method::payment_method_session_create,
        routes::payment_method::payment_method_session_retrieve,
        routes::payment_method::payment_method_session_list_payment_methods,
        routes::payment_method::payment_method_session_update_saved_payment_method,
        routes::payment_method::payment_method_session_confirm,

        //Routes for refunds
        routes::refunds::refunds_create,
    ),
    components(schemas(
        common_utils::types::MinorUnit,
        common_utils::types::TimeRange,
        common_utils::types::BrowserInformation,
        common_utils::link_utils::GenericLinkUiConfig,
        common_utils::link_utils::EnabledPaymentMethod,
        common_utils::payout_method_utils::AdditionalPayoutMethodData,
        common_utils::payout_method_utils::CardAdditionalData,
        common_utils::payout_method_utils::BankAdditionalData,
        common_utils::payout_method_utils::WalletAdditionalData,
        common_utils::payout_method_utils::AchBankTransferAdditionalData,
        common_utils::payout_method_utils::BacsBankTransferAdditionalData,
        common_utils::payout_method_utils::SepaBankTransferAdditionalData,
        common_utils::payout_method_utils::PixBankTransferAdditionalData,
        common_utils::payout_method_utils::PaypalAdditionalData,
        common_utils::payout_method_utils::VenmoAdditionalData,
        common_types::payments::SplitPaymentsRequest,
        common_types::payments::StripeSplitPaymentRequest,
        common_types::domain::AdyenSplitData,
        common_types::payments::XenditSplitRequest,
        common_types::payments::XenditSplitRoute,
        common_types::payments::XenditChargeResponseData,
        common_types::payments::XenditMultipleSplitResponse,
        common_types::payments::XenditMultipleSplitRequest,
        common_types::domain::XenditSplitSubMerchantData,
        common_types::domain::AdyenSplitItem,
        common_types::refunds::StripeSplitRefundRequest,
        common_utils::types::ChargeRefunds,
        common_types::payment_methods::PaymentMethodsEnabled,
        common_types::payment_methods::PspTokenization,
        common_types::payment_methods::NetworkTokenization,
        common_types::refunds::SplitRefund,
        common_types::payments::ConnectorChargeResponseData,
        common_types::payments::StripeChargeResponseData,
        api_models::refunds::RefundRequest,
        api_models::refunds::RefundsCreateRequest,
        api_models::refunds::RefundErrorDetails,
        api_models::refunds::RefundType,
        api_models::refunds::RefundResponse,
        api_models::refunds::RefundStatus,
        api_models::refunds::RefundUpdateRequest,
        api_models::organization::OrganizationCreateRequest,
        api_models::organization::OrganizationUpdateRequest,
        api_models::organization::OrganizationResponse,
        api_models::admin::MerchantAccountCreateWithoutOrgId,
        api_models::admin::MerchantAccountUpdate,
        api_models::admin::MerchantAccountDeleteResponse,
        api_models::admin::MerchantConnectorDeleteResponse,
        api_models::admin::MerchantConnectorResponse,
        api_models::admin::MerchantConnectorListResponse,
        api_models::admin::AuthenticationConnectorDetails,
        api_models::admin::ExtendedCardInfoConfig,
        api_models::admin::BusinessGenericLinkConfig,
        api_models::admin::BusinessCollectLinkConfig,
        api_models::admin::BusinessPayoutLinkConfig,
        api_models::admin::MerchantConnectorAccountFeatureMetadata,
        api_models::admin::RevenueRecoveryMetadata,
        api_models::customers::CustomerRequest,
        api_models::customers::CustomerUpdateRequest,
        api_models::customers::CustomerDeleteResponse,
        api_models::ephemeral_key::ResourceId,
        api_models::payment_methods::PaymentMethodCreate,
        api_models::payment_methods::PaymentMethodIntentCreate,
        api_models::payment_methods::PaymentMethodIntentConfirm,
        api_models::payment_methods::PaymentMethodResponse,
        api_models::payment_methods::PaymentMethodResponseData,
        api_models::payment_methods::CustomerPaymentMethod,
        api_models::payment_methods::PaymentMethodListRequest,
        api_models::payment_methods::PaymentMethodListResponse,
        api_models::payment_methods::ResponsePaymentMethodsEnabled,
        api_models::payment_methods::PaymentMethodSubtypeSpecificData,
        api_models::payment_methods::ResponsePaymentMethodTypes,
        api_models::payment_methods::PaymentExperienceTypes,
        api_models::payment_methods::CardNetworkTypes,
        api_models::payment_methods::BankDebitTypes,
        api_models::payment_methods::BankTransferTypes,
        api_models::payment_methods::CustomerPaymentMethodsListResponse,
        api_models::payment_methods::PaymentMethodDeleteResponse,
        api_models::payment_methods::PaymentMethodUpdate,
        api_models::payment_methods::PaymentMethodUpdateData,
        api_models::payment_methods::CardDetailFromLocker,
        api_models::payment_methods::PaymentMethodCreateData,
        api_models::payment_methods::CardDetail,
        api_models::payment_methods::CardDetailUpdate,
        api_models::payment_methods::CardType,
        api_models::payment_methods::RequestPaymentMethodTypes,
        api_models::payment_methods::CardType,
        api_models::payment_methods::PaymentMethodListData,
        api_models::poll::PollResponse,
        api_models::poll::PollStatus,
        api_models::customers::CustomerResponse,
        api_models::admin::AcceptedCountries,
        api_models::admin::AcceptedCurrencies,
        api_models::enums::AdyenSplitType,
        api_models::enums::ProductType,
        api_models::enums::PaymentType,
        api_models::enums::ScaExemptionType,
        api_models::enums::PaymentMethod,
        api_models::enums::PaymentMethodType,
        api_models::enums::ConnectorType,
        api_models::enums::PayoutConnectors,
        api_models::enums::AuthenticationConnectors,
        api_models::enums::Currency,
        api_models::enums::IntentStatus,
        api_models::enums::CaptureMethod,
        api_models::enums::FutureUsage,
        api_models::enums::AuthenticationType,
        api_models::enums::Connector,
        api_models::enums::PaymentMethod,
        api_models::enums::PaymentMethodIssuerCode,
        api_models::enums::MandateStatus,
        api_models::enums::PaymentExperience,
        api_models::enums::BankNames,
        api_models::enums::BankType,
        api_models::enums::BankHolderType,
        api_models::enums::CardNetwork,
        api_models::enums::DisputeStage,
        api_models::enums::DisputeStatus,
        api_models::enums::CountryAlpha2,
        api_models::enums::FieldType,
        api_models::enums::FrmAction,
        api_models::enums::FrmPreferredFlowTypes,
        api_models::enums::RetryAction,
        api_models::enums::AttemptStatus,
        api_models::enums::CaptureStatus,
        api_models::enums::ReconStatus,
        api_models::enums::ConnectorStatus,
        api_models::enums::AuthorizationStatus,
        api_models::enums::ElementPosition,
        api_models::enums::ElementSize,
        api_models::enums::SizeVariants,
        api_models::enums::PaymentLinkDetailsLayout,
        api_models::enums::PaymentMethodStatus,
        api_models::enums::PaymentConnectorCategory,
        api_models::enums::FeatureStatus,
        api_models::enums::OrderFulfillmentTimeOrigin,
        api_models::enums::UIWidgetFormLayout,
        api_models::admin::MerchantConnectorCreate,
        api_models::admin::AdditionalMerchantData,
        api_models::admin::ConnectorWalletDetails,
        api_models::admin::MerchantRecipientData,
        api_models::admin::MerchantAccountData,
        api_models::admin::MerchantConnectorUpdate,
        api_models::admin::PrimaryBusinessDetails,
        api_models::admin::FrmConfigs,
        api_models::admin::FrmPaymentMethod,
        api_models::admin::FrmPaymentMethodType,
        api_models::admin::MerchantConnectorDetailsWrap,
        api_models::admin::MerchantConnectorDetails,
        api_models::admin::MerchantConnectorWebhookDetails,
        api_models::admin::ProfileCreate,
        api_models::admin::ProfileResponse,
        api_models::admin::BusinessPaymentLinkConfig,
        api_models::admin::PaymentLinkBackgroundImageConfig,
        api_models::admin::PaymentLinkConfigRequest,
        api_models::admin::PaymentLinkConfig,
        api_models::admin::PaymentLinkTransactionDetails,
        api_models::admin::TransactionDetailsUiConfiguration,
        api_models::disputes::DisputeResponse,
        api_models::disputes::DisputeResponsePaymentsRetrieve,
        api_models::gsm::GsmCreateRequest,
        api_models::gsm::GsmRetrieveRequest,
        api_models::gsm::GsmUpdateRequest,
        api_models::gsm::GsmDeleteRequest,
        api_models::gsm::GsmDeleteResponse,
        api_models::gsm::GsmResponse,
        api_models::gsm::GsmDecision,
        api_models::payments::AddressDetails,
        api_models::payments::BankDebitData,
        api_models::payments::AliPayQr,
        api_models::payments::AliPayRedirection,
        api_models::payments::MomoRedirection,
        api_models::payments::TouchNGoRedirection,
        api_models::payments::GcashRedirection,
        api_models::payments::KakaoPayRedirection,
        api_models::payments::AliPayHkRedirection,
        api_models::payments::GoPayRedirection,
        api_models::payments::MbWayRedirection,
        api_models::payments::MobilePayRedirection,
        api_models::payments::WeChatPayRedirection,
        api_models::payments::WeChatPayQr,
        api_models::payments::BankDebitBilling,
        api_models::payments::CryptoData,
        api_models::payments::RewardData,
        api_models::payments::UpiData,
        api_models::payments::UpiCollectData,
        api_models::payments::UpiIntentData,
        api_models::payments::VoucherData,
        api_models::payments::BoletoVoucherData,
        api_models::payments::AlfamartVoucherData,
        api_models::payments::IndomaretVoucherData,
        api_models::payments::Address,
        api_models::payments::VoucherData,
        api_models::payments::JCSVoucherData,
        api_models::payments::AlfamartVoucherData,
        api_models::payments::IndomaretVoucherData,
        api_models::payments::BankRedirectData,
        api_models::payments::RealTimePaymentData,
        api_models::payments::BankRedirectBilling,
        api_models::payments::BankRedirectBilling,
        api_models::payments::ConnectorMetadata,
        api_models::payments::FeatureMetadata,
        api_models::payments::SdkType,
        api_models::payments::ApplepayConnectorMetadataRequest,
        api_models::payments::SessionTokenInfo,
        api_models::payments::PaymentProcessingDetailsAt,
        api_models::payments::ApplepayInitiative,
        api_models::payments::PaymentProcessingDetails,
        api_models::payments::PaymentMethodDataResponseWithBilling,
        api_models::payments::PaymentMethodDataResponse,
        api_models::payments::CardResponse,
        api_models::payments::PaylaterResponse,
        api_models::payments::KlarnaSdkPaymentMethodResponse,
        api_models::payments::SwishQrData,
        api_models::payments::AirwallexData,
        api_models::payments::NoonData,
        api_models::payments::OrderDetailsWithAmount,
        api_models::payments::NextActionType,
        api_models::payments::WalletData,
        api_models::payments::NextActionData,
        api_models::payments::PayLaterData,
        api_models::payments::MandateData,
        api_models::payments::PhoneDetails,
        api_models::payments::PaymentMethodData,
        api_models::payments::PaymentMethodDataRequest,
        api_models::payments::MandateType,
        api_models::payments::AcceptanceType,
        api_models::payments::MandateAmountData,
        api_models::payments::OnlineMandate,
        api_models::payments::Card,
        api_models::payments::CardRedirectData,
        api_models::payments::CardToken,
        api_models::payments::CustomerAcceptance,
        api_models::payments::ConnectorTokenDetails,
        api_models::payments::PaymentsRequest,
<<<<<<< HEAD
=======
        api_models::payments::PaymentsResponse,
        api_models::payments::PaymentsListResponseItem,
>>>>>>> de865bd1
        api_models::payments::PaymentRetrieveBody,
        api_models::payments::PaymentsRetrieveRequest,
        api_models::payments::PaymentsCaptureRequest,
        api_models::payments::PaymentsSessionRequest,
        api_models::payments::PaymentsSessionResponse,
        api_models::payments::PaymentsCreateIntentRequest,
        api_models::payments::PaymentsUpdateIntentRequest,
        api_models::payments::PaymentsIntentResponse,
        api_models::payments::PazeWalletData,
        api_models::payments::AmountDetails,
        api_models::payments::AmountDetailsUpdate,
        api_models::payments::SessionToken,
        api_models::payments::ApplePaySessionResponse,
        api_models::payments::ThirdPartySdkSessionResponse,
        api_models::payments::NoThirdPartySdkSessionResponse,
        api_models::payments::SecretInfoToInitiateSdk,
        api_models::payments::ApplePayPaymentRequest,
        api_models::payments::ApplePayBillingContactFields,
        api_models::payments::ApplePayShippingContactFields,
        api_models::payments::ApplePayAddressParameters,
        api_models::payments::ApplePayRecurringPaymentRequest,
        api_models::payments::ApplePayRegularBillingRequest,
        api_models::payments::ApplePayPaymentTiming,
        api_models::payments::RecurringPaymentIntervalUnit,
        api_models::payments::ApplePayRecurringDetails,
        api_models::payments::ApplePayRegularBillingDetails,
        api_models::payments::AmountInfo,
        api_models::payments::GooglePayWalletData,
        api_models::payments::PayPalWalletData,
        api_models::payments::PaypalRedirection,
        api_models::payments::GpayMerchantInfo,
        api_models::payments::GpayAllowedPaymentMethods,
        api_models::payments::GpayAllowedMethodsParameters,
        api_models::payments::GpayTokenizationSpecification,
        api_models::payments::GpayTokenParameters,
        api_models::payments::GpayTransactionInfo,
        api_models::payments::GpaySessionTokenResponse,
        api_models::payments::GooglePayThirdPartySdkData,
        api_models::payments::KlarnaSessionTokenResponse,
        api_models::payments::PaypalSessionTokenResponse,
        api_models::payments::ApplepaySessionTokenResponse,
        api_models::payments::SdkNextAction,
        api_models::payments::NextActionCall,
        api_models::payments::SdkNextActionData,
        api_models::payments::SamsungPayWalletData,
        api_models::payments::WeChatPay,
        api_models::payments::GpayTokenizationData,
        api_models::payments::GooglePayPaymentMethodInfo,
        api_models::payments::ApplePayWalletData,
        api_models::payments::ApplepayPaymentMethod,
        api_models::payments::PazeSessionTokenResponse,
        api_models::payments::SamsungPaySessionTokenResponse,
        api_models::payments::SamsungPayMerchantPaymentInformation,
        api_models::payments::SamsungPayAmountDetails,
        api_models::payments::SamsungPayAmountFormat,
        api_models::payments::SamsungPayProtocolType,
        api_models::payments::SamsungPayWalletCredentials,
        api_models::payments::SamsungPayWebWalletData,
        api_models::payments::SamsungPayAppWalletData,
        api_models::payments::SamsungPayCardBrand,
        api_models::payments::SamsungPayTokenData,
        api_models::payments::PaymentsCancelRequest,
        api_models::payments::PaymentListResponse,
        api_models::payments::CashappQr,
        api_models::payments::BankTransferData,
        api_models::payments::BankTransferNextStepsData,
        api_models::payments::SepaAndBacsBillingDetails,
        api_models::payments::AchBillingDetails,
        api_models::payments::MultibancoBillingDetails,
        api_models::payments::DokuBillingDetails,
        api_models::payments::BankTransferInstructions,
        api_models::payments::MobilePaymentNextStepData,
        api_models::payments::MobilePaymentConsent,
        api_models::payments::ReceiverDetails,
        api_models::payments::AchTransfer,
        api_models::payments::MultibancoTransferInstructions,
        api_models::payments::DokuBankTransferInstructions,
        api_models::payments::AmazonPayRedirectData,
        api_models::payments::ApplePayRedirectData,
        api_models::payments::ApplePayThirdPartySdkData,
        api_models::payments::GooglePayRedirectData,
        api_models::payments::GooglePayThirdPartySdk,
        api_models::mandates::NetworkTransactionIdAndCardDetails,
        api_models::payments::GooglePaySessionResponse,
        api_models::payments::GpayShippingAddressParameters,
        api_models::payments::GpayBillingAddressParameters,
        api_models::payments::GpayBillingAddressFormat,
        api_models::payments::SepaBankTransferInstructions,
        api_models::payments::BacsBankTransferInstructions,
        api_models::payments::RedirectResponse,
        api_models::payments::RequestSurchargeDetails,
        api_models::payments::PaymentRevenueRecoveryMetadata,
        api_models::payments::BillingConnectorPaymentDetails,
        api_models::enums::PaymentConnectorTransmission,
        api_models::payments::PaymentAttemptResponse,
        api_models::payments::PaymentAttemptAmountDetails,
        api_models::payments::CaptureResponse,
        api_models::payments::PaymentsIncrementalAuthorizationRequest,
        api_models::payments::IncrementalAuthorizationResponse,
        api_models::payments::PaymentsCompleteAuthorizeRequest,
        api_models::payments::PaymentsExternalAuthenticationRequest,
        api_models::payments::PaymentsExternalAuthenticationResponse,
        api_models::payments::SdkInformation,
        api_models::payments::DeviceChannel,
        api_models::payments::ThreeDsCompletionIndicator,
        api_models::payments::MifinityData,
        api_models::payments::ClickToPaySessionResponse,
        api_models::enums::TransactionStatus,
        api_models::payments::PaymentCreatePaymentLinkConfig,
        api_models::payments::ThreeDsData,
        api_models::payments::ThreeDsMethodData,
        api_models::payments::PollConfigResponse,
        api_models::payments::ExternalAuthenticationDetailsResponse,
        api_models::payments::ExtendedCardInfo,
        api_models::payments::PaymentsConfirmIntentRequest,
        api_models::payments::AmountDetailsResponse,
        api_models::payments::BankCodeResponse,
        api_models::payments::Order,
        api_models::payments::SortOn,
        api_models::payments::SortBy,
        api_models::payments::PaymentMethodListResponseForPayments,
        api_models::payments::ResponsePaymentMethodTypesForPayments,
        api_models::payment_methods::RequiredFieldInfo,
        api_models::payment_methods::MaskedBankDetails,
        api_models::payment_methods::SurchargeDetailsResponse,
        api_models::payment_methods::SurchargeResponse,
        api_models::payment_methods::SurchargePercentage,
        api_models::payment_methods::PaymentMethodCollectLinkRequest,
        api_models::payment_methods::PaymentMethodCollectLinkResponse,
        api_models::payment_methods::PaymentMethodSubtypeSpecificData,
        api_models::payment_methods::PaymentMethodSessionRequest,
        api_models::payment_methods::PaymentMethodSessionResponse,
        api_models::payment_methods::PaymentMethodsSessionUpdateRequest,
        api_models::payments::PaymentsResponse,
        api_models::refunds::RefundListRequest,
        api_models::refunds::RefundListResponse,
        api_models::payments::AmountFilter,
        api_models::mandates::MandateRevokedResponse,
        api_models::mandates::MandateResponse,
        api_models::mandates::MandateCardDetails,
        api_models::mandates::RecurringDetails,
        api_models::mandates::ProcessorPaymentToken,
        api_models::ephemeral_key::ClientSecretResponse,
        api_models::payments::CustomerDetails,
        api_models::payments::GiftCardData,
        api_models::payments::GiftCardDetails,
        api_models::payments::MobilePaymentData,
        api_models::payments::MobilePaymentResponse,
        api_models::payments::Address,
        api_models::payouts::CardPayout,
        api_models::payouts::Wallet,
        api_models::payouts::Paypal,
        api_models::payouts::Venmo,
        api_models::payouts::AchBankTransfer,
        api_models::payouts::BacsBankTransfer,
        api_models::payouts::SepaBankTransfer,
        api_models::payouts::PixBankTransfer,
        api_models::payouts::PayoutRequest,
        api_models::payouts::PayoutAttemptResponse,
        api_models::payouts::PayoutActionRequest,
        api_models::payouts::PayoutCreateRequest,
        api_models::payouts::PayoutCreateResponse,
        api_models::payouts::PayoutListConstraints,
        api_models::payouts::PayoutListFilterConstraints,
        api_models::payouts::PayoutListResponse,
        api_models::payouts::PayoutRetrieveBody,
        api_models::payouts::PayoutRetrieveRequest,
        api_models::payouts::PayoutMethodData,
        api_models::payouts::PayoutMethodDataResponse,
        api_models::payouts::PayoutLinkResponse,
        api_models::payouts::Bank,
        api_models::payouts::PayoutCreatePayoutLinkConfig,
        api_models::enums::PayoutEntityType,
        api_models::enums::PayoutSendPriority,
        api_models::enums::PayoutStatus,
        api_models::enums::PayoutType,
        api_models::enums::TransactionType,
        api_models::enums::PresenceOfCustomerDuringPayment,
        api_models::enums::MitExemptionRequest,
        api_models::enums::EnablePaymentLinkRequest,
        api_models::enums::RequestIncrementalAuthorization,
        api_models::enums::External3dsAuthenticationRequest,
        api_models::enums::TaxCalculationOverride,
        api_models::enums::SurchargeCalculationOverride,
        api_models::payments::FrmMessage,
        api_models::webhooks::OutgoingWebhook,
        api_models::webhooks::OutgoingWebhookContent,
        api_models::enums::EventClass,
        api_models::enums::EventType,
        api_models::enums::DecoupledAuthenticationType,
        api_models::enums::AuthenticationStatus,
        api_models::admin::MerchantAccountResponse,
        api_models::admin::MerchantConnectorId,
        api_models::admin::MerchantDetails,
        api_models::admin::ToggleKVRequest,
        api_models::admin::ToggleKVResponse,
        api_models::admin::WebhookDetails,
        api_models::api_keys::ApiKeyExpiration,
        api_models::api_keys::CreateApiKeyRequest,
        api_models::api_keys::CreateApiKeyResponse,
        api_models::api_keys::RetrieveApiKeyResponse,
        api_models::api_keys::RevokeApiKeyResponse,
        api_models::api_keys::UpdateApiKeyRequest,
        api_models::payments::RetrievePaymentLinkRequest,
        api_models::payments::PaymentLinkResponse,
        api_models::payments::RetrievePaymentLinkResponse,
        api_models::payments::PaymentLinkInitiateRequest,
        api_models::payouts::PayoutLinkInitiateRequest,
        api_models::payments::ExtendedCardInfoResponse,
        api_models::payments::GooglePayAssuranceDetails,
        api_models::routing::RoutingConfigRequest,
        api_models::routing::RoutingDictionaryRecord,
        api_models::routing::RoutingKind,
        api_models::routing::RoutableConnectorChoice,
        api_models::routing::LinkedRoutingConfigRetrieveResponse,
        api_models::routing::RoutingRetrieveResponse,
        api_models::routing::ProfileDefaultRoutingConfig,
        api_models::routing::MerchantRoutingAlgorithm,
        api_models::routing::RoutingAlgorithmKind,
        api_models::routing::RoutingDictionary,
        api_models::routing::RoutingAlgorithm,
        api_models::routing::StraightThroughAlgorithm,
        api_models::routing::ConnectorVolumeSplit,
        api_models::routing::ConnectorSelection,
        api_models::routing::ast::RoutableChoiceKind,
        api_models::enums::RoutableConnectors,
        api_models::routing::ast::ProgramConnectorSelection,
        api_models::routing::ast::RuleConnectorSelection,
        api_models::routing::ast::IfStatement,
        api_models::routing::ast::Comparison,
        api_models::routing::ast::ComparisonType,
        api_models::routing::ast::ValueType,
        api_models::routing::ast::MetadataValue,
        api_models::routing::ast::NumberComparison,
        api_models::routing::RoutingAlgorithmId,
        api_models::payment_methods::RequestPaymentMethodTypes,
        api_models::payments::PaymentLinkStatus,
        api_models::blocklist::BlocklistRequest,
        api_models::blocklist::BlocklistResponse,
        api_models::blocklist::ToggleBlocklistResponse,
        api_models::blocklist::ListBlocklistQuery,
        api_models::enums::BlocklistDataKind,
        api_models::enums::ErrorCategory,
        api_models::webhook_events::EventListItemResponse,
        api_models::webhook_events::EventRetrieveResponse,
        api_models::webhook_events::OutgoingWebhookRequestContent,
        api_models::webhook_events::OutgoingWebhookResponseContent,
        api_models::enums::WebhookDeliveryAttempt,
        api_models::enums::PaymentChargeType,
        api_models::enums::StripeChargeType,
        api_models::payments::CustomerDetailsResponse,
        api_models::payments::OpenBankingData,
        api_models::payments::OpenBankingSessionToken,
        api_models::payments::BankDebitResponse,
        api_models::payments::BankRedirectResponse,
        api_models::payments::BankTransferResponse,
        api_models::payments::CardRedirectResponse,
        api_models::payments::CardTokenResponse,
        api_models::payments::CryptoResponse,
        api_models::payments::GiftCardResponse,
        api_models::payments::OpenBankingResponse,
        api_models::payments::RealTimePaymentDataResponse,
        api_models::payments::UpiResponse,
        api_models::payments::VoucherResponse,
        api_models::payments::additional_info::CardTokenAdditionalData,
        api_models::payments::additional_info::BankDebitAdditionalData,
        api_models::payments::additional_info::AchBankDebitAdditionalData,
        api_models::payments::additional_info::BacsBankDebitAdditionalData,
        api_models::payments::additional_info::BecsBankDebitAdditionalData,
        api_models::payments::additional_info::SepaBankDebitAdditionalData,
        api_models::payments::additional_info::BankRedirectDetails,
        api_models::payments::additional_info::BancontactBankRedirectAdditionalData,
        api_models::payments::additional_info::BlikBankRedirectAdditionalData,
        api_models::payments::additional_info::GiropayBankRedirectAdditionalData,
        api_models::payments::additional_info::BankTransferAdditionalData,
        api_models::payments::additional_info::PixBankTransferAdditionalData,
        api_models::payments::additional_info::LocalBankTransferAdditionalData,
        api_models::payments::additional_info::GiftCardAdditionalData,
        api_models::payments::additional_info::GivexGiftCardAdditionalData,
        api_models::payments::additional_info::UpiAdditionalData,
        api_models::payments::additional_info::UpiCollectAdditionalData,
        api_models::payments::additional_info::WalletAdditionalDataForCard,
        api_models::payments::WalletResponse,
        api_models::payments::WalletResponseData,
        api_models::payments::PaymentsDynamicTaxCalculationRequest,
        api_models::payments::PaymentsDynamicTaxCalculationResponse,
        api_models::payments::DisplayAmountOnSdk,
        api_models::payments::ErrorDetails,
        api_models::payments::CtpServiceDetails,
        api_models::feature_matrix::FeatureMatrixListResponse,
        api_models::feature_matrix::FeatureMatrixRequest,
        api_models::feature_matrix::ConnectorFeatureMatrixResponse,
        api_models::feature_matrix::PaymentMethodSpecificFeatures,
        api_models::feature_matrix::CardSpecificFeatures,
        api_models::feature_matrix::SupportedPaymentMethod,
        api_models::payment_methods::PaymentMethodSessionUpdateSavedPaymentMethod,
        common_utils::types::BrowserInformation,
        api_models::enums::TokenizationType,
        api_models::enums::NetworkTokenizationToggle,
        api_models::payments::PaymentAmountDetailsResponse,
        api_models::payment_methods::PaymentMethodSessionConfirmRequest,
        api_models::payment_methods::PaymentMethodSessionResponse,
        routes::payments::ForceSync,
    )),
    modifiers(&SecurityAddon)
)]
// Bypass clippy lint for not being constructed
#[allow(dead_code)]
pub(crate) struct ApiDoc;

struct SecurityAddon;

impl utoipa::Modify for SecurityAddon {
    fn modify(&self, openapi: &mut utoipa::openapi::OpenApi) {
        use utoipa::openapi::security::{ApiKey, ApiKeyValue, SecurityScheme};

        if let Some(components) = openapi.components.as_mut() {
            components.add_security_schemes_from_iter([
                (
                    "api_key",
                    SecurityScheme::ApiKey(ApiKey::Header(ApiKeyValue::with_description(
                        "api-key",
                        "Use the API key created under your merchant account from the HyperSwitch dashboard. API key is used to authenticate API requests from your merchant server only. Don't expose this key on a website or embed it in a mobile application."
                    ))),
                ),
                (
                    "admin_api_key",
                    SecurityScheme::ApiKey(ApiKey::Header(ApiKeyValue::with_description(
                        "api-key",
                        "Admin API keys allow you to perform some privileged actions such as \
                        creating a merchant account and Connector account."
                    ))),
                ),
                (
                    "publishable_key",
                    SecurityScheme::ApiKey(ApiKey::Header(ApiKeyValue::with_description(
                        "api-key",
                        "Publishable keys are a type of keys that can be public and have limited \
                        scope of usage."
                    ))),
                ),
                (
                    "ephemeral_key",
                    SecurityScheme::ApiKey(ApiKey::Header(ApiKeyValue::with_description(
                        "api-key",
                        "Ephemeral keys provide temporary access to singular data, such as access \
                        to a single customer object for a short period of time."
                    ))),
                ),
            ]);
        }
    }
}<|MERGE_RESOLUTION|>--- conflicted
+++ resolved
@@ -382,11 +382,8 @@
         api_models::payments::CustomerAcceptance,
         api_models::payments::ConnectorTokenDetails,
         api_models::payments::PaymentsRequest,
-<<<<<<< HEAD
-=======
         api_models::payments::PaymentsResponse,
         api_models::payments::PaymentsListResponseItem,
->>>>>>> de865bd1
         api_models::payments::PaymentRetrieveBody,
         api_models::payments::PaymentsRetrieveRequest,
         api_models::payments::PaymentsCaptureRequest,
@@ -520,7 +517,6 @@
         api_models::payment_methods::PaymentMethodSessionRequest,
         api_models::payment_methods::PaymentMethodSessionResponse,
         api_models::payment_methods::PaymentMethodsSessionUpdateRequest,
-        api_models::payments::PaymentsResponse,
         api_models::refunds::RefundListRequest,
         api_models::refunds::RefundListResponse,
         api_models::payments::AmountFilter,
