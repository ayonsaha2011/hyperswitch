--- conflicted
+++ resolved
@@ -3841,12 +3841,9 @@
             request_extended_authorization: None,
             psd2_sca_exemption_type: None,
             platform_merchant_id: None,
-<<<<<<< HEAD
-            request_overcapture: None,
-=======
             force_3ds_challenge: None,
             force_3ds_challenge_trigger: None,
->>>>>>> c2f9658c
+            request_overcapture: None,
         };
         let req_cs = Some("1".to_string());
         assert!(authenticate_client_secret(req_cs.as_ref(), &payment_intent).is_ok());
@@ -3919,12 +3916,9 @@
             request_extended_authorization: None,
             psd2_sca_exemption_type: None,
             platform_merchant_id: None,
-<<<<<<< HEAD
-            request_overcapture: None,
-=======
             force_3ds_challenge: None,
             force_3ds_challenge_trigger: None,
->>>>>>> c2f9658c
+            request_overcapture: None,
         };
         let req_cs = Some("1".to_string());
         assert!(authenticate_client_secret(req_cs.as_ref(), &payment_intent,).is_err())
@@ -3995,12 +3989,9 @@
             request_extended_authorization: None,
             psd2_sca_exemption_type: None,
             platform_merchant_id: None,
-<<<<<<< HEAD
-            request_overcapture: None,
-=======
             force_3ds_challenge: None,
             force_3ds_challenge_trigger: None,
->>>>>>> c2f9658c
+            request_overcapture: None,
         };
         let req_cs = Some("1".to_string());
         assert!(authenticate_client_secret(req_cs.as_ref(), &payment_intent).is_err())
