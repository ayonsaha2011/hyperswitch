--- conflicted
+++ resolved
@@ -923,16 +923,13 @@
         processor_transaction_data -> Nullable<Text>,
         card_discovery -> Nullable<CardDiscovery>,
         charges -> Nullable<Jsonb>,
-<<<<<<< HEAD
-        #[max_length = 32]
-        request_overcapture -> Nullable<Varchar>,
-        #[max_length = 32]
-        overcapture_status -> Nullable<Varchar>,
-=======
         #[max_length = 64]
         issuer_error_code -> Nullable<Varchar>,
         issuer_error_message -> Nullable<Text>,
->>>>>>> a1ecce8f
+        #[max_length = 32]
+        request_overcapture -> Nullable<Varchar>,
+        #[max_length = 32]
+        overcapture_status -> Nullable<Varchar>,
     }
 }
 
