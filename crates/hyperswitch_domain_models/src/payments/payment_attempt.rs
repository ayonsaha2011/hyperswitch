#[cfg(all(feature = "v1", feature = "olap"))]
use api_models::enums::Connector;
use common_enums as storage_enums;
#[cfg(feature = "v2")]
use common_utils::{
    crypto::Encryptable, encryption::Encryption, ext_traits::ValueExt,
    types::keymanager::ToEncryptable,
};
use common_utils::{
    errors::{CustomResult, ValidationError},
    id_type, pii,
    types::{
        keymanager::{self, KeyManagerState},
        ConnectorTransactionId, ConnectorTransactionIdTrait, ExtendedAuthorizationAppliedBool,
        MinorUnit, RequestExtendedAuthorizationBool,
    },
};
use diesel_models::{
    ConnectorMandateReferenceId, PaymentAttempt as DieselPaymentAttempt,
    PaymentAttemptNew as DieselPaymentAttemptNew,
    PaymentAttemptUpdate as DieselPaymentAttemptUpdate,
};
#[cfg(feature = "v2")]
use diesel_models::{
    PaymentAttemptFeatureMetadata as DieselPaymentAttemptFeatureMetadata,
    PaymentAttemptRecoveryData as DieselPassiveChurnRecoveryData,
};
use error_stack::ResultExt;
#[cfg(feature = "v2")]
use masking::PeekInterface;
use masking::Secret;
#[cfg(feature = "v2")]
use rustc_hash::FxHashMap;
use serde::{Deserialize, Serialize};
#[cfg(feature = "v2")]
use serde_json::Value;
use time::PrimitiveDateTime;

#[cfg(all(feature = "v1", feature = "olap"))]
use super::PaymentIntent;
#[cfg(feature = "v2")]
use crate::{
    address::Address,
    consts,
    merchant_key_store::MerchantKeyStore,
    router_response_types,
    type_encryption::{crypto_operation, CryptoOperation},
};
use crate::{
    behaviour, errors,
    mandates::{MandateDataType, MandateDetails},
    router_request_types, ForeignIDRef,
};

#[async_trait::async_trait]
pub trait PaymentAttemptInterface {
    #[cfg(feature = "v1")]
    async fn insert_payment_attempt(
        &self,
        payment_attempt: PaymentAttemptNew,
        storage_scheme: storage_enums::MerchantStorageScheme,
    ) -> error_stack::Result<PaymentAttempt, errors::StorageError>;

    #[cfg(feature = "v2")]
    async fn insert_payment_attempt(
        &self,
        key_manager_state: &KeyManagerState,
        merchant_key_store: &MerchantKeyStore,
        payment_attempt: PaymentAttempt,
        storage_scheme: storage_enums::MerchantStorageScheme,
    ) -> error_stack::Result<PaymentAttempt, errors::StorageError>;

    #[cfg(feature = "v1")]
    async fn update_payment_attempt_with_attempt_id(
        &self,
        this: PaymentAttempt,
        payment_attempt: PaymentAttemptUpdate,
        storage_scheme: storage_enums::MerchantStorageScheme,
    ) -> error_stack::Result<PaymentAttempt, errors::StorageError>;

    #[cfg(feature = "v2")]
    async fn update_payment_attempt(
        &self,
        key_manager_state: &KeyManagerState,
        merchant_key_store: &MerchantKeyStore,
        this: PaymentAttempt,
        payment_attempt: PaymentAttemptUpdate,
        storage_scheme: storage_enums::MerchantStorageScheme,
    ) -> error_stack::Result<PaymentAttempt, errors::StorageError>;

    #[cfg(feature = "v1")]
    async fn find_payment_attempt_by_connector_transaction_id_payment_id_merchant_id(
        &self,
        connector_transaction_id: &ConnectorTransactionId,
        payment_id: &id_type::PaymentId,
        merchant_id: &id_type::MerchantId,
        storage_scheme: storage_enums::MerchantStorageScheme,
    ) -> error_stack::Result<PaymentAttempt, errors::StorageError>;

    #[cfg(feature = "v1")]
    async fn find_payment_attempt_last_successful_attempt_by_payment_id_merchant_id(
        &self,
        payment_id: &id_type::PaymentId,
        merchant_id: &id_type::MerchantId,
        storage_scheme: storage_enums::MerchantStorageScheme,
    ) -> error_stack::Result<PaymentAttempt, errors::StorageError>;

    #[cfg(feature = "v1")]
    async fn find_payment_attempt_last_successful_or_partially_captured_attempt_by_payment_id_merchant_id(
        &self,
        payment_id: &id_type::PaymentId,
        merchant_id: &id_type::MerchantId,
        storage_scheme: storage_enums::MerchantStorageScheme,
    ) -> error_stack::Result<PaymentAttempt, errors::StorageError>;

    #[cfg(feature = "v1")]
    async fn find_payment_attempt_by_merchant_id_connector_txn_id(
        &self,
        merchant_id: &id_type::MerchantId,
        connector_txn_id: &str,
        storage_scheme: storage_enums::MerchantStorageScheme,
    ) -> error_stack::Result<PaymentAttempt, errors::StorageError>;

    #[cfg(feature = "v2")]
    async fn find_payment_attempt_by_profile_id_connector_transaction_id(
        &self,
        key_manager_state: &KeyManagerState,
        merchant_key_store: &MerchantKeyStore,
        profile_id: &id_type::ProfileId,
        connector_transaction_id: &str,
        _storage_scheme: storage_enums::MerchantStorageScheme,
    ) -> CustomResult<PaymentAttempt, errors::StorageError>;

    #[cfg(feature = "v1")]
    async fn find_payment_attempt_by_payment_id_merchant_id_attempt_id(
        &self,
        payment_id: &id_type::PaymentId,
        merchant_id: &id_type::MerchantId,
        attempt_id: &str,
        storage_scheme: storage_enums::MerchantStorageScheme,
    ) -> error_stack::Result<PaymentAttempt, errors::StorageError>;

    #[cfg(feature = "v1")]
    async fn find_payment_attempt_by_attempt_id_merchant_id(
        &self,
        attempt_id: &str,
        merchant_id: &id_type::MerchantId,
        storage_scheme: storage_enums::MerchantStorageScheme,
    ) -> error_stack::Result<PaymentAttempt, errors::StorageError>;

    #[cfg(feature = "v2")]
    async fn find_payment_attempt_by_id(
        &self,
        key_manager_state: &KeyManagerState,
        merchant_key_store: &MerchantKeyStore,
        attempt_id: &id_type::GlobalAttemptId,
        storage_scheme: storage_enums::MerchantStorageScheme,
    ) -> error_stack::Result<PaymentAttempt, errors::StorageError>;

    #[cfg(feature = "v2")]
    async fn find_payment_attempts_by_payment_intent_id(
        &self,
        state: &KeyManagerState,
        payment_id: &id_type::GlobalPaymentId,
        merchant_key_store: &MerchantKeyStore,
        storage_scheme: common_enums::MerchantStorageScheme,
    ) -> error_stack::Result<Vec<PaymentAttempt>, errors::StorageError>;

    #[cfg(feature = "v1")]
    async fn find_payment_attempt_by_preprocessing_id_merchant_id(
        &self,
        preprocessing_id: &str,
        merchant_id: &id_type::MerchantId,
        storage_scheme: storage_enums::MerchantStorageScheme,
    ) -> error_stack::Result<PaymentAttempt, errors::StorageError>;

    #[cfg(feature = "v1")]
    async fn find_attempts_by_merchant_id_payment_id(
        &self,
        merchant_id: &id_type::MerchantId,
        payment_id: &id_type::PaymentId,
        storage_scheme: storage_enums::MerchantStorageScheme,
    ) -> error_stack::Result<Vec<PaymentAttempt>, errors::StorageError>;

    #[cfg(all(feature = "v1", feature = "olap"))]
    async fn get_filters_for_payments(
        &self,
        pi: &[PaymentIntent],
        merchant_id: &id_type::MerchantId,
        storage_scheme: storage_enums::MerchantStorageScheme,
    ) -> error_stack::Result<PaymentListFilters, errors::StorageError>;

    #[cfg(all(feature = "v1", feature = "olap"))]
    #[allow(clippy::too_many_arguments)]
    async fn get_total_count_of_filtered_payment_attempts(
        &self,
        merchant_id: &id_type::MerchantId,
        active_attempt_ids: &[String],
        connector: Option<Vec<Connector>>,
        payment_method: Option<Vec<storage_enums::PaymentMethod>>,
        payment_method_type: Option<Vec<storage_enums::PaymentMethodType>>,
        authentication_type: Option<Vec<storage_enums::AuthenticationType>>,
        merchant_connector_id: Option<Vec<id_type::MerchantConnectorAccountId>>,
        card_network: Option<Vec<storage_enums::CardNetwork>>,
        card_discovery: Option<Vec<storage_enums::CardDiscovery>>,
        storage_scheme: storage_enums::MerchantStorageScheme,
    ) -> error_stack::Result<i64, errors::StorageError>;

    #[cfg(all(feature = "v2", feature = "olap"))]
    #[allow(clippy::too_many_arguments)]
    async fn get_total_count_of_filtered_payment_attempts(
        &self,
        merchant_id: &id_type::MerchantId,
        active_attempt_ids: &[String],
        connector: Option<api_models::enums::Connector>,
        payment_method_type: Option<storage_enums::PaymentMethod>,
        payment_method_subtype: Option<storage_enums::PaymentMethodType>,
        authentication_type: Option<storage_enums::AuthenticationType>,
        merchant_connector_id: Option<id_type::MerchantConnectorAccountId>,
        card_network: Option<storage_enums::CardNetwork>,
        storage_scheme: storage_enums::MerchantStorageScheme,
    ) -> error_stack::Result<i64, errors::StorageError>;
}

#[derive(Clone, Debug, Eq, PartialEq, serde::Serialize)]
pub struct AttemptAmountDetails {
    /// The total amount for this payment attempt. This includes all the surcharge and tax amounts.
    net_amount: MinorUnit,
    /// The amount that has to be captured,
    amount_to_capture: Option<MinorUnit>,
    /// Surcharge amount for the payment attempt.
    /// This is either derived by surcharge rules, or sent by the merchant
    surcharge_amount: Option<MinorUnit>,
    /// Tax amount for the payment attempt
    /// This is either derived by surcharge rules, or sent by the merchant
    tax_on_surcharge: Option<MinorUnit>,
    /// The total amount that can be captured for this payment attempt.
    amount_capturable: MinorUnit,
    /// Shipping cost for the payment attempt.
    shipping_cost: Option<MinorUnit>,
    /// Tax amount for the order.
    /// This is either derived by calling an external tax processor, or sent by the merchant
    order_tax_amount: Option<MinorUnit>,
}

#[derive(Clone, Debug, Eq, PartialEq, serde::Serialize)]
pub struct AttemptAmountDetailsSetter {
    /// The total amount for this payment attempt. This includes all the surcharge and tax amounts.
    pub net_amount: MinorUnit,
    /// The amount that has to be captured,
    pub amount_to_capture: Option<MinorUnit>,
    /// Surcharge amount for the payment attempt.
    /// This is either derived by surcharge rules, or sent by the merchant
    pub surcharge_amount: Option<MinorUnit>,
    /// Tax amount for the payment attempt
    /// This is either derived by surcharge rules, or sent by the merchant
    pub tax_on_surcharge: Option<MinorUnit>,
    /// The total amount that can be captured for this payment attempt.
    pub amount_capturable: MinorUnit,
    /// Shipping cost for the payment attempt.
    pub shipping_cost: Option<MinorUnit>,
    /// Tax amount for the order.
    /// This is either derived by calling an external tax processor, or sent by the merchant
    pub order_tax_amount: Option<MinorUnit>,
}

/// Set the fields of amount details, since the fields are not public
impl From<AttemptAmountDetailsSetter> for AttemptAmountDetails {
    fn from(setter: AttemptAmountDetailsSetter) -> Self {
        Self {
            net_amount: setter.net_amount,
            amount_to_capture: setter.amount_to_capture,
            surcharge_amount: setter.surcharge_amount,
            tax_on_surcharge: setter.tax_on_surcharge,
            amount_capturable: setter.amount_capturable,
            shipping_cost: setter.shipping_cost,
            order_tax_amount: setter.order_tax_amount,
        }
    }
}

impl AttemptAmountDetails {
    pub fn get_net_amount(&self) -> MinorUnit {
        self.net_amount
    }

    pub fn get_amount_to_capture(&self) -> Option<MinorUnit> {
        self.amount_to_capture
    }

    pub fn get_surcharge_amount(&self) -> Option<MinorUnit> {
        self.surcharge_amount
    }

    pub fn get_tax_on_surcharge(&self) -> Option<MinorUnit> {
        self.tax_on_surcharge
    }

    pub fn get_amount_capturable(&self) -> MinorUnit {
        self.amount_capturable
    }

    pub fn get_shipping_cost(&self) -> Option<MinorUnit> {
        self.shipping_cost
    }

    pub fn get_order_tax_amount(&self) -> Option<MinorUnit> {
        self.order_tax_amount
    }

    pub fn set_amount_to_capture(&mut self, amount_to_capture: MinorUnit) {
        self.amount_to_capture = Some(amount_to_capture);
    }

    /// Validate the amount to capture that is sent in the request
    pub fn validate_amount_to_capture(
        &self,
        request_amount_to_capture: MinorUnit,
    ) -> Result<(), ValidationError> {
        common_utils::fp_utils::when(request_amount_to_capture > self.get_net_amount(), || {
            Err(ValidationError::IncorrectValueProvided {
                field_name: "amount_to_capture",
            })
        })
    }
}

#[derive(Clone, Debug, Eq, PartialEq, serde::Serialize)]
pub struct ErrorDetails {
    /// The error code that was returned by the connector.
    /// This is a mandatory field. This is used to lookup the global status map record for unified code and retries
    pub code: String,
    /// The error message that was returned by the connector.
    /// This is a mandatory field. This is used to lookup the global status map record for unified message and retries
    pub message: String,
    /// The detailed error reason that was returned by the connector.
    pub reason: Option<String>,
    /// The unified code that is generated by the application based on the global status map record.
    /// This can be relied upon for common error code across all connectors
    pub unified_code: Option<String>,
    /// The unified message that is generated by the application based on the global status map record.
    /// This can be relied upon for common error code across all connectors
    /// If there is translation available, message will be translated to the requested language
    pub unified_message: Option<String>,
}

/// Domain model for the payment attempt.
/// Few fields which are related are grouped together for better readability and understandability.
/// These fields will be flattened and stored in the database in individual columns
#[cfg(feature = "v2")]
#[derive(Clone, Debug, PartialEq, serde::Serialize, router_derive::ToEncryption)]
pub struct PaymentAttempt {
    /// Payment id for the payment attempt
    pub payment_id: id_type::GlobalPaymentId,
    /// Merchant id for the payment attempt
    pub merchant_id: id_type::MerchantId,
    /// Amount details for the payment attempt
    pub amount_details: AttemptAmountDetails,
    /// Status of the payment attempt. This is the status that is updated by the connector.
    /// The intent status is updated by the AttemptStatus.
    pub status: storage_enums::AttemptStatus,
    /// Name of the connector that was used for the payment attempt. The connector is either decided by
    /// either running the routing algorithm or by straight through processing request.
    /// This will be updated before calling the connector
    // TODO: use connector enum, this should be done in v1 as well as a part of moving to domain types wherever possible
    pub connector: Option<String>,
    /// Error details in case the payment attempt failed
    pub error: Option<ErrorDetails>,
    /// The authentication type that was requested for the payment attempt.
    /// This authentication type maybe decided by step up 3ds or by running the decision engine.
    pub authentication_type: storage_enums::AuthenticationType,
    /// The time at which the payment attempt was created
    pub created_at: PrimitiveDateTime,
    /// The time at which the payment attempt was last modified
    pub modified_at: PrimitiveDateTime,
    pub last_synced: Option<PrimitiveDateTime>,
    /// The reason for the cancellation of the payment attempt. Some connectors will have strict rules regarding the values this can have
    /// Cancellation reason will be validated at the connector level when building the request
    pub cancellation_reason: Option<String>,
    /// Browser information required for 3DS authentication
    pub browser_info: Option<common_utils::types::BrowserInformation>,
    /// Payment token is the token used for temporary use in case the payment method is stored in vault
    pub payment_token: Option<String>,
    /// Metadata that is returned by the connector.
    pub connector_metadata: Option<pii::SecretSerdeValue>,
    pub payment_experience: Option<storage_enums::PaymentExperience>,
    /// The insensitive data of the payment method data is stored here
    pub payment_method_data: Option<pii::SecretSerdeValue>,
    /// The result of the routing algorithm.
    /// This will store the list of connectors and other related information that was used to route the payment.
    // TODO: change this to type instead of serde_json::Value
    pub routing_result: Option<Value>,
    pub preprocessing_step_id: Option<String>,
    /// Number of captures that have happened for the payment attempt
    pub multiple_capture_count: Option<i16>,
    /// A reference to the payment at connector side. This is returned by the connector
    pub connector_response_reference_id: Option<String>,
    /// Whether the payment was updated by postgres or redis
    pub updated_by: String,
    /// The authentication data which is used for external authentication
    pub redirection_data: Option<router_response_types::RedirectForm>,
    pub encoded_data: Option<Secret<String>>,
    pub merchant_connector_id: Option<id_type::MerchantConnectorAccountId>,
    /// Whether external 3DS authentication was attempted for this payment.
    /// This is based on the configuration of the merchant in the business profile
    pub external_three_ds_authentication_attempted: Option<bool>,
    /// The connector that was used for external authentication
    pub authentication_connector: Option<String>,
    /// The foreign key reference to the authentication details
    pub authentication_id: Option<String>,
    pub fingerprint_id: Option<String>,
    pub client_source: Option<String>,
    pub client_version: Option<String>,
    // TODO: use a type here instead of value
    pub customer_acceptance: Option<pii::SecretSerdeValue>,
    /// The profile id for the payment attempt. This will be derived from payment intent.
    pub profile_id: id_type::ProfileId,
    /// The organization id for the payment attempt. This will be derived from payment intent.
    pub organization_id: id_type::OrganizationId,
    /// Payment method type for the payment attempt
    pub payment_method_type: storage_enums::PaymentMethod,
    /// Foreig key reference of Payment method id in case the payment instrument was stored
    pub payment_method_id: Option<id_type::GlobalPaymentMethodId>,
    /// The reference to the payment at the connector side
    pub connector_payment_id: Option<String>,
    /// The payment method subtype for the payment attempt.
    pub payment_method_subtype: storage_enums::PaymentMethodType,
    /// The authentication type that was applied for the payment attempt.
    pub authentication_applied: Option<common_enums::AuthenticationType>,
    /// A reference to the payment at connector side. This is returned by the connector
    pub external_reference_id: Option<String>,
    /// The billing address for the payment method
    #[encrypt(ty = Value)]
    pub payment_method_billing_address: Option<Encryptable<Address>>,
    /// The global identifier for the payment attempt
    pub id: id_type::GlobalAttemptId,
    /// Connector token information that can be used to make payments directly by the merchant.
    pub connector_token_details: Option<diesel_models::ConnectorTokenDetails>,
    /// Indicates the method by which a card is discovered during a payment
    pub card_discovery: Option<common_enums::CardDiscovery>,
<<<<<<< HEAD
    /// Whether to request for overcapture
    pub request_overcapture: Option<storage_enums::OverCaptureRequest>,
    /// Whether overcapture was applied
    pub overcapture_status: Option<storage_enums::OverCaptureStatus>,
=======
    /// Split payment data
    pub charges: Option<common_types::payments::ConnectorChargeResponseData>,
    /// Additional data that might be required by hyperswitch, to enable some specific features.
    pub feature_metadata: Option<PaymentAttemptFeatureMetadata>,
>>>>>>> db498c27
}

impl PaymentAttempt {
    #[cfg(feature = "v1")]
    pub fn get_payment_method(&self) -> Option<storage_enums::PaymentMethod> {
        self.payment_method
    }

    #[cfg(feature = "v2")]
    pub fn get_payment_method(&self) -> Option<storage_enums::PaymentMethod> {
        // TODO: check if we can fix this
        Some(self.payment_method_type)
    }

    #[cfg(feature = "v1")]
    pub fn get_payment_method_type(&self) -> Option<storage_enums::PaymentMethodType> {
        self.payment_method_type
    }

    #[cfg(feature = "v2")]
    pub fn get_payment_method_type(&self) -> Option<storage_enums::PaymentMethodType> {
        // TODO: check if we can fix this
        Some(self.payment_method_subtype)
    }

    #[cfg(feature = "v1")]
    pub fn get_id(&self) -> &str {
        &self.attempt_id
    }

    #[cfg(feature = "v2")]
    pub fn get_id(&self) -> &id_type::GlobalAttemptId {
        &self.id
    }

    #[cfg(feature = "v1")]
    pub fn get_connector_payment_id(&self) -> Option<&str> {
        self.connector_transaction_id.as_deref()
    }

    #[cfg(feature = "v2")]
    pub fn get_connector_payment_id(&self) -> Option<&str> {
        self.connector_payment_id.as_deref()
    }

    /// Construct the domain model from the ConfirmIntentRequest and PaymentIntent
    #[cfg(feature = "v2")]
    pub async fn create_domain_model(
        payment_intent: &super::PaymentIntent,
        cell_id: id_type::CellId,
        storage_scheme: storage_enums::MerchantStorageScheme,
        request: &api_models::payments::PaymentsConfirmIntentRequest,
        encrypted_data: DecryptedPaymentAttempt,
    ) -> CustomResult<Self, errors::api_error_response::ApiErrorResponse> {
        let id = id_type::GlobalAttemptId::generate(&cell_id);
        let intent_amount_details = payment_intent.amount_details.clone();

        let attempt_amount_details = intent_amount_details.create_attempt_amount_details(request);

        let now = common_utils::date_time::now();

        let payment_method_billing_address = encrypted_data
            .payment_method_billing_address
            .as_ref()
            .map(|data| {
                data.clone()
                    .deserialize_inner_value(|value| value.parse_value("Address"))
            })
            .transpose()
            .change_context(errors::api_error_response::ApiErrorResponse::InternalServerError)
            .attach_printable("Unable to decode billing address")?;
        let authentication_type = payment_intent.authentication_type.unwrap_or_default();

        Ok(Self {
            payment_id: payment_intent.id.clone(),
            merchant_id: payment_intent.merchant_id.clone(),
            amount_details: attempt_amount_details,
            status: common_enums::AttemptStatus::Started,
            // This will be decided by the routing algorithm and updated in update trackers
            // right before calling the connector
            connector: None,
            authentication_type,
            created_at: now,
            modified_at: now,
            last_synced: None,
            cancellation_reason: None,
            browser_info: request.browser_info.clone(),
            payment_token: None,
            connector_metadata: None,
            payment_experience: None,
            payment_method_data: None,
            routing_result: None,
            preprocessing_step_id: None,
            multiple_capture_count: None,
            connector_response_reference_id: None,
            updated_by: storage_scheme.to_string(),
            redirection_data: None,
            encoded_data: None,
            merchant_connector_id: None,
            external_three_ds_authentication_attempted: None,
            authentication_connector: None,
            authentication_id: None,
            fingerprint_id: None,
            charges: None,
            client_source: None,
            client_version: None,
            customer_acceptance: None,
            profile_id: payment_intent.profile_id.clone(),
            organization_id: payment_intent.organization_id.clone(),
            payment_method_type: request.payment_method_type,
            payment_method_id: None,
            connector_payment_id: None,
            payment_method_subtype: request.payment_method_subtype,
            authentication_applied: None,
            external_reference_id: None,
            payment_method_billing_address,
            error: None,
            connector_token_details: Some(diesel_models::ConnectorTokenDetails {
                connector_mandate_id: None,
                connector_mandate_request_reference_id: Some(common_utils::generate_id_with_len(
                    consts::CONNECTOR_MANDATE_REQUEST_REFERENCE_ID_LENGTH,
                )),
            }),
            feature_metadata: None,
            id,
            card_discovery: None,
            overcapture_status: None,
            request_overcapture: None,
        })
    }
}

#[cfg(feature = "v1")]
#[derive(Clone, Debug, Eq, PartialEq, Serialize, Deserialize)]
pub struct PaymentAttempt {
    pub payment_id: id_type::PaymentId,
    pub merchant_id: id_type::MerchantId,
    pub attempt_id: String,
    pub status: storage_enums::AttemptStatus,
    pub net_amount: NetAmount,
    pub currency: Option<storage_enums::Currency>,
    pub save_to_locker: Option<bool>,
    pub connector: Option<String>,
    pub error_message: Option<String>,
    pub offer_amount: Option<MinorUnit>,
    pub payment_method_id: Option<String>,
    pub payment_method: Option<storage_enums::PaymentMethod>,
    pub connector_transaction_id: Option<String>,
    pub capture_method: Option<storage_enums::CaptureMethod>,
    #[serde(default, with = "common_utils::custom_serde::iso8601::option")]
    pub capture_on: Option<PrimitiveDateTime>,
    pub confirm: bool,
    pub authentication_type: Option<storage_enums::AuthenticationType>,
    #[serde(with = "common_utils::custom_serde::iso8601")]
    pub created_at: PrimitiveDateTime,
    #[serde(with = "common_utils::custom_serde::iso8601")]
    pub modified_at: PrimitiveDateTime,
    #[serde(default, with = "common_utils::custom_serde::iso8601::option")]
    pub last_synced: Option<PrimitiveDateTime>,
    pub cancellation_reason: Option<String>,
    pub amount_to_capture: Option<MinorUnit>,
    pub mandate_id: Option<String>,
    pub browser_info: Option<serde_json::Value>,
    pub error_code: Option<String>,
    pub payment_token: Option<String>,
    pub connector_metadata: Option<serde_json::Value>,
    pub payment_experience: Option<storage_enums::PaymentExperience>,
    pub payment_method_type: Option<storage_enums::PaymentMethodType>,
    pub payment_method_data: Option<serde_json::Value>,
    pub business_sub_label: Option<String>,
    pub straight_through_algorithm: Option<serde_json::Value>,
    pub preprocessing_step_id: Option<String>,
    // providing a location to store mandate details intermediately for transaction
    pub mandate_details: Option<MandateDataType>,
    pub error_reason: Option<String>,
    pub multiple_capture_count: Option<i16>,
    // reference to the payment at connector side
    pub connector_response_reference_id: Option<String>,
    pub amount_capturable: MinorUnit,
    pub updated_by: String,
    pub authentication_data: Option<serde_json::Value>,
    pub encoded_data: Option<String>,
    pub merchant_connector_id: Option<id_type::MerchantConnectorAccountId>,
    pub unified_code: Option<String>,
    pub unified_message: Option<String>,
    pub external_three_ds_authentication_attempted: Option<bool>,
    pub authentication_connector: Option<String>,
    pub authentication_id: Option<String>,
    pub mandate_data: Option<MandateDetails>,
    pub payment_method_billing_address_id: Option<String>,
    pub fingerprint_id: Option<String>,
    pub charge_id: Option<String>,
    pub client_source: Option<String>,
    pub client_version: Option<String>,
    pub customer_acceptance: Option<pii::SecretSerdeValue>,
    pub profile_id: id_type::ProfileId,
    pub organization_id: id_type::OrganizationId,
    pub connector_mandate_detail: Option<ConnectorMandateReferenceId>,
    pub request_extended_authorization: Option<RequestExtendedAuthorizationBool>,
    pub extended_authorization_applied: Option<ExtendedAuthorizationAppliedBool>,
    pub capture_before: Option<PrimitiveDateTime>,
    pub card_discovery: Option<common_enums::CardDiscovery>,
<<<<<<< HEAD
    pub request_overcapture: Option<storage_enums::OverCaptureRequest>,
    pub overcapture_status: Option<storage_enums::OverCaptureStatus>,
=======
    pub charges: Option<common_types::payments::ConnectorChargeResponseData>,
>>>>>>> db498c27
}

#[cfg(feature = "v1")]
#[derive(Clone, Debug, Eq, PartialEq, Serialize, Deserialize, Default)]
pub struct NetAmount {
    /// The payment amount
    order_amount: MinorUnit,
    /// The shipping cost of the order
    shipping_cost: Option<MinorUnit>,
    /// Tax amount related to the order
    order_tax_amount: Option<MinorUnit>,
    /// The surcharge amount to be added to the order
    surcharge_amount: Option<MinorUnit>,
    /// tax on surcharge amount
    tax_on_surcharge: Option<MinorUnit>,
}

#[cfg(feature = "v1")]
impl NetAmount {
    pub fn new(
        order_amount: MinorUnit,
        shipping_cost: Option<MinorUnit>,
        order_tax_amount: Option<MinorUnit>,
        surcharge_amount: Option<MinorUnit>,
        tax_on_surcharge: Option<MinorUnit>,
    ) -> Self {
        Self {
            order_amount,
            shipping_cost,
            order_tax_amount,
            surcharge_amount,
            tax_on_surcharge,
        }
    }

    pub fn get_order_amount(&self) -> MinorUnit {
        self.order_amount
    }

    pub fn get_shipping_cost(&self) -> Option<MinorUnit> {
        self.shipping_cost
    }

    pub fn get_order_tax_amount(&self) -> Option<MinorUnit> {
        self.order_tax_amount
    }

    pub fn get_surcharge_amount(&self) -> Option<MinorUnit> {
        self.surcharge_amount
    }

    pub fn get_tax_on_surcharge(&self) -> Option<MinorUnit> {
        self.tax_on_surcharge
    }

    pub fn get_total_surcharge_amount(&self) -> Option<MinorUnit> {
        self.surcharge_amount
            .map(|surcharge_amount| surcharge_amount + self.tax_on_surcharge.unwrap_or_default())
    }

    pub fn get_total_amount(&self) -> MinorUnit {
        self.order_amount
            + self.shipping_cost.unwrap_or_default()
            + self.order_tax_amount.unwrap_or_default()
            + self.surcharge_amount.unwrap_or_default()
            + self.tax_on_surcharge.unwrap_or_default()
    }

    pub fn set_order_amount(&mut self, order_amount: MinorUnit) {
        self.order_amount = order_amount;
    }

    pub fn set_order_tax_amount(&mut self, order_tax_amount: Option<MinorUnit>) {
        self.order_tax_amount = order_tax_amount;
    }

    pub fn set_surcharge_details(
        &mut self,
        surcharge_details: Option<router_request_types::SurchargeDetails>,
    ) {
        self.surcharge_amount = surcharge_details
            .clone()
            .map(|details| details.surcharge_amount);
        self.tax_on_surcharge = surcharge_details.map(|details| details.tax_on_surcharge_amount);
    }

    pub fn from_payments_request(
        payments_request: &api_models::payments::PaymentsRequest,
        order_amount: MinorUnit,
    ) -> Self {
        let surcharge_amount = payments_request
            .surcharge_details
            .map(|surcharge_details| surcharge_details.surcharge_amount);
        let tax_on_surcharge = payments_request
            .surcharge_details
            .and_then(|surcharge_details| surcharge_details.tax_amount);
        Self {
            order_amount,
            shipping_cost: payments_request.shipping_cost,
            order_tax_amount: None,
            surcharge_amount,
            tax_on_surcharge,
        }
    }

    #[cfg(feature = "v1")]
    pub fn from_payments_request_and_payment_attempt(
        payments_request: &api_models::payments::PaymentsRequest,
        payment_attempt: Option<&PaymentAttempt>,
    ) -> Option<Self> {
        let option_order_amount = payments_request
            .amount
            .map(MinorUnit::from)
            .or(payment_attempt
                .map(|payment_attempt| payment_attempt.net_amount.get_order_amount()));
        option_order_amount.map(|order_amount| {
            let shipping_cost = payments_request.shipping_cost.or(payment_attempt
                .and_then(|payment_attempt| payment_attempt.net_amount.get_shipping_cost()));
            let order_tax_amount = payment_attempt
                .and_then(|payment_attempt| payment_attempt.net_amount.get_order_tax_amount());
            let surcharge_amount = payments_request
                .surcharge_details
                .map(|surcharge_details| surcharge_details.get_surcharge_amount())
                .or_else(|| {
                    payment_attempt.and_then(|payment_attempt| {
                        payment_attempt.net_amount.get_surcharge_amount()
                    })
                });
            let tax_on_surcharge = payments_request
                .surcharge_details
                .and_then(|surcharge_details| surcharge_details.get_tax_amount())
                .or_else(|| {
                    payment_attempt.and_then(|payment_attempt| {
                        payment_attempt.net_amount.get_tax_on_surcharge()
                    })
                });
            Self {
                order_amount,
                shipping_cost,
                order_tax_amount,
                surcharge_amount,
                tax_on_surcharge,
            }
        })
    }
}

#[cfg(feature = "v2")]
impl PaymentAttempt {
    #[track_caller]
    pub fn get_total_amount(&self) -> MinorUnit {
        todo!();
    }

    pub fn get_total_surcharge_amount(&self) -> Option<MinorUnit> {
        todo!();
    }
}

#[cfg(feature = "v1")]
impl PaymentAttempt {
    pub fn get_total_amount(&self) -> MinorUnit {
        self.net_amount.get_total_amount()
    }

    pub fn get_total_surcharge_amount(&self) -> Option<MinorUnit> {
        self.net_amount.get_total_surcharge_amount()
    }
}

#[derive(Clone, Debug, Eq, PartialEq)]
pub struct PaymentListFilters {
    pub connector: Vec<String>,
    pub currency: Vec<storage_enums::Currency>,
    pub status: Vec<storage_enums::IntentStatus>,
    pub payment_method: Vec<storage_enums::PaymentMethod>,
    pub payment_method_type: Vec<storage_enums::PaymentMethodType>,
    pub authentication_type: Vec<storage_enums::AuthenticationType>,
}

#[cfg(feature = "v1")]
#[derive(Clone, Debug, Serialize, Deserialize)]
pub struct PaymentAttemptNew {
    pub payment_id: id_type::PaymentId,
    pub merchant_id: id_type::MerchantId,
    pub attempt_id: String,
    pub status: storage_enums::AttemptStatus,
    /// amount + surcharge_amount + tax_amount
    /// This field will always be derived before updating in the Database
    pub net_amount: NetAmount,
    pub currency: Option<storage_enums::Currency>,
    // pub auto_capture: Option<bool>,
    pub save_to_locker: Option<bool>,
    pub connector: Option<String>,
    pub error_message: Option<String>,
    pub offer_amount: Option<MinorUnit>,
    pub payment_method_id: Option<String>,
    pub payment_method: Option<storage_enums::PaymentMethod>,
    pub capture_method: Option<storage_enums::CaptureMethod>,
    #[serde(default, with = "common_utils::custom_serde::iso8601::option")]
    pub capture_on: Option<PrimitiveDateTime>,
    pub confirm: bool,
    pub authentication_type: Option<storage_enums::AuthenticationType>,
    #[serde(default, with = "common_utils::custom_serde::iso8601::option")]
    pub created_at: Option<PrimitiveDateTime>,
    #[serde(default, with = "common_utils::custom_serde::iso8601::option")]
    pub modified_at: Option<PrimitiveDateTime>,
    #[serde(default, with = "common_utils::custom_serde::iso8601::option")]
    pub last_synced: Option<PrimitiveDateTime>,
    pub cancellation_reason: Option<String>,
    pub amount_to_capture: Option<MinorUnit>,
    pub mandate_id: Option<String>,
    pub browser_info: Option<serde_json::Value>,
    pub payment_token: Option<String>,
    pub error_code: Option<String>,
    pub connector_metadata: Option<serde_json::Value>,
    pub payment_experience: Option<storage_enums::PaymentExperience>,
    pub payment_method_type: Option<storage_enums::PaymentMethodType>,
    pub payment_method_data: Option<serde_json::Value>,
    pub business_sub_label: Option<String>,
    pub straight_through_algorithm: Option<serde_json::Value>,
    pub preprocessing_step_id: Option<String>,
    pub mandate_details: Option<MandateDataType>,
    pub error_reason: Option<String>,
    pub connector_response_reference_id: Option<String>,
    pub multiple_capture_count: Option<i16>,
    pub amount_capturable: MinorUnit,
    pub updated_by: String,
    pub authentication_data: Option<serde_json::Value>,
    pub encoded_data: Option<String>,
    pub merchant_connector_id: Option<id_type::MerchantConnectorAccountId>,
    pub unified_code: Option<String>,
    pub unified_message: Option<String>,
    pub external_three_ds_authentication_attempted: Option<bool>,
    pub authentication_connector: Option<String>,
    pub authentication_id: Option<String>,
    pub mandate_data: Option<MandateDetails>,
    pub payment_method_billing_address_id: Option<String>,
    pub fingerprint_id: Option<String>,
    pub client_source: Option<String>,
    pub client_version: Option<String>,
    pub customer_acceptance: Option<pii::SecretSerdeValue>,
    pub profile_id: id_type::ProfileId,
    pub organization_id: id_type::OrganizationId,
    pub connector_mandate_detail: Option<ConnectorMandateReferenceId>,
    pub request_extended_authorization: Option<RequestExtendedAuthorizationBool>,
    pub extended_authorization_applied: Option<ExtendedAuthorizationAppliedBool>,
    pub capture_before: Option<PrimitiveDateTime>,
    pub card_discovery: Option<common_enums::CardDiscovery>,
    pub request_overcapture: Option<storage_enums::OverCaptureRequest>,
}

#[cfg(feature = "v1")]
#[derive(Debug, Clone, Serialize, Deserialize)]
pub enum PaymentAttemptUpdate {
    Update {
        net_amount: NetAmount,
        currency: storage_enums::Currency,
        status: storage_enums::AttemptStatus,
        authentication_type: Option<storage_enums::AuthenticationType>,
        payment_method: Option<storage_enums::PaymentMethod>,
        payment_token: Option<String>,
        payment_method_data: Option<serde_json::Value>,
        payment_method_type: Option<storage_enums::PaymentMethodType>,
        payment_experience: Option<storage_enums::PaymentExperience>,
        business_sub_label: Option<String>,
        amount_to_capture: Option<MinorUnit>,
        capture_method: Option<storage_enums::CaptureMethod>,
        fingerprint_id: Option<String>,
        payment_method_billing_address_id: Option<String>,
        updated_by: String,
        request_overcapture: Option<storage_enums::OverCaptureRequest>,
    },
    UpdateTrackers {
        payment_token: Option<String>,
        connector: Option<String>,
        straight_through_algorithm: Option<serde_json::Value>,
        amount_capturable: Option<MinorUnit>,
        surcharge_amount: Option<MinorUnit>,
        tax_amount: Option<MinorUnit>,
        updated_by: String,
        merchant_connector_id: Option<id_type::MerchantConnectorAccountId>,
    },
    AuthenticationTypeUpdate {
        authentication_type: storage_enums::AuthenticationType,
        updated_by: String,
    },
    ConfirmUpdate {
        net_amount: NetAmount,
        currency: storage_enums::Currency,
        status: storage_enums::AttemptStatus,
        authentication_type: Option<storage_enums::AuthenticationType>,
        capture_method: Option<storage_enums::CaptureMethod>,
        payment_method: Option<storage_enums::PaymentMethod>,
        browser_info: Option<serde_json::Value>,
        connector: Option<String>,
        payment_token: Option<String>,
        payment_method_data: Option<serde_json::Value>,
        payment_method_type: Option<storage_enums::PaymentMethodType>,
        payment_experience: Option<storage_enums::PaymentExperience>,
        business_sub_label: Option<String>,
        straight_through_algorithm: Option<serde_json::Value>,
        error_code: Option<Option<String>>,
        error_message: Option<Option<String>>,
        amount_capturable: Option<MinorUnit>,
        updated_by: String,
        merchant_connector_id: Option<id_type::MerchantConnectorAccountId>,
        external_three_ds_authentication_attempted: Option<bool>,
        authentication_connector: Option<String>,
        authentication_id: Option<String>,
        payment_method_billing_address_id: Option<String>,
        fingerprint_id: Option<String>,
        payment_method_id: Option<String>,
        client_source: Option<String>,
        client_version: Option<String>,
        customer_acceptance: Option<pii::SecretSerdeValue>,
        connector_mandate_detail: Option<ConnectorMandateReferenceId>,
        card_discovery: Option<common_enums::CardDiscovery>,
        request_overcapture: Option<storage_enums::OverCaptureRequest>,
    },
    RejectUpdate {
        status: storage_enums::AttemptStatus,
        error_code: Option<Option<String>>,
        error_message: Option<Option<String>>,
        updated_by: String,
    },
    BlocklistUpdate {
        status: storage_enums::AttemptStatus,
        error_code: Option<Option<String>>,
        error_message: Option<Option<String>>,
        updated_by: String,
    },
    PaymentMethodDetailsUpdate {
        payment_method_id: Option<String>,
        updated_by: String,
    },
    ConnectorMandateDetailUpdate {
        connector_mandate_detail: Option<ConnectorMandateReferenceId>,
        updated_by: String,
    },
    VoidUpdate {
        status: storage_enums::AttemptStatus,
        cancellation_reason: Option<String>,
        updated_by: String,
    },
    ResponseUpdate {
        status: storage_enums::AttemptStatus,
        connector: Option<String>,
        connector_transaction_id: Option<String>,
        authentication_type: Option<storage_enums::AuthenticationType>,
        payment_method_id: Option<String>,
        mandate_id: Option<String>,
        connector_metadata: Option<serde_json::Value>,
        payment_token: Option<String>,
        error_code: Option<Option<String>>,
        error_message: Option<Option<String>>,
        error_reason: Option<Option<String>>,
        connector_response_reference_id: Option<String>,
        amount_capturable: Option<MinorUnit>,
        updated_by: String,
        authentication_data: Option<serde_json::Value>,
        encoded_data: Option<String>,
        unified_code: Option<Option<String>>,
        unified_message: Option<Option<String>>,
        payment_method_data: Option<serde_json::Value>,
        connector_mandate_detail: Option<ConnectorMandateReferenceId>,
<<<<<<< HEAD
        overcapture_status: Option<storage_enums::OverCaptureStatus>,
=======
        charges: Option<common_types::payments::ConnectorChargeResponseData>,
>>>>>>> db498c27
    },
    UnresolvedResponseUpdate {
        status: storage_enums::AttemptStatus,
        connector: Option<String>,
        connector_transaction_id: Option<String>,
        payment_method_id: Option<String>,
        error_code: Option<Option<String>>,
        error_message: Option<Option<String>>,
        error_reason: Option<Option<String>>,
        connector_response_reference_id: Option<String>,
        updated_by: String,
    },
    StatusUpdate {
        status: storage_enums::AttemptStatus,
        updated_by: String,
    },
    ErrorUpdate {
        connector: Option<String>,
        status: storage_enums::AttemptStatus,
        error_code: Option<Option<String>>,
        error_message: Option<Option<String>>,
        error_reason: Option<Option<String>>,
        amount_capturable: Option<MinorUnit>,
        updated_by: String,
        unified_code: Option<Option<String>>,
        unified_message: Option<Option<String>>,
        connector_transaction_id: Option<String>,
        payment_method_data: Option<serde_json::Value>,
        authentication_type: Option<storage_enums::AuthenticationType>,
    },
    CaptureUpdate {
        amount_to_capture: Option<MinorUnit>,
        multiple_capture_count: Option<i16>,
        updated_by: String,
    },
    AmountToCaptureUpdate {
        status: storage_enums::AttemptStatus,
        amount_capturable: MinorUnit,
        updated_by: String,
    },
    PreprocessingUpdate {
        status: storage_enums::AttemptStatus,
        payment_method_id: Option<String>,
        connector_metadata: Option<serde_json::Value>,
        preprocessing_step_id: Option<String>,
        connector_transaction_id: Option<String>,
        connector_response_reference_id: Option<String>,
        updated_by: String,
    },
    ConnectorResponse {
        authentication_data: Option<serde_json::Value>,
        encoded_data: Option<String>,
        connector_transaction_id: Option<String>,
        connector: Option<String>,
        charges: Option<common_types::payments::ConnectorChargeResponseData>,
        updated_by: String,
    },
    IncrementalAuthorizationAmountUpdate {
        net_amount: NetAmount,
        amount_capturable: MinorUnit,
    },
    AuthenticationUpdate {
        status: storage_enums::AttemptStatus,
        external_three_ds_authentication_attempted: Option<bool>,
        authentication_connector: Option<String>,
        authentication_id: Option<String>,
        updated_by: String,
    },
    ManualUpdate {
        status: Option<storage_enums::AttemptStatus>,
        error_code: Option<String>,
        error_message: Option<String>,
        error_reason: Option<String>,
        updated_by: String,
        unified_code: Option<String>,
        unified_message: Option<String>,
        connector_transaction_id: Option<String>,
    },
    PostSessionTokensUpdate {
        updated_by: String,
        connector_metadata: Option<serde_json::Value>,
    },
}

#[cfg(feature = "v1")]
impl PaymentAttemptUpdate {
    pub fn to_storage_model(self) -> diesel_models::PaymentAttemptUpdate {
        match self {
            Self::Update {
                net_amount,
                currency,
                status,
                authentication_type,
                payment_method,
                payment_token,
                payment_method_data,
                payment_method_type,
                payment_experience,
                business_sub_label,
                amount_to_capture,
                capture_method,
                fingerprint_id,
                payment_method_billing_address_id,
                updated_by,
                request_overcapture,
            } => DieselPaymentAttemptUpdate::Update {
                amount: net_amount.get_order_amount(),
                currency,
                status,
                authentication_type,
                payment_method,
                payment_token,
                payment_method_data,
                payment_method_type,
                payment_experience,
                business_sub_label,
                amount_to_capture,
                capture_method,
                surcharge_amount: net_amount.get_surcharge_amount(),
                tax_amount: net_amount.get_tax_on_surcharge(),
                fingerprint_id,
                payment_method_billing_address_id,
                updated_by,
                request_overcapture
            },
            Self::UpdateTrackers {
                payment_token,
                connector,
                straight_through_algorithm,
                amount_capturable,
                updated_by,
                surcharge_amount,
                tax_amount,
                merchant_connector_id,
            } => DieselPaymentAttemptUpdate::UpdateTrackers {
                payment_token,
                connector,
                straight_through_algorithm,
                amount_capturable,
                surcharge_amount,
                tax_amount,
                updated_by,
                merchant_connector_id,
            },
            Self::AuthenticationTypeUpdate {
                authentication_type,
                updated_by,
            } => DieselPaymentAttemptUpdate::AuthenticationTypeUpdate {
                authentication_type,
                updated_by,
            },
            Self::BlocklistUpdate {
                status,
                error_code,
                error_message,
                updated_by,
            } => DieselPaymentAttemptUpdate::BlocklistUpdate {
                status,
                error_code,
                error_message,
                updated_by,
            },
            Self::ConnectorMandateDetailUpdate {
                connector_mandate_detail,
                updated_by,
            } => DieselPaymentAttemptUpdate::ConnectorMandateDetailUpdate {
                connector_mandate_detail,
                updated_by,
            },
            Self::PaymentMethodDetailsUpdate {
                payment_method_id,
                updated_by,
            } => DieselPaymentAttemptUpdate::PaymentMethodDetailsUpdate {
                payment_method_id,
                updated_by,
            },
            Self::ConfirmUpdate {
                net_amount,
                currency,
                status,
                authentication_type,
                capture_method,
                payment_method,
                browser_info,
                connector,
                payment_token,
                payment_method_data,
                payment_method_type,
                payment_experience,
                business_sub_label,
                straight_through_algorithm,
                error_code,
                error_message,
                amount_capturable,
                fingerprint_id,
                updated_by,
                merchant_connector_id: connector_id,
                payment_method_id,
                external_three_ds_authentication_attempted,
                authentication_connector,
                authentication_id,
                payment_method_billing_address_id,
                client_source,
                client_version,
                customer_acceptance,
                connector_mandate_detail,
                card_discovery,
                request_overcapture,
            } => DieselPaymentAttemptUpdate::ConfirmUpdate {
                amount: net_amount.get_order_amount(),
                currency,
                status,
                authentication_type,
                capture_method,
                payment_method,
                browser_info,
                connector,
                payment_token,
                payment_method_data,
                payment_method_type,
                payment_experience,
                business_sub_label,
                straight_through_algorithm,
                error_code,
                error_message,
                amount_capturable,
                surcharge_amount: net_amount.get_surcharge_amount(),
                tax_amount: net_amount.get_tax_on_surcharge(),
                fingerprint_id,
                updated_by,
                merchant_connector_id: connector_id,
                payment_method_id,
                external_three_ds_authentication_attempted,
                authentication_connector,
                authentication_id,
                payment_method_billing_address_id,
                client_source,
                client_version,
                customer_acceptance,
                shipping_cost: net_amount.get_shipping_cost(),
                order_tax_amount: net_amount.get_order_tax_amount(),
                connector_mandate_detail,
                card_discovery,
                request_overcapture,
            },
            Self::VoidUpdate {
                status,
                cancellation_reason,
                updated_by,
            } => DieselPaymentAttemptUpdate::VoidUpdate {
                status,
                cancellation_reason,
                updated_by,
            },
            Self::ResponseUpdate {
                status,
                connector,
                connector_transaction_id,
                authentication_type,
                payment_method_id,
                mandate_id,
                connector_metadata,
                payment_token,
                error_code,
                error_message,
                error_reason,
                connector_response_reference_id,
                amount_capturable,
                updated_by,
                authentication_data,
                encoded_data,
                unified_code,
                unified_message,
                payment_method_data,
                connector_mandate_detail,
<<<<<<< HEAD
                overcapture_status,
=======
                charges,
>>>>>>> db498c27
            } => DieselPaymentAttemptUpdate::ResponseUpdate {
                status,
                connector,
                connector_transaction_id,
                authentication_type,
                payment_method_id,
                mandate_id,
                connector_metadata,
                payment_token,
                error_code,
                error_message,
                error_reason,
                connector_response_reference_id,
                amount_capturable,
                updated_by,
                authentication_data,
                encoded_data,
                unified_code,
                unified_message,
                payment_method_data,
                connector_mandate_detail,
<<<<<<< HEAD
                overcapture_status,
=======
                charges,
>>>>>>> db498c27
            },
            Self::UnresolvedResponseUpdate {
                status,
                connector,
                connector_transaction_id,
                payment_method_id,
                error_code,
                error_message,
                error_reason,
                connector_response_reference_id,
                updated_by,
            } => DieselPaymentAttemptUpdate::UnresolvedResponseUpdate {
                status,
                connector,
                connector_transaction_id,
                payment_method_id,
                error_code,
                error_message,
                error_reason,
                connector_response_reference_id,
                updated_by,
            },
            Self::StatusUpdate { status, updated_by } => {
                DieselPaymentAttemptUpdate::StatusUpdate { status, updated_by }
            }
            Self::ErrorUpdate {
                connector,
                status,
                error_code,
                error_message,
                error_reason,
                amount_capturable,
                updated_by,
                unified_code,
                unified_message,
                connector_transaction_id,
                payment_method_data,
                authentication_type,
            } => DieselPaymentAttemptUpdate::ErrorUpdate {
                connector,
                status,
                error_code,
                error_message,
                error_reason,
                amount_capturable,
                updated_by,
                unified_code,
                unified_message,
                connector_transaction_id,
                payment_method_data,
                authentication_type,
            },
            Self::CaptureUpdate {
                multiple_capture_count,
                updated_by,
                amount_to_capture,
            } => DieselPaymentAttemptUpdate::CaptureUpdate {
                multiple_capture_count,
                updated_by,
                amount_to_capture,
            },
            Self::PreprocessingUpdate {
                status,
                payment_method_id,
                connector_metadata,
                preprocessing_step_id,
                connector_transaction_id,
                connector_response_reference_id,
                updated_by,
            } => DieselPaymentAttemptUpdate::PreprocessingUpdate {
                status,
                payment_method_id,
                connector_metadata,
                preprocessing_step_id,
                connector_transaction_id,
                connector_response_reference_id,
                updated_by,
            },
            Self::RejectUpdate {
                status,
                error_code,
                error_message,
                updated_by,
            } => DieselPaymentAttemptUpdate::RejectUpdate {
                status,
                error_code,
                error_message,
                updated_by,
            },
            Self::AmountToCaptureUpdate {
                status,
                amount_capturable,
                updated_by,
            } => DieselPaymentAttemptUpdate::AmountToCaptureUpdate {
                status,
                amount_capturable,
                updated_by,
            },
            Self::ConnectorResponse {
                authentication_data,
                encoded_data,
                connector_transaction_id,
                connector,
                charges,
                updated_by,
            } => DieselPaymentAttemptUpdate::ConnectorResponse {
                authentication_data,
                encoded_data,
                connector_transaction_id,
                charges,
                connector,
                updated_by,
            },
            Self::IncrementalAuthorizationAmountUpdate {
                net_amount,
                amount_capturable,
            } => DieselPaymentAttemptUpdate::IncrementalAuthorizationAmountUpdate {
                amount: net_amount.get_order_amount(),
                amount_capturable,
            },
            Self::AuthenticationUpdate {
                status,
                external_three_ds_authentication_attempted,
                authentication_connector,
                authentication_id,
                updated_by,
            } => DieselPaymentAttemptUpdate::AuthenticationUpdate {
                status,
                external_three_ds_authentication_attempted,
                authentication_connector,
                authentication_id,
                updated_by,
            },
            Self::ManualUpdate {
                status,
                error_code,
                error_message,
                error_reason,
                updated_by,
                unified_code,
                unified_message,
                connector_transaction_id,
            } => DieselPaymentAttemptUpdate::ManualUpdate {
                status,
                error_code,
                error_message,
                error_reason,
                updated_by,
                unified_code,
                unified_message,
                connector_transaction_id,
            },
            Self::PostSessionTokensUpdate {
                updated_by,
                connector_metadata,
            } => DieselPaymentAttemptUpdate::PostSessionTokensUpdate {
                updated_by,
                connector_metadata,
            },
        }
    }
}

#[cfg(feature = "v2")]
#[derive(Debug, Clone, Serialize)]
pub struct ConfirmIntentResponseUpdate {
    pub status: storage_enums::AttemptStatus,
    pub connector_payment_id: Option<String>,
    pub updated_by: String,
    pub redirection_data: Option<router_response_types::RedirectForm>,
    pub connector_metadata: Option<pii::SecretSerdeValue>,
    pub amount_capturable: Option<MinorUnit>,
    pub connector_token_details: Option<diesel_models::ConnectorTokenDetails>,
}

#[cfg(feature = "v2")]
#[derive(Debug, Clone, Serialize)]
pub enum PaymentAttemptUpdate {
    /// Update the payment attempt on confirming the intent, before calling the connector
    ConfirmIntent {
        status: storage_enums::AttemptStatus,
        updated_by: String,
        connector: String,
        merchant_connector_id: id_type::MerchantConnectorAccountId,
        authentication_type: storage_enums::AuthenticationType,
    },
    /// Update the payment attempt on confirming the intent, after calling the connector on success response
    ConfirmIntentResponse(Box<ConfirmIntentResponseUpdate>),
    /// Update the payment attempt after force syncing with the connector
    SyncUpdate {
        status: storage_enums::AttemptStatus,
        amount_capturable: Option<MinorUnit>,
        updated_by: String,
    },
    PreCaptureUpdate {
        amount_to_capture: Option<MinorUnit>,
        updated_by: String,
    },
    /// Update the payment after attempting capture with the connector
    CaptureUpdate {
        status: storage_enums::AttemptStatus,
        amount_capturable: Option<MinorUnit>,
        updated_by: String,
    },
    /// Update the payment attempt on confirming the intent, after calling the connector on error response
    ErrorUpdate {
        status: storage_enums::AttemptStatus,
        amount_capturable: Option<MinorUnit>,
        error: ErrorDetails,
        updated_by: String,
        connector_payment_id: Option<String>,
    },
}

#[cfg(feature = "v2")]
impl ForeignIDRef for PaymentAttempt {
    fn foreign_id(&self) -> String {
        todo!()
    }
}

#[cfg(feature = "v1")]
impl ForeignIDRef for PaymentAttempt {
    fn foreign_id(&self) -> String {
        self.attempt_id.clone()
    }
}

#[cfg(feature = "v1")]
#[async_trait::async_trait]
impl behaviour::Conversion for PaymentAttempt {
    type DstType = DieselPaymentAttempt;
    type NewDstType = DieselPaymentAttemptNew;

    async fn convert(self) -> CustomResult<Self::DstType, ValidationError> {
        let card_network = self
            .payment_method_data
            .as_ref()
            .and_then(|data| data.as_object())
            .and_then(|card| card.get("card"))
            .and_then(|data| data.as_object())
            .and_then(|card| card.get("card_network"))
            .and_then(|network| network.as_str())
            .map(|network| network.to_string());
        let (connector_transaction_id, processor_transaction_data) = self
            .connector_transaction_id
            .map(ConnectorTransactionId::form_id_and_data)
            .map(|(txn_id, txn_data)| (Some(txn_id), txn_data))
            .unwrap_or((None, None));
        Ok(DieselPaymentAttempt {
            payment_id: self.payment_id,
            merchant_id: self.merchant_id,
            attempt_id: self.attempt_id,
            status: self.status,
            amount: self.net_amount.get_order_amount(),
            currency: self.currency,
            save_to_locker: self.save_to_locker,
            connector: self.connector,
            error_message: self.error_message,
            offer_amount: self.offer_amount,
            surcharge_amount: self.net_amount.get_surcharge_amount(),
            tax_amount: self.net_amount.get_tax_on_surcharge(),
            payment_method_id: self.payment_method_id,
            payment_method: self.payment_method,
            connector_transaction_id,
            capture_method: self.capture_method,
            capture_on: self.capture_on,
            confirm: self.confirm,
            authentication_type: self.authentication_type,
            created_at: self.created_at,
            modified_at: self.modified_at,
            last_synced: self.last_synced,
            cancellation_reason: self.cancellation_reason,
            amount_to_capture: self.amount_to_capture,
            mandate_id: self.mandate_id,
            browser_info: self.browser_info,
            error_code: self.error_code,
            payment_token: self.payment_token,
            connector_metadata: self.connector_metadata,
            payment_experience: self.payment_experience,
            payment_method_type: self.payment_method_type,
            payment_method_data: self.payment_method_data,
            business_sub_label: self.business_sub_label,
            straight_through_algorithm: self.straight_through_algorithm,
            preprocessing_step_id: self.preprocessing_step_id,
            mandate_details: self.mandate_details.map(Into::into),
            error_reason: self.error_reason,
            multiple_capture_count: self.multiple_capture_count,
            connector_response_reference_id: self.connector_response_reference_id,
            amount_capturable: self.amount_capturable,
            updated_by: self.updated_by,
            merchant_connector_id: self.merchant_connector_id,
            authentication_data: self.authentication_data,
            encoded_data: self.encoded_data,
            unified_code: self.unified_code,
            unified_message: self.unified_message,
            net_amount: Some(self.net_amount.get_total_amount()),
            external_three_ds_authentication_attempted: self
                .external_three_ds_authentication_attempted,
            authentication_connector: self.authentication_connector,
            authentication_id: self.authentication_id,
            mandate_data: self.mandate_data.map(Into::into),
            fingerprint_id: self.fingerprint_id,
            payment_method_billing_address_id: self.payment_method_billing_address_id,
            charge_id: self.charge_id,
            client_source: self.client_source,
            client_version: self.client_version,
            customer_acceptance: self.customer_acceptance,
            profile_id: self.profile_id,
            organization_id: self.organization_id,
            card_network,
            order_tax_amount: self.net_amount.get_order_tax_amount(),
            shipping_cost: self.net_amount.get_shipping_cost(),
            connector_mandate_detail: self.connector_mandate_detail,
            request_extended_authorization: self.request_extended_authorization,
            extended_authorization_applied: self.extended_authorization_applied,
            capture_before: self.capture_before,
            processor_transaction_data,
            card_discovery: self.card_discovery,
<<<<<<< HEAD
            request_overcapture: self.request_overcapture,
            overcapture_status: self.overcapture_status,
=======
            charges: self.charges,
            // Below fields are deprecated. Please add any new fields above this line.
            connector_transaction_data: None,
>>>>>>> db498c27
        })
    }

    async fn convert_back(
        _state: &KeyManagerState,
        storage_model: Self::DstType,
        _key: &Secret<Vec<u8>>,
        _key_manager_identifier: keymanager::Identifier,
    ) -> CustomResult<Self, ValidationError>
    where
        Self: Sized,
    {
        async {
            let connector_transaction_id = storage_model
                .get_optional_connector_transaction_id()
                .cloned();
            Ok::<Self, error_stack::Report<common_utils::errors::CryptoError>>(Self {
                payment_id: storage_model.payment_id,
                merchant_id: storage_model.merchant_id,
                attempt_id: storage_model.attempt_id,
                status: storage_model.status,
                net_amount: NetAmount::new(
                    storage_model.amount,
                    storage_model.shipping_cost,
                    storage_model.order_tax_amount,
                    storage_model.surcharge_amount,
                    storage_model.tax_amount,
                ),
                currency: storage_model.currency,
                save_to_locker: storage_model.save_to_locker,
                connector: storage_model.connector,
                error_message: storage_model.error_message,
                offer_amount: storage_model.offer_amount,
                payment_method_id: storage_model.payment_method_id,
                payment_method: storage_model.payment_method,
                connector_transaction_id,
                capture_method: storage_model.capture_method,
                capture_on: storage_model.capture_on,
                confirm: storage_model.confirm,
                authentication_type: storage_model.authentication_type,
                created_at: storage_model.created_at,
                modified_at: storage_model.modified_at,
                last_synced: storage_model.last_synced,
                cancellation_reason: storage_model.cancellation_reason,
                amount_to_capture: storage_model.amount_to_capture,
                mandate_id: storage_model.mandate_id,
                browser_info: storage_model.browser_info,
                error_code: storage_model.error_code,
                payment_token: storage_model.payment_token,
                connector_metadata: storage_model.connector_metadata,
                payment_experience: storage_model.payment_experience,
                payment_method_type: storage_model.payment_method_type,
                payment_method_data: storage_model.payment_method_data,
                business_sub_label: storage_model.business_sub_label,
                straight_through_algorithm: storage_model.straight_through_algorithm,
                preprocessing_step_id: storage_model.preprocessing_step_id,
                mandate_details: storage_model.mandate_details.map(Into::into),
                error_reason: storage_model.error_reason,
                multiple_capture_count: storage_model.multiple_capture_count,
                connector_response_reference_id: storage_model.connector_response_reference_id,
                amount_capturable: storage_model.amount_capturable,
                updated_by: storage_model.updated_by,
                authentication_data: storage_model.authentication_data,
                encoded_data: storage_model.encoded_data,
                merchant_connector_id: storage_model.merchant_connector_id,
                unified_code: storage_model.unified_code,
                unified_message: storage_model.unified_message,
                external_three_ds_authentication_attempted: storage_model
                    .external_three_ds_authentication_attempted,
                authentication_connector: storage_model.authentication_connector,
                authentication_id: storage_model.authentication_id,
                mandate_data: storage_model.mandate_data.map(Into::into),
                payment_method_billing_address_id: storage_model.payment_method_billing_address_id,
                fingerprint_id: storage_model.fingerprint_id,
                charge_id: storage_model.charge_id,
                client_source: storage_model.client_source,
                client_version: storage_model.client_version,
                customer_acceptance: storage_model.customer_acceptance,
                profile_id: storage_model.profile_id,
                organization_id: storage_model.organization_id,
                connector_mandate_detail: storage_model.connector_mandate_detail,
                request_extended_authorization: storage_model.request_extended_authorization,
                extended_authorization_applied: storage_model.extended_authorization_applied,
                capture_before: storage_model.capture_before,
                card_discovery: storage_model.card_discovery,
<<<<<<< HEAD
                request_overcapture: storage_model.request_overcapture,
                overcapture_status: storage_model.overcapture_status,
=======
                charges: storage_model.charges,
>>>>>>> db498c27
            })
        }
        .await
        .change_context(ValidationError::InvalidValue {
            message: "Failed while decrypting payment attempt".to_string(),
        })
    }

    async fn construct_new(self) -> CustomResult<Self::NewDstType, ValidationError> {
        let card_network = self
            .payment_method_data
            .as_ref()
            .and_then(|data| data.as_object())
            .and_then(|card| card.get("card"))
            .and_then(|data| data.as_object())
            .and_then(|card| card.get("card_network"))
            .and_then(|network| network.as_str())
            .map(|network| network.to_string());
        Ok(DieselPaymentAttemptNew {
            payment_id: self.payment_id,
            merchant_id: self.merchant_id,
            attempt_id: self.attempt_id,
            status: self.status,
            amount: self.net_amount.get_order_amount(),
            currency: self.currency,
            save_to_locker: self.save_to_locker,
            connector: self.connector,
            error_message: self.error_message,
            offer_amount: self.offer_amount,
            surcharge_amount: self.net_amount.get_surcharge_amount(),
            tax_amount: self.net_amount.get_tax_on_surcharge(),
            payment_method_id: self.payment_method_id,
            payment_method: self.payment_method,
            capture_method: self.capture_method,
            capture_on: self.capture_on,
            confirm: self.confirm,
            authentication_type: self.authentication_type,
            created_at: self.created_at,
            modified_at: self.modified_at,
            last_synced: self.last_synced,
            cancellation_reason: self.cancellation_reason,
            amount_to_capture: self.amount_to_capture,
            mandate_id: self.mandate_id,
            browser_info: self.browser_info,
            payment_token: self.payment_token,
            error_code: self.error_code,
            connector_metadata: self.connector_metadata,
            payment_experience: self.payment_experience,
            payment_method_type: self.payment_method_type,
            payment_method_data: self.payment_method_data,
            business_sub_label: self.business_sub_label,
            straight_through_algorithm: self.straight_through_algorithm,
            preprocessing_step_id: self.preprocessing_step_id,
            mandate_details: self.mandate_details.map(Into::into),
            error_reason: self.error_reason,
            connector_response_reference_id: self.connector_response_reference_id,
            multiple_capture_count: self.multiple_capture_count,
            amount_capturable: self.amount_capturable,
            updated_by: self.updated_by,
            merchant_connector_id: self.merchant_connector_id,
            authentication_data: self.authentication_data,
            encoded_data: self.encoded_data,
            unified_code: self.unified_code,
            unified_message: self.unified_message,
            net_amount: Some(self.net_amount.get_total_amount()),
            external_three_ds_authentication_attempted: self
                .external_three_ds_authentication_attempted,
            authentication_connector: self.authentication_connector,
            authentication_id: self.authentication_id,
            mandate_data: self.mandate_data.map(Into::into),
            fingerprint_id: self.fingerprint_id,
            payment_method_billing_address_id: self.payment_method_billing_address_id,
            client_source: self.client_source,
            client_version: self.client_version,
            customer_acceptance: self.customer_acceptance,
            profile_id: self.profile_id,
            organization_id: self.organization_id,
            card_network,
            order_tax_amount: self.net_amount.get_order_tax_amount(),
            shipping_cost: self.net_amount.get_shipping_cost(),
            connector_mandate_detail: self.connector_mandate_detail,
            request_extended_authorization: self.request_extended_authorization,
            extended_authorization_applied: self.extended_authorization_applied,
            capture_before: self.capture_before,
            card_discovery: self.card_discovery,
            request_overcapture: self.request_overcapture,
        })
    }
}

#[cfg(feature = "v2")]
#[async_trait::async_trait]
impl behaviour::Conversion for PaymentAttempt {
    type DstType = DieselPaymentAttempt;
    type NewDstType = DieselPaymentAttemptNew;

    async fn convert(self) -> CustomResult<Self::DstType, ValidationError> {
        use common_utils::encryption::Encryption;

        let card_network = self
            .payment_method_data
            .as_ref()
            .and_then(|data| data.peek().as_object())
            .and_then(|card| card.get("card"))
            .and_then(|data| data.as_object())
            .and_then(|card| card.get("card_network"))
            .and_then(|network| network.as_str())
            .map(|network| network.to_string());

        let Self {
            payment_id,
            merchant_id,
            status,
            error,
            amount_details,
            authentication_type,
            created_at,
            modified_at,
            last_synced,
            cancellation_reason,
            browser_info,
            payment_token,
            connector_metadata,
            payment_experience,
            payment_method_data,
            routing_result,
            preprocessing_step_id,
            multiple_capture_count,
            connector_response_reference_id,
            updated_by,
            redirection_data,
            encoded_data,
            merchant_connector_id,
            external_three_ds_authentication_attempted,
            authentication_connector,
            authentication_id,
            fingerprint_id,
            client_source,
            client_version,
            customer_acceptance,
            profile_id,
            organization_id,
            payment_method_type,
            connector_payment_id,
            payment_method_subtype,
            authentication_applied,
            external_reference_id,
            id,
            payment_method_id,
            payment_method_billing_address,
            connector,
            connector_token_details,
            card_discovery,
<<<<<<< HEAD
            request_overcapture,
            overcapture_status,
=======
            charges,
            feature_metadata,
>>>>>>> db498c27
        } = self;

        let AttemptAmountDetails {
            net_amount,
            tax_on_surcharge,
            surcharge_amount,
            order_tax_amount,
            shipping_cost,
            amount_capturable,
            amount_to_capture,
        } = amount_details;

        let (connector_payment_id, connector_payment_data) = connector_payment_id
            .map(ConnectorTransactionId::form_id_and_data)
            .map(|(txn_id, txn_data)| (Some(txn_id), txn_data))
            .unwrap_or((None, None));
        let feature_metadata = feature_metadata.as_ref().map(From::from);

        Ok(DieselPaymentAttempt {
            payment_id,
            merchant_id,
            id,
            status,
            error_message: error.as_ref().map(|details| details.message.clone()),
            payment_method_id,
            payment_method_type_v2: payment_method_type,
            connector_payment_id,
            authentication_type,
            created_at,
            modified_at,
            last_synced,
            cancellation_reason,
            amount_to_capture,
            browser_info,
            error_code: error.as_ref().map(|details| details.code.clone()),
            payment_token,
            connector_metadata,
            payment_experience,
            payment_method_subtype,
            payment_method_data,
            preprocessing_step_id,
            error_reason: error.as_ref().and_then(|details| details.reason.clone()),
            multiple_capture_count,
            connector_response_reference_id,
            amount_capturable,
            updated_by,
            merchant_connector_id,
            redirection_data: redirection_data.map(From::from),
            encoded_data,
            unified_code: error
                .as_ref()
                .and_then(|details| details.unified_code.clone()),
            unified_message: error
                .as_ref()
                .and_then(|details| details.unified_message.clone()),
            net_amount,
            external_three_ds_authentication_attempted,
            authentication_connector,
            authentication_id,
            fingerprint_id,
            client_source,
            client_version,
            customer_acceptance,
            profile_id,
            organization_id,
            card_network,
            order_tax_amount,
            shipping_cost,
            routing_result,
            authentication_applied,
            external_reference_id,
            connector,
            surcharge_amount,
            tax_on_surcharge,
            payment_method_billing_address: payment_method_billing_address.map(Encryption::from),
            connector_payment_data,
            connector_token_details,
            card_discovery,
<<<<<<< HEAD
            overcapture_status,
            request_overcapture,
=======
            request_extended_authorization: None,
            extended_authorization_applied: None,
            capture_before: None,
            charges,
            feature_metadata,
>>>>>>> db498c27
        })
    }

    async fn convert_back(
        state: &KeyManagerState,
        storage_model: Self::DstType,
        key: &Secret<Vec<u8>>,
        key_manager_identifier: keymanager::Identifier,
    ) -> CustomResult<Self, ValidationError>
    where
        Self: Sized,
    {
        async {
            let connector_payment_id = storage_model
                .get_optional_connector_transaction_id()
                .cloned();

            let decrypted_data = crypto_operation(
                state,
                common_utils::type_name!(Self::DstType),
                CryptoOperation::BatchDecrypt(EncryptedPaymentAttempt::to_encryptable(
                    EncryptedPaymentAttempt {
                        payment_method_billing_address: storage_model
                            .payment_method_billing_address,
                    },
                )),
                key_manager_identifier,
                key.peek(),
            )
            .await
            .and_then(|val| val.try_into_batchoperation())?;

            let decrypted_data = EncryptedPaymentAttempt::from_encryptable(decrypted_data)
                .change_context(common_utils::errors::CryptoError::DecodingFailed)
                .attach_printable("Invalid batch operation data")?;

            let payment_method_billing_address = decrypted_data
                .payment_method_billing_address
                .map(|billing| {
                    billing.deserialize_inner_value(|value| value.parse_value("Address"))
                })
                .transpose()
                .change_context(common_utils::errors::CryptoError::DecodingFailed)
                .attach_printable("Error while deserializing Address")?;

            let amount_details = AttemptAmountDetails {
                net_amount: storage_model.net_amount,
                tax_on_surcharge: storage_model.tax_on_surcharge,
                surcharge_amount: storage_model.surcharge_amount,
                order_tax_amount: storage_model.order_tax_amount,
                shipping_cost: storage_model.shipping_cost,
                amount_capturable: storage_model.amount_capturable,
                amount_to_capture: storage_model.amount_to_capture,
            };

            let error = storage_model
                .error_code
                .zip(storage_model.error_message)
                .map(|(error_code, error_message)| ErrorDetails {
                    code: error_code,
                    message: error_message,
                    reason: storage_model.error_reason,
                    unified_code: storage_model.unified_code,
                    unified_message: storage_model.unified_message,
                });

            Ok::<Self, error_stack::Report<common_utils::errors::CryptoError>>(Self {
                payment_id: storage_model.payment_id,
                merchant_id: storage_model.merchant_id,
                id: storage_model.id,
                status: storage_model.status,
                amount_details,
                error,
                payment_method_id: storage_model.payment_method_id,
                payment_method_type: storage_model.payment_method_type_v2,
                connector_payment_id,
                authentication_type: storage_model.authentication_type,
                created_at: storage_model.created_at,
                modified_at: storage_model.modified_at,
                last_synced: storage_model.last_synced,
                cancellation_reason: storage_model.cancellation_reason,
                browser_info: storage_model.browser_info,
                payment_token: storage_model.payment_token,
                connector_metadata: storage_model.connector_metadata,
                payment_experience: storage_model.payment_experience,
                payment_method_data: storage_model.payment_method_data,
                routing_result: storage_model.routing_result,
                preprocessing_step_id: storage_model.preprocessing_step_id,
                multiple_capture_count: storage_model.multiple_capture_count,
                connector_response_reference_id: storage_model.connector_response_reference_id,
                updated_by: storage_model.updated_by,
                redirection_data: storage_model.redirection_data.map(From::from),
                encoded_data: storage_model.encoded_data,
                merchant_connector_id: storage_model.merchant_connector_id,
                external_three_ds_authentication_attempted: storage_model
                    .external_three_ds_authentication_attempted,
                authentication_connector: storage_model.authentication_connector,
                authentication_id: storage_model.authentication_id,
                fingerprint_id: storage_model.fingerprint_id,
                charges: storage_model.charges,
                client_source: storage_model.client_source,
                client_version: storage_model.client_version,
                customer_acceptance: storage_model.customer_acceptance,
                profile_id: storage_model.profile_id,
                organization_id: storage_model.organization_id,
                payment_method_subtype: storage_model.payment_method_subtype,
                authentication_applied: storage_model.authentication_applied,
                external_reference_id: storage_model.external_reference_id,
                connector: storage_model.connector,
                payment_method_billing_address,
                connector_token_details: storage_model.connector_token_details,
                card_discovery: storage_model.card_discovery,
<<<<<<< HEAD
                request_overcapture: storage_model.request_overcapture,
                overcapture_status: storage_model.overcapture_status,
=======
                feature_metadata: storage_model.feature_metadata.map(From::from),
>>>>>>> db498c27
            })
        }
        .await
        .change_context(ValidationError::InvalidValue {
            message: "Failed while decrypting payment attempt".to_string(),
        })
    }

    async fn construct_new(self) -> CustomResult<Self::NewDstType, ValidationError> {
        use common_utils::encryption::Encryption;
        let Self {
            payment_id,
            merchant_id,
            status,
            error,
            amount_details,
            authentication_type,
            created_at,
            modified_at,
            last_synced,
            cancellation_reason,
            browser_info,
            payment_token,
            connector_metadata,
            payment_experience,
            payment_method_data,
            routing_result,
            preprocessing_step_id,
            multiple_capture_count,
            connector_response_reference_id,
            updated_by,
            redirection_data,
            encoded_data,
            merchant_connector_id,
            external_three_ds_authentication_attempted,
            authentication_connector,
            authentication_id,
            fingerprint_id,
            client_source,
            client_version,
            customer_acceptance,
            profile_id,
            organization_id,
            payment_method_type,
            connector_payment_id,
            payment_method_subtype,
            authentication_applied,
            external_reference_id,
            id,
            payment_method_id,
            payment_method_billing_address,
            connector,
            connector_token_details,
            card_discovery,
            charges,
            feature_metadata,
        } = self;

        let card_network = payment_method_data
            .as_ref()
            .and_then(|data| data.peek().as_object())
            .and_then(|card| card.get("card"))
            .and_then(|data| data.as_object())
            .and_then(|card| card.get("card_network"))
            .and_then(|network| network.as_str())
            .map(|network| network.to_string());

        let error_details = error;

        Ok(DieselPaymentAttemptNew {
            payment_id,
            merchant_id,
            status,
            error_message: error_details
                .as_ref()
                .map(|details| details.message.clone()),
            surcharge_amount: amount_details.surcharge_amount,
            tax_on_surcharge: amount_details.tax_on_surcharge,
            payment_method_id,
            authentication_type,
            created_at,
            modified_at,
            last_synced,
            cancellation_reason,
            browser_info,
            payment_token,
            error_code: error_details.as_ref().map(|details| details.code.clone()),
            connector_metadata,
            payment_experience,
            payment_method_data,
            preprocessing_step_id,
            error_reason: error_details
                .as_ref()
                .and_then(|details| details.reason.clone()),
            connector_response_reference_id,
            multiple_capture_count,
            amount_capturable: amount_details.amount_capturable,
            updated_by,
            merchant_connector_id,
            redirection_data: redirection_data.map(From::from),
            encoded_data,
            unified_code: error_details
                .as_ref()
                .and_then(|details| details.unified_code.clone()),
            unified_message: error_details
                .as_ref()
                .and_then(|details| details.unified_message.clone()),
            net_amount: amount_details.net_amount,
            external_three_ds_authentication_attempted,
            authentication_connector,
            authentication_id,
            fingerprint_id,
            client_source,
            client_version,
            customer_acceptance,
            profile_id,
            organization_id,
            card_network,
            order_tax_amount: amount_details.order_tax_amount,
            shipping_cost: amount_details.shipping_cost,
            amount_to_capture: amount_details.amount_to_capture,
            payment_method_billing_address: payment_method_billing_address.map(Encryption::from),
            payment_method_subtype,
            payment_method_type_v2: payment_method_type,
            id,
            charges,
            connector_token_details,
            card_discovery,
            extended_authorization_applied: None,
            request_extended_authorization: None,
            capture_before: None,
            feature_metadata: feature_metadata.as_ref().map(From::from),
        })
    }
}

#[cfg(feature = "v2")]
impl From<PaymentAttemptUpdate> for diesel_models::PaymentAttemptUpdateInternal {
    fn from(update: PaymentAttemptUpdate) -> Self {
        match update {
            PaymentAttemptUpdate::ConfirmIntent {
                status,
                updated_by,
                connector,
                merchant_connector_id,
                authentication_type,
            } => Self {
                status: Some(status),
                error_message: None,
                modified_at: common_utils::date_time::now(),
                browser_info: None,
                error_code: None,
                error_reason: None,
                updated_by,
                merchant_connector_id: Some(merchant_connector_id),
                unified_code: None,
                unified_message: None,
                connector_payment_id: None,
                connector: Some(connector),
                redirection_data: None,
                connector_metadata: None,
                amount_capturable: None,
                amount_to_capture: None,
                connector_token_details: None,
                authentication_type: Some(authentication_type),
                feature_metadata: None,
            },
            PaymentAttemptUpdate::ErrorUpdate {
                status,
                error,
                connector_payment_id,
                amount_capturable,
                updated_by,
            } => Self {
                status: Some(status),
                error_message: Some(error.message),
                error_code: Some(error.code),
                modified_at: common_utils::date_time::now(),
                browser_info: None,
                error_reason: error.reason,
                updated_by,
                merchant_connector_id: None,
                unified_code: None,
                unified_message: None,
                connector_payment_id,
                connector: None,
                redirection_data: None,
                connector_metadata: None,
                amount_capturable,
                amount_to_capture: None,
                connector_token_details: None,
                authentication_type: None,
                feature_metadata: None,
            },
            PaymentAttemptUpdate::ConfirmIntentResponse(confirm_intent_response_update) => {
                let ConfirmIntentResponseUpdate {
                    status,
                    connector_payment_id,
                    updated_by,
                    redirection_data,
                    connector_metadata,
                    amount_capturable,
                    connector_token_details,
                } = *confirm_intent_response_update;
                Self {
                    status: Some(status),
                    amount_capturable,
                    error_message: None,
                    error_code: None,
                    modified_at: common_utils::date_time::now(),
                    browser_info: None,
                    error_reason: None,
                    updated_by,
                    merchant_connector_id: None,
                    unified_code: None,
                    unified_message: None,
                    connector_payment_id,
                    connector: None,
                    redirection_data: redirection_data
                        .map(diesel_models::payment_attempt::RedirectForm::from),
                    connector_metadata,
                    amount_to_capture: None,
                    connector_token_details,
                    authentication_type: None,
                    feature_metadata: None,
                }
            }
            PaymentAttemptUpdate::SyncUpdate {
                status,
                amount_capturable,
                updated_by,
            } => Self {
                status: Some(status),
                amount_capturable,
                error_message: None,
                error_code: None,
                modified_at: common_utils::date_time::now(),
                browser_info: None,
                error_reason: None,
                updated_by,
                merchant_connector_id: None,
                unified_code: None,
                unified_message: None,
                connector_payment_id: None,
                connector: None,
                redirection_data: None,
                connector_metadata: None,
                amount_to_capture: None,
                connector_token_details: None,
                authentication_type: None,
                feature_metadata: None,
            },
            PaymentAttemptUpdate::CaptureUpdate {
                status,
                amount_capturable,
                updated_by,
            } => Self {
                status: Some(status),
                amount_capturable,
                amount_to_capture: None,
                error_message: None,
                error_code: None,
                modified_at: common_utils::date_time::now(),
                browser_info: None,
                error_reason: None,
                updated_by,
                merchant_connector_id: None,
                unified_code: None,
                unified_message: None,
                connector_payment_id: None,
                connector: None,
                redirection_data: None,
                connector_metadata: None,
                connector_token_details: None,
                authentication_type: None,
                feature_metadata: None,
            },
            PaymentAttemptUpdate::PreCaptureUpdate {
                amount_to_capture,
                updated_by,
            } => Self {
                amount_to_capture,
                error_message: None,
                modified_at: common_utils::date_time::now(),
                browser_info: None,
                error_code: None,
                error_reason: None,
                updated_by,
                merchant_connector_id: None,
                unified_code: None,
                unified_message: None,
                connector_payment_id: None,
                connector: None,
                redirection_data: None,
                status: None,
                connector_metadata: None,
                amount_capturable: None,
                connector_token_details: None,
                authentication_type: None,
                feature_metadata: None,
            },
        }
    }
}
#[cfg(feature = "v2")]
#[derive(Debug, Clone, serde::Serialize, PartialEq)]
pub struct PaymentAttemptFeatureMetadata {
    pub revenue_recovery: Option<PaymentAttemptRevenueRecoveryData>,
}

#[cfg(feature = "v2")]
#[derive(Debug, Clone, serde::Serialize, PartialEq)]
pub struct PaymentAttemptRevenueRecoveryData {
    pub attempt_triggered_by: common_enums::TriggeredBy,
}

#[cfg(feature = "v2")]
impl From<&PaymentAttemptFeatureMetadata> for DieselPaymentAttemptFeatureMetadata {
    fn from(item: &PaymentAttemptFeatureMetadata) -> Self {
        let revenue_recovery =
            item.revenue_recovery
                .as_ref()
                .map(|recovery_data| DieselPassiveChurnRecoveryData {
                    attempt_triggered_by: recovery_data.attempt_triggered_by,
                });
        Self { revenue_recovery }
    }
}

#[cfg(feature = "v2")]
impl From<DieselPaymentAttemptFeatureMetadata> for PaymentAttemptFeatureMetadata {
    fn from(item: DieselPaymentAttemptFeatureMetadata) -> Self {
        let revenue_recovery =
            item.revenue_recovery
                .map(|recovery_data| PaymentAttemptRevenueRecoveryData {
                    attempt_triggered_by: recovery_data.attempt_triggered_by,
                });
        Self { revenue_recovery }
    }
}<|MERGE_RESOLUTION|>--- conflicted
+++ resolved
@@ -438,17 +438,14 @@
     pub connector_token_details: Option<diesel_models::ConnectorTokenDetails>,
     /// Indicates the method by which a card is discovered during a payment
     pub card_discovery: Option<common_enums::CardDiscovery>,
-<<<<<<< HEAD
+    /// Split payment data
+    pub charges: Option<common_types::payments::ConnectorChargeResponseData>,
+    /// Additional data that might be required by hyperswitch, to enable some specific features.
+    pub feature_metadata: Option<PaymentAttemptFeatureMetadata>,
     /// Whether to request for overcapture
     pub request_overcapture: Option<storage_enums::OverCaptureRequest>,
     /// Whether overcapture was applied
     pub overcapture_status: Option<storage_enums::OverCaptureStatus>,
-=======
-    /// Split payment data
-    pub charges: Option<common_types::payments::ConnectorChargeResponseData>,
-    /// Additional data that might be required by hyperswitch, to enable some specific features.
-    pub feature_metadata: Option<PaymentAttemptFeatureMetadata>,
->>>>>>> db498c27
 }
 
 impl PaymentAttempt {
@@ -651,12 +648,9 @@
     pub extended_authorization_applied: Option<ExtendedAuthorizationAppliedBool>,
     pub capture_before: Option<PrimitiveDateTime>,
     pub card_discovery: Option<common_enums::CardDiscovery>,
-<<<<<<< HEAD
+    pub charges: Option<common_types::payments::ConnectorChargeResponseData>,
     pub request_overcapture: Option<storage_enums::OverCaptureRequest>,
     pub overcapture_status: Option<storage_enums::OverCaptureStatus>,
-=======
-    pub charges: Option<common_types::payments::ConnectorChargeResponseData>,
->>>>>>> db498c27
 }
 
 #[cfg(feature = "v1")]
@@ -1023,11 +1017,8 @@
         unified_message: Option<Option<String>>,
         payment_method_data: Option<serde_json::Value>,
         connector_mandate_detail: Option<ConnectorMandateReferenceId>,
-<<<<<<< HEAD
+        charges: Option<common_types::payments::ConnectorChargeResponseData>,
         overcapture_status: Option<storage_enums::OverCaptureStatus>,
-=======
-        charges: Option<common_types::payments::ConnectorChargeResponseData>,
->>>>>>> db498c27
     },
     UnresolvedResponseUpdate {
         status: storage_enums::AttemptStatus,
@@ -1303,11 +1294,8 @@
                 unified_message,
                 payment_method_data,
                 connector_mandate_detail,
-<<<<<<< HEAD
+                charges,
                 overcapture_status,
-=======
-                charges,
->>>>>>> db498c27
             } => DieselPaymentAttemptUpdate::ResponseUpdate {
                 status,
                 connector,
@@ -1329,11 +1317,8 @@
                 unified_message,
                 payment_method_data,
                 connector_mandate_detail,
-<<<<<<< HEAD
+                charges,
                 overcapture_status,
-=======
-                charges,
->>>>>>> db498c27
             },
             Self::UnresolvedResponseUpdate {
                 status,
@@ -1653,14 +1638,11 @@
             capture_before: self.capture_before,
             processor_transaction_data,
             card_discovery: self.card_discovery,
-<<<<<<< HEAD
-            request_overcapture: self.request_overcapture,
-            overcapture_status: self.overcapture_status,
-=======
             charges: self.charges,
             // Below fields are deprecated. Please add any new fields above this line.
             connector_transaction_data: None,
->>>>>>> db498c27
+            request_overcapture: self.request_overcapture,
+            overcapture_status: self.overcapture_status,
         })
     }
 
@@ -1746,12 +1728,9 @@
                 extended_authorization_applied: storage_model.extended_authorization_applied,
                 capture_before: storage_model.capture_before,
                 card_discovery: storage_model.card_discovery,
-<<<<<<< HEAD
+                charges: storage_model.charges,
                 request_overcapture: storage_model.request_overcapture,
                 overcapture_status: storage_model.overcapture_status,
-=======
-                charges: storage_model.charges,
->>>>>>> db498c27
             })
         }
         .await
@@ -1905,13 +1884,10 @@
             connector,
             connector_token_details,
             card_discovery,
-<<<<<<< HEAD
+            charges,
+            feature_metadata,
             request_overcapture,
             overcapture_status,
-=======
-            charges,
-            feature_metadata,
->>>>>>> db498c27
         } = self;
 
         let AttemptAmountDetails {
@@ -1990,16 +1966,13 @@
             connector_payment_data,
             connector_token_details,
             card_discovery,
-<<<<<<< HEAD
-            overcapture_status,
-            request_overcapture,
-=======
             request_extended_authorization: None,
             extended_authorization_applied: None,
             capture_before: None,
             charges,
             feature_metadata,
->>>>>>> db498c27
+            overcapture_status,
+            request_overcapture,
         })
     }
 
@@ -2112,12 +2085,9 @@
                 payment_method_billing_address,
                 connector_token_details: storage_model.connector_token_details,
                 card_discovery: storage_model.card_discovery,
-<<<<<<< HEAD
+                feature_metadata: storage_model.feature_metadata.map(From::from),
                 request_overcapture: storage_model.request_overcapture,
                 overcapture_status: storage_model.overcapture_status,
-=======
-                feature_metadata: storage_model.feature_metadata.map(From::from),
->>>>>>> db498c27
             })
         }
         .await
