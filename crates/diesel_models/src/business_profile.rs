use std::collections::{HashMap, HashSet};

use common_enums::{AuthenticationConnectors, UIWidgetFormLayout};
use common_types::primitive_wrappers::AlwaysRequestExtendedAuthorization;
use common_utils::{encryption::Encryption, pii};
use diesel::{AsChangeset, Identifiable, Insertable, Queryable, Selectable};
use masking::Secret;

#[cfg(feature = "v1")]
use crate::schema::business_profile;
#[cfg(feature = "v2")]
use crate::schema_v2::business_profile;

/// Note: The order of fields in the struct is important.
/// This should be in the same order as the fields in the schema.rs file, otherwise the code will
/// not compile
/// If two adjacent columns have the same type, then the compiler will not throw any error, but the
/// fields read / written will be interchanged
#[cfg(feature = "v1")]
#[derive(Clone, Debug, Identifiable, Queryable, Selectable, router_derive::DebugAsDisplay)]
#[diesel(table_name = business_profile, primary_key(profile_id), check_for_backend(diesel::pg::Pg))]
pub struct Profile {
    pub profile_id: common_utils::id_type::ProfileId,
    pub merchant_id: common_utils::id_type::MerchantId,
    pub profile_name: String,
    pub created_at: time::PrimitiveDateTime,
    pub modified_at: time::PrimitiveDateTime,
    pub return_url: Option<String>,
    pub enable_payment_response_hash: bool,
    pub payment_response_hash_key: Option<String>,
    pub redirect_to_merchant_with_http_post: bool,
    pub webhook_details: Option<WebhookDetails>,
    pub metadata: Option<pii::SecretSerdeValue>,
    pub routing_algorithm: Option<serde_json::Value>,
    pub intent_fulfillment_time: Option<i64>,
    pub frm_routing_algorithm: Option<serde_json::Value>,
    pub payout_routing_algorithm: Option<serde_json::Value>,
    pub is_recon_enabled: bool,
    #[diesel(deserialize_as = super::OptionalDieselArray<String>)]
    pub applepay_verified_domains: Option<Vec<String>>,
    pub payment_link_config: Option<BusinessPaymentLinkConfig>,
    pub session_expiry: Option<i64>,
    pub authentication_connector_details: Option<AuthenticationConnectorDetails>,
    pub payout_link_config: Option<BusinessPayoutLinkConfig>,
    pub is_extended_card_info_enabled: Option<bool>,
    pub extended_card_info_config: Option<pii::SecretSerdeValue>,
    pub is_connector_agnostic_mit_enabled: Option<bool>,
    pub use_billing_as_payment_method_billing: Option<bool>,
    pub collect_shipping_details_from_wallet_connector: Option<bool>,
    pub collect_billing_details_from_wallet_connector: Option<bool>,
    pub outgoing_webhook_custom_http_headers: Option<Encryption>,
    pub always_collect_billing_details_from_wallet_connector: Option<bool>,
    pub always_collect_shipping_details_from_wallet_connector: Option<bool>,
    pub tax_connector_id: Option<common_utils::id_type::MerchantConnectorAccountId>,
    pub is_tax_connector_enabled: Option<bool>,
    pub version: common_enums::ApiVersion,
    pub dynamic_routing_algorithm: Option<serde_json::Value>,
    pub is_network_tokenization_enabled: bool,
    pub is_auto_retries_enabled: Option<bool>,
    pub max_auto_retries_enabled: Option<i16>,
    pub always_request_extended_authorization: Option<AlwaysRequestExtendedAuthorization>,
    pub is_click_to_pay_enabled: bool,
    pub authentication_product_ids:
        Option<common_types::payments::AuthenticationConnectorAccountMap>,
    pub card_testing_guard_config: Option<CardTestingGuardConfig>,
    pub card_testing_secret_key: Option<Encryption>,
    pub is_clear_pan_retries_enabled: bool,
    pub force_3ds_challenge: Option<bool>,
<<<<<<< HEAD
    pub always_request_overcapture: Option<bool>,
=======
    pub is_debit_routing_enabled: bool,
    pub merchant_business_country: Option<common_enums::CountryAlpha2>,
    pub id: Option<common_utils::id_type::ProfileId>,
>>>>>>> 2fdeb858
}

#[cfg(feature = "v1")]
#[derive(Clone, Debug, Insertable, router_derive::DebugAsDisplay)]
#[diesel(table_name = business_profile, primary_key(profile_id))]
pub struct ProfileNew {
    pub profile_id: common_utils::id_type::ProfileId,
    pub merchant_id: common_utils::id_type::MerchantId,
    pub profile_name: String,
    pub created_at: time::PrimitiveDateTime,
    pub modified_at: time::PrimitiveDateTime,
    pub return_url: Option<String>,
    pub enable_payment_response_hash: bool,
    pub payment_response_hash_key: Option<String>,
    pub redirect_to_merchant_with_http_post: bool,
    pub webhook_details: Option<WebhookDetails>,
    pub metadata: Option<pii::SecretSerdeValue>,
    pub routing_algorithm: Option<serde_json::Value>,
    pub intent_fulfillment_time: Option<i64>,
    pub frm_routing_algorithm: Option<serde_json::Value>,
    pub payout_routing_algorithm: Option<serde_json::Value>,
    pub is_recon_enabled: bool,
    #[diesel(deserialize_as = super::OptionalDieselArray<String>)]
    pub applepay_verified_domains: Option<Vec<String>>,
    pub payment_link_config: Option<BusinessPaymentLinkConfig>,
    pub session_expiry: Option<i64>,
    pub authentication_connector_details: Option<AuthenticationConnectorDetails>,
    pub payout_link_config: Option<BusinessPayoutLinkConfig>,
    pub is_extended_card_info_enabled: Option<bool>,
    pub extended_card_info_config: Option<pii::SecretSerdeValue>,
    pub is_connector_agnostic_mit_enabled: Option<bool>,
    pub use_billing_as_payment_method_billing: Option<bool>,
    pub collect_shipping_details_from_wallet_connector: Option<bool>,
    pub collect_billing_details_from_wallet_connector: Option<bool>,
    pub outgoing_webhook_custom_http_headers: Option<Encryption>,
    pub always_collect_billing_details_from_wallet_connector: Option<bool>,
    pub always_collect_shipping_details_from_wallet_connector: Option<bool>,
    pub tax_connector_id: Option<common_utils::id_type::MerchantConnectorAccountId>,
    pub is_tax_connector_enabled: Option<bool>,
    pub version: common_enums::ApiVersion,
    pub is_network_tokenization_enabled: bool,
    pub is_auto_retries_enabled: Option<bool>,
    pub max_auto_retries_enabled: Option<i16>,
    pub is_click_to_pay_enabled: bool,
    pub authentication_product_ids:
        Option<common_types::payments::AuthenticationConnectorAccountMap>,
    pub card_testing_guard_config: Option<CardTestingGuardConfig>,
    pub card_testing_secret_key: Option<Encryption>,
    pub is_clear_pan_retries_enabled: bool,
    pub force_3ds_challenge: Option<bool>,
<<<<<<< HEAD
    pub always_request_overcapture: Option<bool>,
=======
    pub is_debit_routing_enabled: bool,
    pub merchant_business_country: Option<common_enums::CountryAlpha2>,
    pub id: Option<common_utils::id_type::ProfileId>,
>>>>>>> 2fdeb858
}

#[cfg(feature = "v1")]
#[derive(Clone, Debug, AsChangeset, router_derive::DebugAsDisplay)]
#[diesel(table_name = business_profile)]
pub struct ProfileUpdateInternal {
    pub profile_name: Option<String>,
    pub modified_at: time::PrimitiveDateTime,
    pub return_url: Option<String>,
    pub enable_payment_response_hash: Option<bool>,
    pub payment_response_hash_key: Option<String>,
    pub redirect_to_merchant_with_http_post: Option<bool>,
    pub webhook_details: Option<WebhookDetails>,
    pub metadata: Option<pii::SecretSerdeValue>,
    pub routing_algorithm: Option<serde_json::Value>,
    pub intent_fulfillment_time: Option<i64>,
    pub frm_routing_algorithm: Option<serde_json::Value>,
    pub payout_routing_algorithm: Option<serde_json::Value>,
    pub is_recon_enabled: Option<bool>,
    #[diesel(deserialize_as = super::OptionalDieselArray<String>)]
    pub applepay_verified_domains: Option<Vec<String>>,
    pub payment_link_config: Option<BusinessPaymentLinkConfig>,
    pub session_expiry: Option<i64>,
    pub authentication_connector_details: Option<AuthenticationConnectorDetails>,
    pub payout_link_config: Option<BusinessPayoutLinkConfig>,
    pub is_extended_card_info_enabled: Option<bool>,
    pub extended_card_info_config: Option<pii::SecretSerdeValue>,
    pub is_connector_agnostic_mit_enabled: Option<bool>,
    pub use_billing_as_payment_method_billing: Option<bool>,
    pub collect_shipping_details_from_wallet_connector: Option<bool>,
    pub collect_billing_details_from_wallet_connector: Option<bool>,
    pub outgoing_webhook_custom_http_headers: Option<Encryption>,
    pub always_collect_billing_details_from_wallet_connector: Option<bool>,
    pub always_collect_shipping_details_from_wallet_connector: Option<bool>,
    pub tax_connector_id: Option<common_utils::id_type::MerchantConnectorAccountId>,
    pub is_tax_connector_enabled: Option<bool>,
    pub dynamic_routing_algorithm: Option<serde_json::Value>,
    pub is_network_tokenization_enabled: Option<bool>,
    pub is_auto_retries_enabled: Option<bool>,
    pub max_auto_retries_enabled: Option<i16>,
    pub always_request_extended_authorization: Option<AlwaysRequestExtendedAuthorization>,
    pub is_click_to_pay_enabled: Option<bool>,
    pub authentication_product_ids:
        Option<common_types::payments::AuthenticationConnectorAccountMap>,
    pub card_testing_guard_config: Option<CardTestingGuardConfig>,
    pub card_testing_secret_key: Option<Encryption>,
    pub is_clear_pan_retries_enabled: Option<bool>,
    pub force_3ds_challenge: Option<bool>,
<<<<<<< HEAD
    pub always_request_overcapture: Option<bool>,
=======
    pub is_debit_routing_enabled: bool,
    pub merchant_business_country: Option<common_enums::CountryAlpha2>,
>>>>>>> 2fdeb858
}

#[cfg(feature = "v1")]
impl ProfileUpdateInternal {
    pub fn apply_changeset(self, source: Profile) -> Profile {
        let Self {
            profile_name,
            modified_at,
            return_url,
            enable_payment_response_hash,
            payment_response_hash_key,
            redirect_to_merchant_with_http_post,
            webhook_details,
            metadata,
            routing_algorithm,
            intent_fulfillment_time,
            frm_routing_algorithm,
            payout_routing_algorithm,
            is_recon_enabled,
            applepay_verified_domains,
            payment_link_config,
            session_expiry,
            authentication_connector_details,
            payout_link_config,
            is_extended_card_info_enabled,
            extended_card_info_config,
            is_connector_agnostic_mit_enabled,
            use_billing_as_payment_method_billing,
            collect_shipping_details_from_wallet_connector,
            collect_billing_details_from_wallet_connector,
            outgoing_webhook_custom_http_headers,
            always_collect_billing_details_from_wallet_connector,
            always_collect_shipping_details_from_wallet_connector,
            tax_connector_id,
            is_tax_connector_enabled,
            dynamic_routing_algorithm,
            is_network_tokenization_enabled,
            is_auto_retries_enabled,
            max_auto_retries_enabled,
            always_request_extended_authorization,
            is_click_to_pay_enabled,
            authentication_product_ids,
            card_testing_guard_config,
            card_testing_secret_key,
            is_clear_pan_retries_enabled,
            force_3ds_challenge,
<<<<<<< HEAD
            always_request_overcapture,
=======
            is_debit_routing_enabled,
            merchant_business_country,
>>>>>>> 2fdeb858
        } = self;
        Profile {
            profile_id: source.profile_id,
            merchant_id: source.merchant_id,
            profile_name: profile_name.unwrap_or(source.profile_name),
            created_at: source.created_at,
            modified_at,
            return_url: return_url.or(source.return_url),
            enable_payment_response_hash: enable_payment_response_hash
                .unwrap_or(source.enable_payment_response_hash),
            payment_response_hash_key: payment_response_hash_key
                .or(source.payment_response_hash_key),
            redirect_to_merchant_with_http_post: redirect_to_merchant_with_http_post
                .unwrap_or(source.redirect_to_merchant_with_http_post),
            webhook_details: webhook_details.or(source.webhook_details),
            metadata: metadata.or(source.metadata),
            routing_algorithm: routing_algorithm.or(source.routing_algorithm),
            intent_fulfillment_time: intent_fulfillment_time.or(source.intent_fulfillment_time),
            frm_routing_algorithm: frm_routing_algorithm.or(source.frm_routing_algorithm),
            payout_routing_algorithm: payout_routing_algorithm.or(source.payout_routing_algorithm),
            is_recon_enabled: is_recon_enabled.unwrap_or(source.is_recon_enabled),
            applepay_verified_domains: applepay_verified_domains
                .or(source.applepay_verified_domains),
            payment_link_config: payment_link_config.or(source.payment_link_config),
            session_expiry: session_expiry.or(source.session_expiry),
            authentication_connector_details: authentication_connector_details
                .or(source.authentication_connector_details),
            payout_link_config: payout_link_config.or(source.payout_link_config),
            is_extended_card_info_enabled: is_extended_card_info_enabled
                .or(source.is_extended_card_info_enabled),
            is_connector_agnostic_mit_enabled: is_connector_agnostic_mit_enabled
                .or(source.is_connector_agnostic_mit_enabled),
            extended_card_info_config: extended_card_info_config
                .or(source.extended_card_info_config),
            use_billing_as_payment_method_billing: use_billing_as_payment_method_billing
                .or(source.use_billing_as_payment_method_billing),
            collect_shipping_details_from_wallet_connector:
                collect_shipping_details_from_wallet_connector
                    .or(source.collect_shipping_details_from_wallet_connector),
            collect_billing_details_from_wallet_connector:
                collect_billing_details_from_wallet_connector
                    .or(source.collect_billing_details_from_wallet_connector),
            outgoing_webhook_custom_http_headers: outgoing_webhook_custom_http_headers
                .or(source.outgoing_webhook_custom_http_headers),
            always_collect_billing_details_from_wallet_connector:
                always_collect_billing_details_from_wallet_connector
                    .or(source.always_collect_billing_details_from_wallet_connector),
            always_collect_shipping_details_from_wallet_connector:
                always_collect_shipping_details_from_wallet_connector
                    .or(source.always_collect_shipping_details_from_wallet_connector),
            tax_connector_id: tax_connector_id.or(source.tax_connector_id),
            is_tax_connector_enabled: is_tax_connector_enabled.or(source.is_tax_connector_enabled),
            version: source.version,
            dynamic_routing_algorithm: dynamic_routing_algorithm
                .or(source.dynamic_routing_algorithm),
            is_network_tokenization_enabled: is_network_tokenization_enabled
                .unwrap_or(source.is_network_tokenization_enabled),
            is_auto_retries_enabled: is_auto_retries_enabled.or(source.is_auto_retries_enabled),
            max_auto_retries_enabled: max_auto_retries_enabled.or(source.max_auto_retries_enabled),
            always_request_extended_authorization: always_request_extended_authorization
                .or(source.always_request_extended_authorization),
            is_click_to_pay_enabled: is_click_to_pay_enabled
                .unwrap_or(source.is_click_to_pay_enabled),
            authentication_product_ids: authentication_product_ids
                .or(source.authentication_product_ids),
            card_testing_guard_config: card_testing_guard_config
                .or(source.card_testing_guard_config),
            card_testing_secret_key,
            is_clear_pan_retries_enabled: is_clear_pan_retries_enabled
                .unwrap_or(source.is_clear_pan_retries_enabled),
            force_3ds_challenge,
<<<<<<< HEAD
            always_request_overcapture: always_request_overcapture
                .or(source.always_request_overcapture),
=======
            id: source.id,
            is_debit_routing_enabled,
            merchant_business_country: merchant_business_country
                .or(source.merchant_business_country),
>>>>>>> 2fdeb858
        }
    }
}

/// Note: The order of fields in the struct is important.
/// This should be in the same order as the fields in the schema.rs file, otherwise the code will
/// not compile
/// If two adjacent columns have the same type, then the compiler will not throw any error, but the
/// fields read / written will be interchanged
#[cfg(feature = "v2")]
#[derive(Clone, Debug, Identifiable, Queryable, Selectable, router_derive::DebugAsDisplay)]
#[diesel(table_name = business_profile, primary_key(id), check_for_backend(diesel::pg::Pg))]
pub struct Profile {
    pub merchant_id: common_utils::id_type::MerchantId,
    pub profile_name: String,
    pub created_at: time::PrimitiveDateTime,
    pub modified_at: time::PrimitiveDateTime,
    pub return_url: Option<common_utils::types::Url>,
    pub enable_payment_response_hash: bool,
    pub payment_response_hash_key: Option<String>,
    pub redirect_to_merchant_with_http_post: bool,
    pub webhook_details: Option<WebhookDetails>,
    pub metadata: Option<pii::SecretSerdeValue>,
    pub is_recon_enabled: bool,
    #[diesel(deserialize_as = super::OptionalDieselArray<String>)]
    pub applepay_verified_domains: Option<Vec<String>>,
    pub payment_link_config: Option<BusinessPaymentLinkConfig>,
    pub session_expiry: Option<i64>,
    pub authentication_connector_details: Option<AuthenticationConnectorDetails>,
    pub payout_link_config: Option<BusinessPayoutLinkConfig>,
    pub is_extended_card_info_enabled: Option<bool>,
    pub extended_card_info_config: Option<pii::SecretSerdeValue>,
    pub is_connector_agnostic_mit_enabled: Option<bool>,
    pub use_billing_as_payment_method_billing: Option<bool>,
    pub collect_shipping_details_from_wallet_connector: Option<bool>,
    pub collect_billing_details_from_wallet_connector: Option<bool>,
    pub outgoing_webhook_custom_http_headers: Option<Encryption>,
    pub always_collect_billing_details_from_wallet_connector: Option<bool>,
    pub always_collect_shipping_details_from_wallet_connector: Option<bool>,
    pub tax_connector_id: Option<common_utils::id_type::MerchantConnectorAccountId>,
    pub is_tax_connector_enabled: Option<bool>,
    pub version: common_enums::ApiVersion,
    pub dynamic_routing_algorithm: Option<serde_json::Value>,
    pub is_network_tokenization_enabled: bool,
    pub is_auto_retries_enabled: Option<bool>,
    pub max_auto_retries_enabled: Option<i16>,
    pub always_request_extended_authorization: Option<AlwaysRequestExtendedAuthorization>,
    pub is_click_to_pay_enabled: bool,
    pub authentication_product_ids:
        Option<common_types::payments::AuthenticationConnectorAccountMap>,
    pub card_testing_guard_config: Option<CardTestingGuardConfig>,
    pub card_testing_secret_key: Option<Encryption>,
    pub is_clear_pan_retries_enabled: bool,
    pub force_3ds_challenge: Option<bool>,
<<<<<<< HEAD
    pub always_request_overcapture: Option<bool>,
=======
    pub is_debit_routing_enabled: bool,
    pub merchant_business_country: Option<common_enums::CountryAlpha2>,
    pub id: common_utils::id_type::ProfileId,
>>>>>>> 2fdeb858
    pub routing_algorithm_id: Option<common_utils::id_type::RoutingId>,
    pub order_fulfillment_time: Option<i64>,
    pub order_fulfillment_time_origin: Option<common_enums::OrderFulfillmentTimeOrigin>,
    pub frm_routing_algorithm_id: Option<String>,
    pub payout_routing_algorithm_id: Option<common_utils::id_type::RoutingId>,
    pub default_fallback_routing: Option<pii::SecretSerdeValue>,
    pub three_ds_decision_manager_config: Option<common_types::payments::DecisionManagerRecord>,
    pub should_collect_cvv_during_payment: bool,
}

impl Profile {
    #[cfg(feature = "v1")]
    pub fn get_id(&self) -> &common_utils::id_type::ProfileId {
        &self.profile_id
    }

    #[cfg(feature = "v2")]
    pub fn get_id(&self) -> &common_utils::id_type::ProfileId {
        &self.id
    }
}

#[cfg(feature = "v2")]
#[derive(Clone, Debug, Insertable, router_derive::DebugAsDisplay)]
#[diesel(table_name = business_profile, primary_key(profile_id))]
pub struct ProfileNew {
    pub merchant_id: common_utils::id_type::MerchantId,
    pub profile_name: String,
    pub created_at: time::PrimitiveDateTime,
    pub modified_at: time::PrimitiveDateTime,
    pub return_url: Option<common_utils::types::Url>,
    pub enable_payment_response_hash: bool,
    pub payment_response_hash_key: Option<String>,
    pub redirect_to_merchant_with_http_post: bool,
    pub webhook_details: Option<WebhookDetails>,
    pub metadata: Option<pii::SecretSerdeValue>,
    pub is_recon_enabled: bool,
    #[diesel(deserialize_as = super::OptionalDieselArray<String>)]
    pub applepay_verified_domains: Option<Vec<String>>,
    pub payment_link_config: Option<BusinessPaymentLinkConfig>,
    pub session_expiry: Option<i64>,
    pub authentication_connector_details: Option<AuthenticationConnectorDetails>,
    pub payout_link_config: Option<BusinessPayoutLinkConfig>,
    pub is_extended_card_info_enabled: Option<bool>,
    pub extended_card_info_config: Option<pii::SecretSerdeValue>,
    pub is_connector_agnostic_mit_enabled: Option<bool>,
    pub use_billing_as_payment_method_billing: Option<bool>,
    pub collect_shipping_details_from_wallet_connector: Option<bool>,
    pub collect_billing_details_from_wallet_connector: Option<bool>,
    pub outgoing_webhook_custom_http_headers: Option<Encryption>,
    pub always_collect_billing_details_from_wallet_connector: Option<bool>,
    pub always_collect_shipping_details_from_wallet_connector: Option<bool>,
    pub tax_connector_id: Option<common_utils::id_type::MerchantConnectorAccountId>,
    pub is_tax_connector_enabled: Option<bool>,
    pub version: common_enums::ApiVersion,
    pub is_network_tokenization_enabled: bool,
    pub is_auto_retries_enabled: Option<bool>,
    pub max_auto_retries_enabled: Option<i16>,
    pub is_click_to_pay_enabled: bool,
    pub authentication_product_ids:
        Option<common_types::payments::AuthenticationConnectorAccountMap>,
    pub card_testing_guard_config: Option<CardTestingGuardConfig>,
    pub card_testing_secret_key: Option<Encryption>,
    pub is_clear_pan_retries_enabled: Option<bool>,
    pub is_debit_routing_enabled: bool,
    pub merchant_business_country: Option<common_enums::CountryAlpha2>,
    pub routing_algorithm_id: Option<common_utils::id_type::RoutingId>,
    pub order_fulfillment_time: Option<i64>,
    pub order_fulfillment_time_origin: Option<common_enums::OrderFulfillmentTimeOrigin>,
    pub frm_routing_algorithm_id: Option<String>,
    pub payout_routing_algorithm_id: Option<common_utils::id_type::RoutingId>,
    pub default_fallback_routing: Option<pii::SecretSerdeValue>,
    pub three_ds_decision_manager_config: Option<common_types::payments::DecisionManagerRecord>,
    pub should_collect_cvv_during_payment: bool,
    pub id: common_utils::id_type::ProfileId,
}

#[cfg(feature = "v2")]
#[derive(Clone, Debug, AsChangeset, router_derive::DebugAsDisplay)]
#[diesel(table_name = business_profile)]
pub struct ProfileUpdateInternal {
    pub profile_name: Option<String>,
    pub modified_at: time::PrimitiveDateTime,
    pub return_url: Option<common_utils::types::Url>,
    pub enable_payment_response_hash: Option<bool>,
    pub payment_response_hash_key: Option<String>,
    pub redirect_to_merchant_with_http_post: Option<bool>,
    pub webhook_details: Option<WebhookDetails>,
    pub metadata: Option<pii::SecretSerdeValue>,
    pub is_recon_enabled: Option<bool>,
    #[diesel(deserialize_as = super::OptionalDieselArray<String>)]
    pub applepay_verified_domains: Option<Vec<String>>,
    pub payment_link_config: Option<BusinessPaymentLinkConfig>,
    pub session_expiry: Option<i64>,
    pub authentication_connector_details: Option<AuthenticationConnectorDetails>,
    pub payout_link_config: Option<BusinessPayoutLinkConfig>,
    pub is_extended_card_info_enabled: Option<bool>,
    pub extended_card_info_config: Option<pii::SecretSerdeValue>,
    pub is_connector_agnostic_mit_enabled: Option<bool>,
    pub use_billing_as_payment_method_billing: Option<bool>,
    pub collect_shipping_details_from_wallet_connector: Option<bool>,
    pub collect_billing_details_from_wallet_connector: Option<bool>,
    pub outgoing_webhook_custom_http_headers: Option<Encryption>,
    pub always_collect_billing_details_from_wallet_connector: Option<bool>,
    pub always_collect_shipping_details_from_wallet_connector: Option<bool>,
    pub tax_connector_id: Option<common_utils::id_type::MerchantConnectorAccountId>,
    pub is_tax_connector_enabled: Option<bool>,
    pub is_network_tokenization_enabled: Option<bool>,
    pub is_auto_retries_enabled: Option<bool>,
    pub max_auto_retries_enabled: Option<i16>,
    pub is_click_to_pay_enabled: Option<bool>,
    pub authentication_product_ids:
        Option<common_types::payments::AuthenticationConnectorAccountMap>,
    pub card_testing_guard_config: Option<CardTestingGuardConfig>,
    pub card_testing_secret_key: Option<Encryption>,
    pub is_clear_pan_retries_enabled: Option<bool>,
    pub is_debit_routing_enabled: bool,
    pub merchant_business_country: Option<common_enums::CountryAlpha2>,
    pub routing_algorithm_id: Option<common_utils::id_type::RoutingId>,
    pub order_fulfillment_time: Option<i64>,
    pub order_fulfillment_time_origin: Option<common_enums::OrderFulfillmentTimeOrigin>,
    pub frm_routing_algorithm_id: Option<String>,
    pub payout_routing_algorithm_id: Option<common_utils::id_type::RoutingId>,
    pub default_fallback_routing: Option<pii::SecretSerdeValue>,
    pub three_ds_decision_manager_config: Option<common_types::payments::DecisionManagerRecord>,
    pub should_collect_cvv_during_payment: Option<bool>,
}

#[cfg(feature = "v2")]
impl ProfileUpdateInternal {
    pub fn apply_changeset(self, source: Profile) -> Profile {
        let Self {
            profile_name,
            modified_at,
            return_url,
            enable_payment_response_hash,
            payment_response_hash_key,
            redirect_to_merchant_with_http_post,
            webhook_details,
            metadata,
            is_recon_enabled,
            applepay_verified_domains,
            payment_link_config,
            session_expiry,
            authentication_connector_details,
            payout_link_config,
            is_extended_card_info_enabled,
            extended_card_info_config,
            is_connector_agnostic_mit_enabled,
            use_billing_as_payment_method_billing,
            collect_shipping_details_from_wallet_connector,
            collect_billing_details_from_wallet_connector,
            outgoing_webhook_custom_http_headers,
            always_collect_billing_details_from_wallet_connector,
            always_collect_shipping_details_from_wallet_connector,
            tax_connector_id,
            is_tax_connector_enabled,
            routing_algorithm_id,
            order_fulfillment_time,
            order_fulfillment_time_origin,
            frm_routing_algorithm_id,
            payout_routing_algorithm_id,
            default_fallback_routing,
            should_collect_cvv_during_payment,
            is_network_tokenization_enabled,
            is_auto_retries_enabled,
            max_auto_retries_enabled,
            is_click_to_pay_enabled,
            authentication_product_ids,
            three_ds_decision_manager_config,
            card_testing_guard_config,
            card_testing_secret_key,
            is_clear_pan_retries_enabled,
            is_debit_routing_enabled,
            merchant_business_country,
        } = self;
        Profile {
            id: source.id,
            merchant_id: source.merchant_id,
            profile_name: profile_name.unwrap_or(source.profile_name),
            created_at: source.created_at,
            modified_at,
            return_url: return_url.or(source.return_url),
            enable_payment_response_hash: enable_payment_response_hash
                .unwrap_or(source.enable_payment_response_hash),
            payment_response_hash_key: payment_response_hash_key
                .or(source.payment_response_hash_key),
            redirect_to_merchant_with_http_post: redirect_to_merchant_with_http_post
                .unwrap_or(source.redirect_to_merchant_with_http_post),
            webhook_details: webhook_details.or(source.webhook_details),
            metadata: metadata.or(source.metadata),
            is_recon_enabled: is_recon_enabled.unwrap_or(source.is_recon_enabled),
            applepay_verified_domains: applepay_verified_domains
                .or(source.applepay_verified_domains),
            payment_link_config: payment_link_config.or(source.payment_link_config),
            session_expiry: session_expiry.or(source.session_expiry),
            authentication_connector_details: authentication_connector_details
                .or(source.authentication_connector_details),
            payout_link_config: payout_link_config.or(source.payout_link_config),
            is_extended_card_info_enabled: is_extended_card_info_enabled
                .or(source.is_extended_card_info_enabled),
            is_connector_agnostic_mit_enabled: is_connector_agnostic_mit_enabled
                .or(source.is_connector_agnostic_mit_enabled),
            extended_card_info_config: extended_card_info_config
                .or(source.extended_card_info_config),
            use_billing_as_payment_method_billing: use_billing_as_payment_method_billing
                .or(source.use_billing_as_payment_method_billing),
            collect_shipping_details_from_wallet_connector:
                collect_shipping_details_from_wallet_connector
                    .or(source.collect_shipping_details_from_wallet_connector),
            collect_billing_details_from_wallet_connector:
                collect_billing_details_from_wallet_connector
                    .or(source.collect_billing_details_from_wallet_connector),
            outgoing_webhook_custom_http_headers: outgoing_webhook_custom_http_headers
                .or(source.outgoing_webhook_custom_http_headers),
            always_collect_billing_details_from_wallet_connector:
                always_collect_billing_details_from_wallet_connector
                    .or(always_collect_billing_details_from_wallet_connector),
            always_collect_shipping_details_from_wallet_connector:
                always_collect_shipping_details_from_wallet_connector
                    .or(always_collect_shipping_details_from_wallet_connector),
            tax_connector_id: tax_connector_id.or(source.tax_connector_id),
            is_tax_connector_enabled: is_tax_connector_enabled.or(source.is_tax_connector_enabled),
            routing_algorithm_id: routing_algorithm_id.or(source.routing_algorithm_id),
            order_fulfillment_time: order_fulfillment_time.or(source.order_fulfillment_time),
            order_fulfillment_time_origin: order_fulfillment_time_origin
                .or(source.order_fulfillment_time_origin),
            frm_routing_algorithm_id: frm_routing_algorithm_id.or(source.frm_routing_algorithm_id),
            payout_routing_algorithm_id: payout_routing_algorithm_id
                .or(source.payout_routing_algorithm_id),
            default_fallback_routing: default_fallback_routing.or(source.default_fallback_routing),
            should_collect_cvv_during_payment: should_collect_cvv_during_payment
                .unwrap_or(source.should_collect_cvv_during_payment),
            version: source.version,
            dynamic_routing_algorithm: None,
            is_network_tokenization_enabled: is_network_tokenization_enabled
                .unwrap_or(source.is_network_tokenization_enabled),
            is_auto_retries_enabled: is_auto_retries_enabled.or(source.is_auto_retries_enabled),
            max_auto_retries_enabled: max_auto_retries_enabled.or(source.max_auto_retries_enabled),
            always_request_extended_authorization: None,
            is_click_to_pay_enabled: is_click_to_pay_enabled
                .unwrap_or(source.is_click_to_pay_enabled),
            authentication_product_ids: authentication_product_ids
                .or(source.authentication_product_ids),
            three_ds_decision_manager_config: three_ds_decision_manager_config
                .or(source.three_ds_decision_manager_config),
            card_testing_guard_config: card_testing_guard_config
                .or(source.card_testing_guard_config),
            card_testing_secret_key: card_testing_secret_key.or(source.card_testing_secret_key),
            is_clear_pan_retries_enabled: is_clear_pan_retries_enabled
                .unwrap_or(source.is_clear_pan_retries_enabled),
            force_3ds_challenge: None,
<<<<<<< HEAD
            always_request_overcapture: source.always_request_overcapture,
=======
            is_debit_routing_enabled,
            merchant_business_country: merchant_business_country
                .or(source.merchant_business_country),
>>>>>>> 2fdeb858
        }
    }
}

#[derive(Clone, Debug, serde::Deserialize, serde::Serialize, diesel::AsExpression)]
#[diesel(sql_type = diesel::sql_types::Jsonb)]
pub struct AuthenticationConnectorDetails {
    pub authentication_connectors: Vec<AuthenticationConnectors>,
    pub three_ds_requestor_url: String,
    pub three_ds_requestor_app_url: Option<String>,
}

common_utils::impl_to_sql_from_sql_json!(AuthenticationConnectorDetails);

#[derive(Clone, Debug, serde::Deserialize, serde::Serialize, diesel::AsExpression)]
#[diesel(sql_type = diesel::sql_types::Jsonb)]
pub struct CardTestingGuardConfig {
    pub is_card_ip_blocking_enabled: bool,
    pub card_ip_blocking_threshold: i32,
    pub is_guest_user_card_blocking_enabled: bool,
    pub guest_user_card_blocking_threshold: i32,
    pub is_customer_id_blocking_enabled: bool,
    pub customer_id_blocking_threshold: i32,
    pub card_testing_guard_expiry: i32,
}

common_utils::impl_to_sql_from_sql_json!(CardTestingGuardConfig);

#[derive(Clone, Debug, serde::Deserialize, serde::Serialize, diesel::AsExpression)]
#[diesel(sql_type = diesel::sql_types::Json)]
pub struct WebhookDetails {
    pub webhook_version: Option<String>,
    pub webhook_username: Option<String>,
    pub webhook_password: Option<Secret<String>>,
    pub webhook_url: Option<Secret<String>>,
    pub payment_created_enabled: Option<bool>,
    pub payment_succeeded_enabled: Option<bool>,
    pub payment_failed_enabled: Option<bool>,
}

common_utils::impl_to_sql_from_sql_json!(WebhookDetails);

#[derive(Clone, Debug, serde::Deserialize, serde::Serialize, diesel::AsExpression)]
#[diesel(sql_type = diesel::sql_types::Jsonb)]
pub struct BusinessPaymentLinkConfig {
    pub domain_name: Option<String>,
    #[serde(flatten)]
    pub default_config: Option<PaymentLinkConfigRequest>,
    pub business_specific_configs: Option<HashMap<String, PaymentLinkConfigRequest>>,
    pub allowed_domains: Option<HashSet<String>>,
    pub branding_visibility: Option<bool>,
}

#[derive(Clone, Debug, serde::Deserialize, serde::Serialize)]
pub struct PaymentLinkConfigRequest {
    pub theme: Option<String>,
    pub logo: Option<String>,
    pub seller_name: Option<String>,
    pub sdk_layout: Option<String>,
    pub display_sdk_only: Option<bool>,
    pub enabled_saved_payment_method: Option<bool>,
    pub hide_card_nickname_field: Option<bool>,
    pub show_card_form_by_default: Option<bool>,
    pub background_image: Option<PaymentLinkBackgroundImageConfig>,
    pub details_layout: Option<common_enums::PaymentLinkDetailsLayout>,
    pub payment_button_text: Option<String>,
    pub custom_message_for_card_terms: Option<String>,
    pub payment_button_colour: Option<String>,
    pub skip_status_screen: Option<bool>,
    pub payment_button_text_colour: Option<String>,
    pub background_colour: Option<String>,
    pub sdk_ui_rules: Option<HashMap<String, HashMap<String, String>>>,
    pub payment_link_ui_rules: Option<HashMap<String, HashMap<String, String>>>,
    pub enable_button_only_on_form_ready: Option<bool>,
}

#[derive(Clone, Debug, serde::Deserialize, serde::Serialize, PartialEq)]
pub struct PaymentLinkBackgroundImageConfig {
    pub url: common_utils::types::Url,
    pub position: Option<common_enums::ElementPosition>,
    pub size: Option<common_enums::ElementSize>,
}

common_utils::impl_to_sql_from_sql_json!(BusinessPaymentLinkConfig);

#[derive(Clone, Debug, serde::Deserialize, serde::Serialize, diesel::AsExpression)]
#[diesel(sql_type = diesel::sql_types::Jsonb)]
pub struct BusinessPayoutLinkConfig {
    #[serde(flatten)]
    pub config: BusinessGenericLinkConfig,
    pub form_layout: Option<UIWidgetFormLayout>,
    pub payout_test_mode: Option<bool>,
}

#[derive(Clone, Debug, serde::Deserialize, serde::Serialize)]
pub struct BusinessGenericLinkConfig {
    pub domain_name: Option<String>,
    pub allowed_domains: HashSet<String>,
    #[serde(flatten)]
    pub ui_config: common_utils::link_utils::GenericLinkUiConfig,
}

common_utils::impl_to_sql_from_sql_json!(BusinessPayoutLinkConfig);<|MERGE_RESOLUTION|>--- conflicted
+++ resolved
@@ -66,13 +66,10 @@
     pub card_testing_secret_key: Option<Encryption>,
     pub is_clear_pan_retries_enabled: bool,
     pub force_3ds_challenge: Option<bool>,
-<<<<<<< HEAD
-    pub always_request_overcapture: Option<bool>,
-=======
     pub is_debit_routing_enabled: bool,
     pub merchant_business_country: Option<common_enums::CountryAlpha2>,
     pub id: Option<common_utils::id_type::ProfileId>,
->>>>>>> 2fdeb858
+    pub always_request_overcapture: Option<bool>,
 }
 
 #[cfg(feature = "v1")]
@@ -123,13 +120,10 @@
     pub card_testing_secret_key: Option<Encryption>,
     pub is_clear_pan_retries_enabled: bool,
     pub force_3ds_challenge: Option<bool>,
-<<<<<<< HEAD
-    pub always_request_overcapture: Option<bool>,
-=======
     pub is_debit_routing_enabled: bool,
     pub merchant_business_country: Option<common_enums::CountryAlpha2>,
     pub id: Option<common_utils::id_type::ProfileId>,
->>>>>>> 2fdeb858
+    pub always_request_overcapture: Option<bool>,
 }
 
 #[cfg(feature = "v1")]
@@ -178,12 +172,9 @@
     pub card_testing_secret_key: Option<Encryption>,
     pub is_clear_pan_retries_enabled: Option<bool>,
     pub force_3ds_challenge: Option<bool>,
-<<<<<<< HEAD
-    pub always_request_overcapture: Option<bool>,
-=======
     pub is_debit_routing_enabled: bool,
     pub merchant_business_country: Option<common_enums::CountryAlpha2>,
->>>>>>> 2fdeb858
+    pub always_request_overcapture: Option<bool>,
 }
 
 #[cfg(feature = "v1")]
@@ -230,12 +221,9 @@
             card_testing_secret_key,
             is_clear_pan_retries_enabled,
             force_3ds_challenge,
-<<<<<<< HEAD
-            always_request_overcapture,
-=======
             is_debit_routing_enabled,
             merchant_business_country,
->>>>>>> 2fdeb858
+            always_request_overcapture,
         } = self;
         Profile {
             profile_id: source.profile_id,
@@ -307,15 +295,12 @@
             is_clear_pan_retries_enabled: is_clear_pan_retries_enabled
                 .unwrap_or(source.is_clear_pan_retries_enabled),
             force_3ds_challenge,
-<<<<<<< HEAD
-            always_request_overcapture: always_request_overcapture
-                .or(source.always_request_overcapture),
-=======
             id: source.id,
             is_debit_routing_enabled,
             merchant_business_country: merchant_business_country
                 .or(source.merchant_business_country),
->>>>>>> 2fdeb858
+            always_request_overcapture: always_request_overcapture
+                .or(source.always_request_overcapture),
         }
     }
 }
@@ -370,13 +355,10 @@
     pub card_testing_secret_key: Option<Encryption>,
     pub is_clear_pan_retries_enabled: bool,
     pub force_3ds_challenge: Option<bool>,
-<<<<<<< HEAD
-    pub always_request_overcapture: Option<bool>,
-=======
     pub is_debit_routing_enabled: bool,
     pub merchant_business_country: Option<common_enums::CountryAlpha2>,
     pub id: common_utils::id_type::ProfileId,
->>>>>>> 2fdeb858
+    pub always_request_overcapture: Option<bool>,
     pub routing_algorithm_id: Option<common_utils::id_type::RoutingId>,
     pub order_fulfillment_time: Option<i64>,
     pub order_fulfillment_time_origin: Option<common_enums::OrderFulfillmentTimeOrigin>,
@@ -629,13 +611,10 @@
             is_clear_pan_retries_enabled: is_clear_pan_retries_enabled
                 .unwrap_or(source.is_clear_pan_retries_enabled),
             force_3ds_challenge: None,
-<<<<<<< HEAD
-            always_request_overcapture: source.always_request_overcapture,
-=======
             is_debit_routing_enabled,
             merchant_business_country: merchant_business_country
                 .or(source.merchant_business_country),
->>>>>>> 2fdeb858
+            always_request_overcapture: source.always_request_overcapture,
         }
     }
 }
