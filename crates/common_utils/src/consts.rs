//! Commonly used constants

/// Number of characters in a generated ID
pub const ID_LENGTH: usize = 20;

/// Characters to use for generating NanoID
pub(crate) const ALPHABETS: [char; 62] = [
    '0', '1', '2', '3', '4', '5', '6', '7', '8', '9', 'a', 'b', 'c', 'd', 'e', 'f', 'g', 'h', 'i',
    'j', 'k', 'l', 'm', 'n', 'o', 'p', 'q', 'r', 's', 't', 'u', 'v', 'w', 'x', 'y', 'z', 'A', 'B',
    'C', 'D', 'E', 'F', 'G', 'H', 'I', 'J', 'K', 'L', 'M', 'N', 'O', 'P', 'Q', 'R', 'S', 'T', 'U',
    'V', 'W', 'X', 'Y', 'Z',
];

/// TTL for token
pub const TOKEN_TTL: i64 = 900;

///an example of the frm_configs json
pub static FRM_CONFIGS_EG: &str = r#"
[{"gateway":"stripe","payment_methods":[{"payment_method":"card","payment_method_types":[{"payment_method_type":"credit","card_networks":["Visa"],"flow":"pre","action":"cancel_txn"},{"payment_method_type":"debit","card_networks":["Visa"],"flow":"pre"}]}]}]
"#;

/// Maximum limit for payments list get api
pub const PAYMENTS_LIST_MAX_LIMIT_V1: u32 = 100;
/// Maximum limit for payments list post api with filters
pub const PAYMENTS_LIST_MAX_LIMIT_V2: u32 = 50;
/// Default limit for payments list API
pub fn default_payments_list_limit() -> u32 {
    10
}

/// Average delay (in seconds) between account onboarding's API response and the changes to actually reflect at Stripe's end
pub const STRIPE_ACCOUNT_ONBOARDING_DELAY_IN_SECONDS: i64 = 15;

/// Maximum limit for payment link list get api
pub const PAYMENTS_LINK_LIST_LIMIT: u32 = 100;

/// Maximum limit for payouts list get api
pub const PAYOUTS_LIST_MAX_LIMIT_GET: u32 = 100;
/// Maximum limit for payouts list post api
pub const PAYOUTS_LIST_MAX_LIMIT_POST: u32 = 20;
/// Default limit for payouts list API
pub fn default_payouts_list_limit() -> u32 {
    10
}

/// surcharge percentage maximum precision length
pub const SURCHARGE_PERCENTAGE_PRECISION_LENGTH: u8 = 2;

/// Header Key for application overhead of a request
pub const X_HS_LATENCY: &str = "x-hs-latency";

/// Redirect url for Prophetpay
pub const PROPHETPAY_REDIRECT_URL: &str = "https://ccm-thirdparty.cps.golf/hp/tokenize/";

/// Variable which store the card token for Prophetpay
pub const PROPHETPAY_TOKEN: &str = "cctoken";

/// Payment intent default client secret expiry (in seconds)
pub const DEFAULT_SESSION_EXPIRY: i64 = 15 * 60;

/// Payment intent fulfillment time (in seconds)
pub const DEFAULT_INTENT_FULFILLMENT_TIME: i64 = 15 * 60;

/// Payment order fulfillment time (in seconds)
pub const DEFAULT_ORDER_FULFILLMENT_TIME: i64 = 15 * 60;

/// Default ttl for Extended card info  in redis (in seconds)
pub const DEFAULT_TTL_FOR_EXTENDED_CARD_INFO: u16 = 15 * 60;

/// Max ttl for Extended card info in redis (in seconds)
pub const MAX_TTL_FOR_EXTENDED_CARD_INFO: u16 = 60 * 60 * 2;

/// Default tenant to be used when multitenancy is disabled
pub const DEFAULT_TENANT: &str = "public";

/// Default tenant to be used when multitenancy is disabled
pub const TENANT_HEADER: &str = "x-tenant-id";

/// Max Length for MerchantReferenceId
pub const MAX_ALLOWED_MERCHANT_REFERENCE_ID_LENGTH: u8 = 64;

/// Maximum length allowed for a global id
pub const MIN_GLOBAL_ID_LENGTH: u8 = 32;

/// Minimum length required for a global id
pub const MAX_GLOBAL_ID_LENGTH: u8 = 64;

/// Minimum allowed length for MerchantReferenceId
pub const MIN_REQUIRED_MERCHANT_REFERENCE_ID_LENGTH: u8 = 1;

/// Length of a cell identifier in a distributed system
pub const CELL_IDENTIFIER_LENGTH: u8 = 5;

/// General purpose base64 engine
pub const BASE64_ENGINE: base64::engine::GeneralPurpose = base64::engine::general_purpose::STANDARD;

/// URL Safe base64 engine
pub const BASE64_ENGINE_URL_SAFE: base64::engine::GeneralPurpose =
    base64::engine::general_purpose::URL_SAFE;
/// Regex for matching a domain
/// Eg -
/// http://www.example.com
/// https://www.example.com
/// www.example.com
/// example.io
pub const STRICT_DOMAIN_REGEX: &str = r"^(https?://)?(([A-Za-z0-9][-A-Za-z0-9]\.)*[A-Za-z0-9][-A-Za-z0-9]*|(\d{1,3}\.){3}\d{1,3})+(:[0-9]{2,4})?$";

/// Regex for matching a wildcard domain
/// Eg -
/// *.example.com
/// *.subdomain.domain.com
/// *://example.com
/// *example.com
pub const WILDCARD_DOMAIN_REGEX: &str = r"^((\*|https?)?://)?((\*\.|[A-Za-z0-9][-A-Za-z0-9]*\.)*[A-Za-z0-9][-A-Za-z0-9]*|((\d{1,3}|\*)\.){3}(\d{1,3}|\*)|\*)(:\*|:[0-9]{2,4})?(/\*)?$";

/// Maximum allowed length for MerchantName
pub const MAX_ALLOWED_MERCHANT_NAME_LENGTH: usize = 64;

/// Default locale
pub const DEFAULT_LOCALE: &str = "en";

/// Role ID for Tenant Admin
pub const ROLE_ID_TENANT_ADMIN: &str = "tenant_admin";
/// Role ID for Org Admin
pub const ROLE_ID_ORGANIZATION_ADMIN: &str = "org_admin";
/// Role ID for Internal View Only
pub const ROLE_ID_INTERNAL_VIEW_ONLY_USER: &str = "internal_view_only";
/// Role ID for Internal Admin
pub const ROLE_ID_INTERNAL_ADMIN: &str = "internal_admin";
/// Role ID for Internal Demo
pub const ROLE_ID_INTERNAL_DEMO: &str = "internal_demo";

/// Max length allowed for Description
pub const MAX_DESCRIPTION_LENGTH: u16 = 255;

/// Max length allowed for Statement Descriptor
pub const MAX_STATEMENT_DESCRIPTOR_LENGTH: u16 = 22;
/// Payout flow identifier used for performing GSM operations
pub const PAYOUT_FLOW_STR: &str = "payout_flow";

/// length of the publishable key
pub const PUBLISHABLE_KEY_LENGTH: u16 = 39;

/// The number of bytes allocated for the hashed connector transaction ID.
/// Total number of characters equals CONNECTOR_TRANSACTION_ID_HASH_BYTES times 2.
pub const CONNECTOR_TRANSACTION_ID_HASH_BYTES: usize = 25;

/// Apple Pay validation url
pub const APPLEPAY_VALIDATION_URL: &str =
    "https://apple-pay-gateway-cert.apple.com/paymentservices/startSession";

/// Request ID
pub const X_REQUEST_ID: &str = "x-request-id";

/// Default Tenant ID for the `Global` tenant
pub const DEFAULT_GLOBAL_TENANT_ID: &str = "global";

/// Default status of Card IP Blocking
pub const DEFAULT_CARD_IP_BLOCKING_STATUS: bool = false;

/// Default Threshold for Card IP Blocking
pub const DEFAULT_CARD_IP_BLOCKING_THRESHOLD: i32 = 3;

/// Default status of Guest User Card Blocking
pub const DEFAULT_GUEST_USER_CARD_BLOCKING_STATUS: bool = false;

/// Default Threshold for Card Blocking for Guest Users
pub const DEFAULT_GUEST_USER_CARD_BLOCKING_THRESHOLD: i32 = 10;

/// Default status of Customer ID Blocking
pub const DEFAULT_CUSTOMER_ID_BLOCKING_STATUS: bool = false;

/// Default Threshold for Customer ID Blocking
pub const DEFAULT_CUSTOMER_ID_BLOCKING_THRESHOLD: i32 = 5;

/// Default Card Testing Guard Redis Expiry in seconds
pub const DEFAULT_CARD_TESTING_GUARD_EXPIRY_IN_SECS: i32 = 3600;

/// SOAP 1.1 Envelope Namespace
pub const SOAP_ENV_NAMESPACE: &str = "http://schemas.xmlsoap.org/soap/envelope/";

<<<<<<< HEAD
/// Algorithm type for Routing
pub const ALGORITHM_TYPE_ROUTING: common_enums::AlgorithmType =
    common_enums::AlgorithmType::Routing;

/// Algorithm Type for Surcharge
pub const ALGORITHM_TYPE_SURCHARGE: common_enums::AlgorithmType =
    common_enums::AlgorithmType::Surcharge;
=======
/// The tag name used for identifying the host in metrics.
pub const METRICS_HOST_TAG_NAME: &str = "host";

/// API client request timeout (in seconds)
pub const REQUEST_TIME_OUT: u64 = 30;
>>>>>>> 6fc50b67
<|MERGE_RESOLUTION|>--- conflicted
+++ resolved
@@ -179,7 +179,6 @@
 /// SOAP 1.1 Envelope Namespace
 pub const SOAP_ENV_NAMESPACE: &str = "http://schemas.xmlsoap.org/soap/envelope/";
 
-<<<<<<< HEAD
 /// Algorithm type for Routing
 pub const ALGORITHM_TYPE_ROUTING: common_enums::AlgorithmType =
     common_enums::AlgorithmType::Routing;
@@ -187,10 +186,9 @@
 /// Algorithm Type for Surcharge
 pub const ALGORITHM_TYPE_SURCHARGE: common_enums::AlgorithmType =
     common_enums::AlgorithmType::Surcharge;
-=======
+
 /// The tag name used for identifying the host in metrics.
 pub const METRICS_HOST_TAG_NAME: &str = "host";
 
 /// API client request timeout (in seconds)
-pub const REQUEST_TIME_OUT: u64 = 30;
->>>>>>> 6fc50b67
+pub const REQUEST_TIME_OUT: u64 = 30;