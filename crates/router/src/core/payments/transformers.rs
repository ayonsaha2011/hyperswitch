use std::{fmt::Debug, marker::PhantomData, str::FromStr};

use api_models::payments::{
    Address, ConnectorMandateReferenceId, CustomerDetails, CustomerDetailsResponse, FrmMessage,
    MandateIds, RequestSurchargeDetails,
};
use common_enums::{Currency, RequestIncrementalAuthorization};
use common_utils::{
    consts::X_HS_LATENCY,
    fp_utils, pii,
    types::{
        self as common_utils_type, AmountConvertor, MinorUnit, StringMajorUnit,
        StringMajorUnitForConnector,
    },
};
use diesel_models::{
    ephemeral_key,
    payment_attempt::ConnectorMandateReferenceId as DieselConnectorMandateReferenceId,
};
use error_stack::{report, ResultExt};
#[cfg(feature = "v2")]
use hyperswitch_domain_models::ApiModelToDieselModelConvertor;
use hyperswitch_domain_models::{payments::payment_intent::CustomerData, router_request_types};
#[cfg(feature = "v2")]
use hyperswitch_interfaces::api::ConnectorSpecifications;
#[cfg(feature = "v2")]
use masking::PeekInterface;
use masking::{ExposeInterface, Maskable, Secret};
use router_env::{instrument, tracing};

use super::{flows::Feature, types::AuthenticationData, OperationSessionGetters, PaymentData};
use crate::{
    configs::settings::ConnectorRequestReferenceIdConfig,
    core::{
        errors::{self, RouterResponse, RouterResult},
        payments::{self, helpers},
        utils as core_utils,
    },
    headers::X_PAYMENT_CONFIRM_SOURCE,
    routes::{metrics, SessionState},
    services::{self, RedirectForm},
    types::{
        self,
        api::{self, ConnectorTransactionId},
        domain, payment_methods as pm_types,
        storage::{self, enums},
        transformers::{ForeignFrom, ForeignInto, ForeignTryFrom},
        MultipleCaptureRequestData,
    },
    utils::{OptionExt, ValueExt},
};

#[cfg(feature = "v2")]
pub async fn construct_router_data_to_update_calculated_tax<'a, F, T>(
    state: &'a SessionState,
    payment_data: PaymentData<F>,
    connector_id: &str,
    merchant_context: &domain::MerchantContext,
    customer: &'a Option<domain::Customer>,
    merchant_connector_account: &helpers::MerchantConnectorAccountType,
) -> RouterResult<types::RouterData<F, T, types::PaymentsResponseData>>
where
    T: TryFrom<PaymentAdditionalData<'a, F>>,
    types::RouterData<F, T, types::PaymentsResponseData>: Feature<F, T>,
    F: Clone,
    error_stack::Report<errors::ApiErrorResponse>:
        From<<T as TryFrom<PaymentAdditionalData<'a, F>>>::Error>,
{
    todo!()
}

#[cfg(feature = "v1")]
pub async fn construct_router_data_to_update_calculated_tax<'a, F, T>(
    state: &'a SessionState,
    payment_data: PaymentData<F>,
    connector_id: &str,
    merchant_context: &domain::MerchantContext,
    customer: &'a Option<domain::Customer>,
    merchant_connector_account: &helpers::MerchantConnectorAccountType,
) -> RouterResult<types::RouterData<F, T, types::PaymentsResponseData>>
where
    T: TryFrom<PaymentAdditionalData<'a, F>>,
    types::RouterData<F, T, types::PaymentsResponseData>: Feature<F, T>,
    F: Clone,
    error_stack::Report<errors::ApiErrorResponse>:
        From<<T as TryFrom<PaymentAdditionalData<'a, F>>>::Error>,
{
    fp_utils::when(merchant_connector_account.is_disabled(), || {
        Err(errors::ApiErrorResponse::MerchantConnectorAccountDisabled)
    })?;

    let test_mode = merchant_connector_account.is_test_mode_on();

    let auth_type: types::ConnectorAuthType = merchant_connector_account
        .get_connector_account_details()
        .parse_value("ConnectorAuthType")
        .change_context(errors::ApiErrorResponse::InternalServerError)
        .attach_printable("Failed while parsing value for ConnectorAuthType")?;

    let additional_data = PaymentAdditionalData {
        router_base_url: state.base_url.clone(),
        connector_name: connector_id.to_string(),
        payment_data: payment_data.clone(),
        state,
        customer_data: customer,
    };

    let connector_mandate_request_reference_id = payment_data
        .payment_attempt
        .connector_mandate_detail
        .as_ref()
        .and_then(|detail| detail.get_connector_mandate_request_reference_id());

    let router_data = types::RouterData {
        flow: PhantomData,
        merchant_id: merchant_context.get_merchant_account().get_id().clone(),
        customer_id: None,
        connector: connector_id.to_owned(),
        payment_id: payment_data
            .payment_attempt
            .payment_id
            .get_string_repr()
            .to_owned(),
        tenant_id: state.tenant.tenant_id.clone(),
        attempt_id: payment_data.payment_attempt.get_id().to_owned(),
        status: payment_data.payment_attempt.status,
        payment_method: diesel_models::enums::PaymentMethod::default(),
        connector_auth_type: auth_type,
        description: None,
        address: payment_data.address.clone(),
        auth_type: payment_data
            .payment_attempt
            .authentication_type
            .unwrap_or_default(),
        connector_meta_data: None,
        connector_wallets_details: None,
        request: T::try_from(additional_data)?,
        response: Err(hyperswitch_domain_models::router_data::ErrorResponse::default()),
        amount_captured: None,
        minor_amount_captured: None,
        access_token: None,
        session_token: None,
        reference_id: None,
        payment_method_status: None,
        payment_method_token: None,
        connector_customer: None,
        recurring_mandate_payment_data: None,
        connector_request_reference_id: core_utils::get_connector_request_reference_id(
            &state.conf,
            merchant_context.get_merchant_account().get_id(),
            &payment_data.payment_attempt,
        ),
        preprocessing_id: None,
        #[cfg(feature = "payouts")]
        payout_method_data: None,
        #[cfg(feature = "payouts")]
        quote_id: None,
        test_mode,
        payment_method_balance: None,
        connector_api_version: None,
        connector_http_status_code: None,
        external_latency: None,
        apple_pay_flow: None,
        frm_metadata: None,
        refund_id: None,
        dispute_id: None,
        connector_response: None,
        integrity_check: Ok(()),
        additional_merchant_data: None,
        header_payload: None,
        connector_mandate_request_reference_id,
        authentication_id: None,
        psd2_sca_exemption_type: None,
        whole_connector_response: None,
    };
    Ok(router_data)
}

#[cfg(feature = "v2")]
#[instrument(skip_all)]
#[allow(clippy::too_many_arguments)]
pub async fn construct_payment_router_data_for_authorize<'a>(
    state: &'a SessionState,
    payment_data: hyperswitch_domain_models::payments::PaymentConfirmData<api::Authorize>,
    connector_id: &str,
    merchant_context: &domain::MerchantContext,
    customer: &'a Option<domain::Customer>,
    merchant_connector_account: &domain::MerchantConnectorAccountTypeDetails,
    _merchant_recipient_data: Option<types::MerchantRecipientData>,
    header_payload: Option<hyperswitch_domain_models::payments::HeaderPayload>,
) -> RouterResult<types::PaymentsAuthorizeRouterData> {
    use masking::ExposeOptionInterface;

    fp_utils::when(merchant_connector_account.is_disabled(), || {
        Err(errors::ApiErrorResponse::MerchantConnectorAccountDisabled)
    })?;

    let auth_type = merchant_connector_account
        .get_connector_account_details()
        .change_context(errors::ApiErrorResponse::InternalServerError)
        .attach_printable("Failed while parsing value for ConnectorAuthType")?;

    // TODO: Take Globalid and convert to connector reference id
    let customer_id = customer
        .to_owned()
        .map(|customer| common_utils::id_type::CustomerId::try_from(customer.id.clone()))
        .transpose()
        .change_context(errors::ApiErrorResponse::InternalServerError)
        .attach_printable(
            "Invalid global customer generated, not able to convert to reference id",
        )?;

    let connector_customer_id =
        payment_data.get_connector_customer_id(customer.as_ref(), merchant_connector_account);

    let payment_method = payment_data.payment_attempt.payment_method_type;

    let router_base_url = &state.base_url;
    let attempt = &payment_data.payment_attempt;

    let complete_authorize_url = Some(helpers::create_complete_authorize_url(
        router_base_url,
        attempt,
        connector_id,
        None,
    ));

    let webhook_url = match merchant_connector_account {
        domain::MerchantConnectorAccountTypeDetails::MerchantConnectorAccount(
            merchant_connector_account,
        ) => Some(helpers::create_webhook_url(
            router_base_url,
            &attempt.merchant_id,
            merchant_connector_account.get_id().get_string_repr(),
        )),
        // TODO: Implement for connectors that require a webhook URL to be included in the request payload.
        domain::MerchantConnectorAccountTypeDetails::MerchantConnectorDetails(_) => None,
    };

    let router_return_url = payment_data
        .payment_intent
        .create_finish_redirection_url(
            router_base_url,
            merchant_context
                .get_merchant_account()
                .publishable_key
                .as_ref(),
        )
        .change_context(errors::ApiErrorResponse::InternalServerError)
        .attach_printable("Unable to construct finish redirection url")?
        .to_string();

    let connector_request_reference_id = payment_data
        .payment_attempt
        .connector_request_reference_id
        .clone()
        .ok_or(errors::ApiErrorResponse::InternalServerError)
        .attach_printable("connector_request_reference_id not found in payment_attempt")?;

    let email = customer
        .as_ref()
        .and_then(|customer| customer.email.clone())
        .map(pii::Email::from);

    let browser_info = payment_data
        .payment_attempt
        .browser_info
        .clone()
        .map(types::BrowserInformation::from);
    // TODO: few fields are repeated in both routerdata and request
    let request = types::PaymentsAuthorizeData {
        payment_method_data: payment_data
            .payment_method_data
            .get_required_value("payment_method_data")?,
        setup_future_usage: Some(payment_data.payment_intent.setup_future_usage),
        mandate_id: payment_data.mandate_data.clone(),
        off_session: None,
        setup_mandate_details: None,
        confirm: true,
        statement_descriptor_suffix: None,
        statement_descriptor: None,
        capture_method: Some(payment_data.payment_intent.capture_method),
        amount: payment_data
            .payment_attempt
            .amount_details
            .get_net_amount()
            .get_amount_as_i64(),
        minor_amount: payment_data.payment_attempt.amount_details.get_net_amount(),
        order_tax_amount: None,
        currency: payment_data.payment_intent.amount_details.currency,
        browser_info,
        email,
        customer_name: None,
        payment_experience: None,
        order_details: None,
        order_category: None,
        session_token: None,
        enrolled_for_3ds: true,
        related_transaction_id: None,
        payment_method_type: Some(payment_data.payment_attempt.payment_method_subtype),
        router_return_url: Some(router_return_url),
        webhook_url,
        complete_authorize_url,
        customer_id: None,
        surcharge_details: None,
        request_extended_authorization: None,
        request_incremental_authorization: matches!(
            payment_data
                .payment_intent
                .request_incremental_authorization,
            RequestIncrementalAuthorization::True | RequestIncrementalAuthorization::Default
        ),
        metadata: payment_data.payment_intent.metadata.expose_option(),
        authentication_data: None,
        customer_acceptance: None,
        split_payments: None,
        merchant_order_reference_id: None,
        integrity_object: None,
        shipping_cost: payment_data.payment_intent.amount_details.shipping_cost,
        additional_payment_method_data: None,
        merchant_account_id: None,
        merchant_config_currency: None,
        connector_testing_data: None,
        order_id: None,
    };
    let connector_mandate_request_reference_id = payment_data
        .payment_attempt
        .connector_token_details
        .as_ref()
        .and_then(|detail| detail.get_connector_token_request_reference_id());

    // TODO: evaluate the fields in router data, if they are required or not
    let router_data = types::RouterData {
        flow: PhantomData,
        merchant_id: merchant_context.get_merchant_account().get_id().clone(),
        tenant_id: state.tenant.tenant_id.clone(),
        // TODO: evaluate why we need customer id at the connector level. We already have connector customer id.
        customer_id,
        connector: connector_id.to_owned(),
        // TODO: evaluate why we need payment id at the connector level. We already have connector reference id
        payment_id: payment_data
            .payment_attempt
            .payment_id
            .get_string_repr()
            .to_owned(),
        // TODO: evaluate why we need attempt id at the connector level. We already have connector reference id
        attempt_id: payment_data
            .payment_attempt
            .get_id()
            .get_string_repr()
            .to_owned(),
        status: payment_data.payment_attempt.status,
        payment_method,
        connector_auth_type: auth_type,
        description: payment_data
            .payment_intent
            .description
            .as_ref()
            .map(|description| description.get_string_repr())
            .map(ToOwned::to_owned),
        // TODO: Create unified address
        address: payment_data.payment_address.clone(),
        auth_type: payment_data.payment_attempt.authentication_type,
<<<<<<< HEAD
        connector_meta_data: merchant_connector_account.metadata.clone(),
=======
        connector_meta_data: merchant_connector_account.get_metadata(),
>>>>>>> 305ca9bd
        connector_wallets_details: None,
        request,
        response: Err(hyperswitch_domain_models::router_data::ErrorResponse::default()),
        amount_captured: None,
        minor_amount_captured: None,
        access_token: None,
        session_token: None,
        reference_id: None,
        payment_method_status: None,
        payment_method_token: None,
        connector_customer: connector_customer_id.clone(),
        recurring_mandate_payment_data: None,
        // TODO: This has to be generated as the reference id based on the connector configuration
        // Some connectros might not accept accept the global id. This has to be done when generating the reference id
        connector_request_reference_id,
        preprocessing_id: payment_data.payment_attempt.preprocessing_step_id,
        #[cfg(feature = "payouts")]
        payout_method_data: None,
        #[cfg(feature = "payouts")]
        quote_id: None,
        // TODO: take this based on the env
        test_mode: Some(true),
        payment_method_balance: None,
        connector_api_version: None,
        connector_http_status_code: None,
        external_latency: None,
        apple_pay_flow: None,
        frm_metadata: None,
        refund_id: None,
        dispute_id: None,
        connector_response: None,
        integrity_check: Ok(()),
        additional_merchant_data: None,
        header_payload,
        connector_mandate_request_reference_id,
        authentication_id: None,
        psd2_sca_exemption_type: None,
        whole_connector_response: None,
    };
    crate::logger::debug!(?router_data, "Constructed router data for authorize");
    crate::logger::debug!("Connector Customer Object: {:?}", customer.clone());

    Ok(router_data)
}

#[cfg(feature = "v2")]
#[instrument(skip_all)]
#[allow(clippy::too_many_arguments)]
pub async fn construct_payment_router_data_for_capture<'a>(
    state: &'a SessionState,
    payment_data: hyperswitch_domain_models::payments::PaymentCaptureData<api::Capture>,
    connector_id: &str,
    merchant_context: &domain::MerchantContext,
    customer: &'a Option<domain::Customer>,
    merchant_connector_account: &domain::MerchantConnectorAccountTypeDetails,
    _merchant_recipient_data: Option<types::MerchantRecipientData>,
    header_payload: Option<hyperswitch_domain_models::payments::HeaderPayload>,
) -> RouterResult<types::PaymentsCaptureRouterData> {
    use masking::ExposeOptionInterface;

    fp_utils::when(merchant_connector_account.is_disabled(), || {
        Err(errors::ApiErrorResponse::MerchantConnectorAccountDisabled)
    })?;

    let auth_type = merchant_connector_account
        .get_connector_account_details()
        .change_context(errors::ApiErrorResponse::InternalServerError)
        .attach_printable("Failed while parsing value for ConnectorAuthType")?;

    let customer_id = customer
        .to_owned()
        .map(|customer| common_utils::id_type::CustomerId::try_from(customer.id.clone()))
        .transpose()
        .change_context(errors::ApiErrorResponse::InternalServerError)
        .attach_printable(
            "Invalid global customer generated, not able to convert to reference id",
        )?;

    let payment_method = payment_data.payment_attempt.payment_method_type;

    let connector_mandate_request_reference_id = payment_data
        .payment_attempt
        .connector_token_details
        .as_ref()
        .and_then(|detail| detail.get_connector_token_request_reference_id());

    let connector = api::ConnectorData::get_connector_by_name(
        &state.conf.connectors,
        connector_id,
        api::GetToken::Connector,
        payment_data.payment_attempt.merchant_connector_id.clone(),
    )?;

    let connector_request_reference_id = payment_data
        .payment_attempt
        .connector_request_reference_id
        .clone()
        .ok_or(errors::ApiErrorResponse::InternalServerError)
        .attach_printable("connector_request_reference_id not found in payment_attempt")?;

    let amount_to_capture = payment_data
        .payment_attempt
        .amount_details
        .get_amount_to_capture()
        .unwrap_or(payment_data.payment_attempt.amount_details.get_net_amount());

    let amount = payment_data.payment_attempt.amount_details.get_net_amount();
    let request = types::PaymentsCaptureData {
        capture_method: Some(payment_data.payment_intent.capture_method),
        amount_to_capture: amount_to_capture.get_amount_as_i64(), // This should be removed once we start moving to connector module
        minor_amount_to_capture: amount_to_capture,
        currency: payment_data.payment_intent.amount_details.currency,
        connector_transaction_id: connector
            .connector
            .connector_transaction_id(payment_data.payment_attempt.clone())?
            .ok_or(errors::ApiErrorResponse::ResourceIdNotFound)?,
        payment_amount: amount.get_amount_as_i64(), // This should be removed once we start moving to connector module
        minor_payment_amount: amount,
        connector_meta: payment_data
            .payment_attempt
            .connector_metadata
            .clone()
            .expose_option(),
        // TODO: add multiple capture data
        multiple_capture_data: None,
        // TODO: why do we need browser info during capture?
        browser_info: None,
        metadata: payment_data.payment_intent.metadata.expose_option(),
        integrity_object: None,
        split_payments: None,
        webhook_url: None,
    };

    // TODO: evaluate the fields in router data, if they are required or not
    let router_data = types::RouterData {
        flow: PhantomData,
        merchant_id: merchant_context.get_merchant_account().get_id().clone(),
        // TODO: evaluate why we need customer id at the connector level. We already have connector customer id.
        customer_id,
        connector: connector_id.to_owned(),
        tenant_id: state.tenant.tenant_id.clone(),
        // TODO: evaluate why we need payment id at the connector level. We already have connector reference id
        payment_id: payment_data
            .payment_attempt
            .payment_id
            .get_string_repr()
            .to_owned(),
        // TODO: evaluate why we need attempt id at the connector level. We already have connector reference id
        attempt_id: payment_data
            .payment_attempt
            .get_id()
            .get_string_repr()
            .to_owned(),
        status: payment_data.payment_attempt.status,
        payment_method,
        connector_auth_type: auth_type,
        description: payment_data
            .payment_intent
            .description
            .as_ref()
            .map(|description| description.get_string_repr())
            .map(ToOwned::to_owned),
        // TODO: Create unified address
        address: hyperswitch_domain_models::payment_address::PaymentAddress::default(),
        auth_type: payment_data.payment_attempt.authentication_type,
        connector_meta_data: None,
        connector_wallets_details: None,
        request,
        response: Err(hyperswitch_domain_models::router_data::ErrorResponse::default()),
        amount_captured: None,
        minor_amount_captured: None,
        access_token: None,
        session_token: None,
        reference_id: None,
        payment_method_status: None,
        payment_method_token: None,
        connector_customer: None,
        recurring_mandate_payment_data: None,
        // TODO: This has to be generated as the reference id based on the connector configuration
        // Some connectros might not accept accept the global id. This has to be done when generating the reference id
        connector_request_reference_id,
        preprocessing_id: payment_data.payment_attempt.preprocessing_step_id,
        #[cfg(feature = "payouts")]
        payout_method_data: None,
        #[cfg(feature = "payouts")]
        quote_id: None,
        // TODO: take this based on the env
        test_mode: Some(true),
        payment_method_balance: None,
        connector_api_version: None,
        connector_http_status_code: None,
        external_latency: None,
        apple_pay_flow: None,
        frm_metadata: None,
        refund_id: None,
        dispute_id: None,
        connector_response: None,
        integrity_check: Ok(()),
        additional_merchant_data: None,
        header_payload,
        connector_mandate_request_reference_id,
        psd2_sca_exemption_type: None,
        authentication_id: None,
        whole_connector_response: None,
    };

    Ok(router_data)
}

#[cfg(feature = "v2")]
#[instrument(skip_all)]
#[allow(clippy::too_many_arguments)]
pub async fn construct_router_data_for_psync<'a>(
    state: &'a SessionState,
    payment_data: hyperswitch_domain_models::payments::PaymentStatusData<api::PSync>,
    connector_id: &str,
    merchant_context: &domain::MerchantContext,
    customer: &'a Option<domain::Customer>,
    merchant_connector_account: &domain::MerchantConnectorAccountTypeDetails,
    _merchant_recipient_data: Option<types::MerchantRecipientData>,
    header_payload: Option<hyperswitch_domain_models::payments::HeaderPayload>,
) -> RouterResult<types::PaymentsSyncRouterData> {
    use masking::ExposeOptionInterface;

    fp_utils::when(merchant_connector_account.is_disabled(), || {
        Err(errors::ApiErrorResponse::MerchantConnectorAccountDisabled)
    })?;

    // TODO: Take Globalid / CustomerReferenceId and convert to connector reference id
    let customer_id = None;

    let payment_intent = payment_data.payment_intent;

    let auth_type: types::ConnectorAuthType = merchant_connector_account
        .get_connector_account_details()
        .change_context(errors::ApiErrorResponse::InternalServerError)
        .attach_printable("Failed while parsing value for ConnectorAuthType")?;

    let attempt = &payment_data.payment_attempt;

    let connector_request_reference_id = payment_data
        .payment_attempt
        .connector_request_reference_id
        .clone()
        .ok_or(errors::ApiErrorResponse::InternalServerError)
        .attach_printable("connector_request_reference_id not found in payment_attempt")?;

    let request = types::PaymentsSyncData {
        amount: attempt.amount_details.get_net_amount(),
        integrity_object: None,
        mandate_id: None,
        connector_transaction_id: match attempt.get_connector_payment_id() {
            Some(connector_txn_id) => {
                types::ResponseId::ConnectorTransactionId(connector_txn_id.to_owned())
            }
            None => types::ResponseId::NoResponseId,
        },
        encoded_data: attempt.encoded_data.clone().expose_option(),
        capture_method: Some(payment_intent.capture_method),
        connector_meta: attempt.connector_metadata.clone().expose_option(),
        sync_type: types::SyncRequestType::SinglePaymentSync,
        payment_method_type: Some(attempt.payment_method_subtype),
        currency: payment_intent.amount_details.currency,
        // TODO: Get the charges object from feature metadata
        split_payments: None,
        payment_experience: None,
    };

    // TODO: evaluate the fields in router data, if they are required or not
    let router_data = types::RouterData {
        flow: PhantomData,
        merchant_id: merchant_context.get_merchant_account().get_id().clone(),
        // TODO: evaluate why we need customer id at the connector level. We already have connector customer id.
        customer_id,
        tenant_id: state.tenant.tenant_id.clone(),
        connector: connector_id.to_owned(),
        // TODO: evaluate why we need payment id at the connector level. We already have connector reference id
        payment_id: payment_intent.id.get_string_repr().to_owned(),
        // TODO: evaluate why we need attempt id at the connector level. We already have connector reference id
        attempt_id: attempt.get_id().get_string_repr().to_owned(),
        status: attempt.status,
        payment_method: attempt.payment_method_type,
        connector_auth_type: auth_type,
        description: payment_intent
            .description
            .as_ref()
            .map(|description| description.get_string_repr())
            .map(ToOwned::to_owned),
        // TODO: Create unified address
        address: hyperswitch_domain_models::payment_address::PaymentAddress::default(),
        auth_type: attempt.authentication_type,
        connector_meta_data: None,
        connector_wallets_details: None,
        request,
        response: Err(hyperswitch_domain_models::router_data::ErrorResponse::default()),
        amount_captured: None,
        minor_amount_captured: None,
        access_token: None,
        session_token: None,
        reference_id: None,
        payment_method_status: None,
        payment_method_token: None,
        connector_customer: None,
        recurring_mandate_payment_data: None,
        // TODO: This has to be generated as the reference id based on the connector configuration
        // Some connectros might not accept accept the global id. This has to be done when generating the reference id
        connector_request_reference_id,
        preprocessing_id: attempt.preprocessing_step_id.clone(),
        #[cfg(feature = "payouts")]
        payout_method_data: None,
        #[cfg(feature = "payouts")]
        quote_id: None,
        // TODO: take this based on the env
        test_mode: Some(true),
        payment_method_balance: None,
        connector_api_version: None,
        connector_http_status_code: None,
        external_latency: None,
        apple_pay_flow: None,
        frm_metadata: None,
        refund_id: None,
        dispute_id: None,
        connector_response: None,
        integrity_check: Ok(()),
        additional_merchant_data: None,
        header_payload,
        connector_mandate_request_reference_id: None,
        authentication_id: None,
        psd2_sca_exemption_type: None,
        whole_connector_response: None,
    };

    Ok(router_data)
}

#[cfg(feature = "v2")]
#[instrument(skip_all)]
#[allow(clippy::too_many_arguments)]
pub async fn construct_payment_router_data_for_sdk_session<'a>(
    state: &'a SessionState,
    payment_data: hyperswitch_domain_models::payments::PaymentIntentData<api::Session>,
    connector_id: &str,
    merchant_context: &domain::MerchantContext,
    customer: &'a Option<domain::Customer>,
    merchant_connector_account: &domain::MerchantConnectorAccountTypeDetails,
    _merchant_recipient_data: Option<types::MerchantRecipientData>,
    header_payload: Option<hyperswitch_domain_models::payments::HeaderPayload>,
) -> RouterResult<types::PaymentsSessionRouterData> {
    fp_utils::when(merchant_connector_account.is_disabled(), || {
        Err(errors::ApiErrorResponse::MerchantConnectorAccountDisabled)
    })?;

    let auth_type: types::ConnectorAuthType = merchant_connector_account
        .get_connector_account_details()
        .change_context(errors::ApiErrorResponse::InternalServerError)
        .attach_printable("Failed while parsing value for ConnectorAuthType")?;

    // TODO: Take Globalid and convert to connector reference id
    let customer_id = customer
        .to_owned()
        .map(|customer| common_utils::id_type::CustomerId::try_from(customer.id.clone()))
        .transpose()
        .change_context(errors::ApiErrorResponse::InternalServerError)
        .attach_printable(
            "Invalid global customer generated, not able to convert to reference id",
        )?;
    let billing_address = payment_data
        .payment_intent
        .billing_address
        .as_ref()
        .map(|billing_address| billing_address.clone().into_inner());
    // fetch email from customer or billing address (fallback)
    let email = customer
        .as_ref()
        .and_then(|customer| customer.email.clone())
        .map(pii::Email::from)
        .or(billing_address
            .as_ref()
            .and_then(|address| address.email.clone()));
    // fetch customer name from customer or billing address (fallback)
    let customer_name = customer
        .as_ref()
        .and_then(|customer| customer.name.clone())
        .map(|name| name.into_inner())
        .or(billing_address.and_then(|address| {
            address
                .address
                .as_ref()
                .and_then(|address_details| address_details.get_optional_full_name())
        }));
    let order_details = payment_data
        .payment_intent
        .order_details
        .clone()
        .map(|order_details| {
            order_details
                .into_iter()
                .map(|order_detail| order_detail.expose())
                .collect()
        });
    let required_amount_type = StringMajorUnitForConnector;

    let apple_pay_amount = required_amount_type
        .convert(
            payment_data.payment_intent.amount_details.order_amount,
            payment_data.payment_intent.amount_details.currency,
        )
        .change_context(errors::ApiErrorResponse::PreconditionFailed {
            message: "Failed to convert amount to string major unit for applePay".to_string(),
        })?;

    let apple_pay_recurring_details = payment_data
        .payment_intent
        .feature_metadata
        .and_then(|feature_metadata| feature_metadata.apple_pay_recurring_details)
        .map(|apple_pay_recurring_details| {
            ForeignInto::foreign_into((apple_pay_recurring_details, apple_pay_amount))
        });

    // TODO: few fields are repeated in both routerdata and request
    let request = types::PaymentsSessionData {
        amount: payment_data
            .payment_intent
            .amount_details
            .order_amount
            .get_amount_as_i64(),
        currency: payment_data.payment_intent.amount_details.currency,
        country: payment_data
            .payment_intent
            .billing_address
            .and_then(|billing_address| {
                billing_address
                    .get_inner()
                    .address
                    .as_ref()
                    .and_then(|address| address.country)
            }),
        // TODO: populate surcharge here
        surcharge_details: None,
        order_details,
        email,
        minor_amount: payment_data.payment_intent.amount_details.order_amount,
        apple_pay_recurring_details,
        customer_name,
    };

    // TODO: evaluate the fields in router data, if they are required or not
    let router_data = types::RouterData {
        flow: PhantomData,
        merchant_id: merchant_context.get_merchant_account().get_id().clone(),
        // TODO: evaluate why we need customer id at the connector level. We already have connector customer id.
        customer_id,
        connector: connector_id.to_owned(),
        tenant_id: state.tenant.tenant_id.clone(),
        // TODO: evaluate why we need payment id at the connector level. We already have connector reference id
        payment_id: payment_data.payment_intent.id.get_string_repr().to_owned(),
        // TODO: evaluate why we need attempt id at the connector level. We already have connector reference id
        attempt_id: "".to_string(),
        status: enums::AttemptStatus::Started,
        payment_method: enums::PaymentMethod::Wallet,
        connector_auth_type: auth_type,
        description: payment_data
            .payment_intent
            .description
            .as_ref()
            .map(|description| description.get_string_repr())
            .map(ToOwned::to_owned),
        // TODO: Create unified address
        address: hyperswitch_domain_models::payment_address::PaymentAddress::default(),
        auth_type: payment_data
            .payment_intent
            .authentication_type
            .unwrap_or_default(),
        connector_meta_data: merchant_connector_account.get_metadata(),
        connector_wallets_details: None,
        request,
        response: Err(hyperswitch_domain_models::router_data::ErrorResponse::default()),
        amount_captured: None,
        minor_amount_captured: None,
        access_token: None,
        session_token: None,
        reference_id: None,
        payment_method_status: None,
        payment_method_token: None,
        connector_customer: None,
        recurring_mandate_payment_data: None,
        // TODO: This has to be generated as the reference id based on the connector configuration
        // Some connectros might not accept accept the global id. This has to be done when generating the reference id
        connector_request_reference_id: "".to_string(),
        preprocessing_id: None,
        #[cfg(feature = "payouts")]
        payout_method_data: None,
        #[cfg(feature = "payouts")]
        quote_id: None,
        // TODO: take this based on the env
        test_mode: Some(true),
        payment_method_balance: None,
        connector_api_version: None,
        connector_http_status_code: None,
        external_latency: None,
        apple_pay_flow: None,
        frm_metadata: None,
        refund_id: None,
        dispute_id: None,
        connector_response: None,
        integrity_check: Ok(()),
        additional_merchant_data: None,
        header_payload,
        connector_mandate_request_reference_id: None,
        psd2_sca_exemption_type: None,
        authentication_id: None,
        whole_connector_response: None,
    };

    Ok(router_data)
}

#[cfg(feature = "v2")]
#[instrument(skip_all)]
#[allow(clippy::too_many_arguments)]
pub async fn construct_payment_router_data_for_setup_mandate<'a>(
    state: &'a SessionState,
    payment_data: hyperswitch_domain_models::payments::PaymentConfirmData<api::SetupMandate>,
    connector_id: &str,
    merchant_context: &domain::MerchantContext,
    customer: &'a Option<domain::Customer>,
    merchant_connector_account: &domain::MerchantConnectorAccountTypeDetails,
    _merchant_recipient_data: Option<types::MerchantRecipientData>,
    header_payload: Option<hyperswitch_domain_models::payments::HeaderPayload>,
) -> RouterResult<types::SetupMandateRouterData> {
    fp_utils::when(merchant_connector_account.is_disabled(), || {
        Err(errors::ApiErrorResponse::MerchantConnectorAccountDisabled)
    })?;

    let auth_type = merchant_connector_account
        .get_connector_account_details()
        .change_context(errors::ApiErrorResponse::InternalServerError)
        .attach_printable("Failed while parsing value for ConnectorAuthType")?;

    // TODO: Take Globalid and convert to connector reference id
    let customer_id = customer
        .to_owned()
        .map(|customer| common_utils::id_type::CustomerId::try_from(customer.id.clone()))
        .transpose()
        .change_context(errors::ApiErrorResponse::InternalServerError)
        .attach_printable(
            "Invalid global customer generated, not able to convert to reference id",
        )?;

    let connector_customer_id = customer.as_ref().and_then(|customer| {
        customer
            .get_connector_customer_id(merchant_connector_account)
            .map(String::from)
    });

    let payment_method = payment_data.payment_attempt.payment_method_type;

    let router_base_url = &state.base_url;
    let attempt = &payment_data.payment_attempt;

    let complete_authorize_url = Some(helpers::create_complete_authorize_url(
        router_base_url,
        attempt,
        connector_id,
        None,
    ));

    let webhook_url = match merchant_connector_account {
        domain::MerchantConnectorAccountTypeDetails::MerchantConnectorAccount(
            merchant_connector_account,
        ) => Some(helpers::create_webhook_url(
            router_base_url,
            &attempt.merchant_id,
            merchant_connector_account.get_id().get_string_repr(),
        )),
        // TODO: Implement for connectors that require a webhook URL to be included in the request payload.
        domain::MerchantConnectorAccountTypeDetails::MerchantConnectorDetails(_) => {
            todo!("Add webhook URL to request for this connector")
        }
    };

    let router_return_url = payment_data
        .payment_intent
        .create_finish_redirection_url(
            router_base_url,
            merchant_context
                .get_merchant_account()
                .publishable_key
                .as_ref(),
        )
        .change_context(errors::ApiErrorResponse::InternalServerError)
        .attach_printable("Unable to construct finish redirection url")?
        .to_string();

    let connector_request_reference_id = payment_data
        .payment_attempt
        .connector_request_reference_id
        .clone()
        .ok_or(errors::ApiErrorResponse::InternalServerError)
        .attach_printable("connector_request_reference_id not found in payment_attempt")?;

    let email = customer
        .as_ref()
        .and_then(|customer| customer.email.clone())
        .map(pii::Email::from);

    let browser_info = payment_data
        .payment_attempt
        .browser_info
        .clone()
        .map(types::BrowserInformation::from);

    // TODO: few fields are repeated in both routerdata and request
    let request = types::SetupMandateRequestData {
        currency: payment_data.payment_intent.amount_details.currency,
        payment_method_data: payment_data
            .payment_method_data
            .get_required_value("payment_method_data")?,
        amount: Some(
            payment_data
                .payment_attempt
                .amount_details
                .get_net_amount()
                .get_amount_as_i64(),
        ),
        confirm: true,
        statement_descriptor_suffix: None,
        customer_acceptance: None,
        mandate_id: None,
        setup_future_usage: Some(payment_data.payment_intent.setup_future_usage),
        off_session: None,
        setup_mandate_details: None,
        router_return_url: Some(router_return_url.clone()),
        webhook_url,
        browser_info,
        email,
        customer_name: None,
        return_url: Some(router_return_url),
        payment_method_type: Some(payment_data.payment_attempt.payment_method_subtype),
        request_incremental_authorization: matches!(
            payment_data
                .payment_intent
                .request_incremental_authorization,
            RequestIncrementalAuthorization::True | RequestIncrementalAuthorization::Default
        ),
        metadata: payment_data.payment_intent.metadata,
        minor_amount: Some(payment_data.payment_attempt.amount_details.get_net_amount()),
        shipping_cost: payment_data.payment_intent.amount_details.shipping_cost,
        capture_method: Some(payment_data.payment_intent.capture_method),
        complete_authorize_url,
        connector_testing_data: None,
    };
    let connector_mandate_request_reference_id = payment_data
        .payment_attempt
        .connector_token_details
        .as_ref()
        .and_then(|detail| detail.get_connector_token_request_reference_id());

    // TODO: evaluate the fields in router data, if they are required or not
    let router_data = types::RouterData {
        flow: PhantomData,
        merchant_id: merchant_context.get_merchant_account().get_id().clone(),
        tenant_id: state.tenant.tenant_id.clone(),
        // TODO: evaluate why we need customer id at the connector level. We already have connector customer id.
        customer_id,
        connector: connector_id.to_owned(),
        // TODO: evaluate why we need payment id at the connector level. We already have connector reference id
        payment_id: payment_data
            .payment_attempt
            .payment_id
            .get_string_repr()
            .to_owned(),
        // TODO: evaluate why we need attempt id at the connector level. We already have connector reference id
        attempt_id: payment_data
            .payment_attempt
            .get_id()
            .get_string_repr()
            .to_owned(),
        status: payment_data.payment_attempt.status,
        payment_method,
        connector_auth_type: auth_type,
        description: payment_data
            .payment_intent
            .description
            .as_ref()
            .map(|description| description.get_string_repr())
            .map(ToOwned::to_owned),
        // TODO: Create unified address
        address: payment_data.payment_address.clone(),
        auth_type: payment_data.payment_attempt.authentication_type,
        connector_meta_data: None,
        connector_wallets_details: None,
        request,
        response: Err(hyperswitch_domain_models::router_data::ErrorResponse::default()),
        amount_captured: None,
        minor_amount_captured: None,
        access_token: None,
        session_token: None,
        reference_id: None,
        payment_method_status: None,
        payment_method_token: None,
        connector_customer: connector_customer_id,
        recurring_mandate_payment_data: None,
        // TODO: This has to be generated as the reference id based on the connector configuration
        // Some connectros might not accept accept the global id. This has to be done when generating the reference id
        connector_request_reference_id,
        preprocessing_id: payment_data.payment_attempt.preprocessing_step_id,
        #[cfg(feature = "payouts")]
        payout_method_data: None,
        #[cfg(feature = "payouts")]
        quote_id: None,
        // TODO: take this based on the env
        test_mode: Some(true),
        payment_method_balance: None,
        connector_api_version: None,
        connector_http_status_code: None,
        external_latency: None,
        apple_pay_flow: None,
        frm_metadata: None,
        refund_id: None,
        dispute_id: None,
        connector_response: None,
        integrity_check: Ok(()),
        additional_merchant_data: None,
        header_payload,
        connector_mandate_request_reference_id,
        authentication_id: None,
        psd2_sca_exemption_type: None,
        whole_connector_response: None,
    };

    Ok(router_data)
}

#[cfg(feature = "v1")]
#[instrument(skip_all)]
#[allow(clippy::too_many_arguments)]
pub async fn construct_payment_router_data<'a, F, T>(
    state: &'a SessionState,
    payment_data: PaymentData<F>,
    connector_id: &str,
    merchant_context: &domain::MerchantContext,
    customer: &'a Option<domain::Customer>,
    merchant_connector_account: &helpers::MerchantConnectorAccountType,
    merchant_recipient_data: Option<types::MerchantRecipientData>,
    header_payload: Option<hyperswitch_domain_models::payments::HeaderPayload>,
) -> RouterResult<types::RouterData<F, T, types::PaymentsResponseData>>
where
    T: TryFrom<PaymentAdditionalData<'a, F>>,
    types::RouterData<F, T, types::PaymentsResponseData>: Feature<F, T>,
    F: Clone,
    error_stack::Report<errors::ApiErrorResponse>:
        From<<T as TryFrom<PaymentAdditionalData<'a, F>>>::Error>,
{
    let (payment_method, router_data);

    fp_utils::when(merchant_connector_account.is_disabled(), || {
        Err(errors::ApiErrorResponse::MerchantConnectorAccountDisabled)
    })?;

    let test_mode = merchant_connector_account.is_test_mode_on();

    let auth_type: types::ConnectorAuthType = merchant_connector_account
        .get_connector_account_details()
        .parse_value("ConnectorAuthType")
        .change_context(errors::ApiErrorResponse::InternalServerError)
        .attach_printable("Failed while parsing value for ConnectorAuthType")?;

    payment_method = payment_data
        .payment_attempt
        .payment_method
        .or(payment_data.payment_attempt.payment_method)
        .get_required_value("payment_method_type")?;

    let resource_id = match payment_data
        .payment_attempt
        .get_connector_payment_id()
        .map(ToString::to_string)
    {
        Some(id) => types::ResponseId::ConnectorTransactionId(id),
        None => types::ResponseId::NoResponseId,
    };

    // [#44]: why should response be filled during request
    let response = Ok(types::PaymentsResponseData::TransactionResponse {
        resource_id,
        redirection_data: Box::new(None),
        mandate_reference: Box::new(None),
        connector_metadata: None,
        network_txn_id: None,
        connector_response_reference_id: None,
        incremental_authorization_allowed: None,
        charges: None,
    });

    let additional_data = PaymentAdditionalData {
        router_base_url: state.base_url.clone(),
        connector_name: connector_id.to_string(),
        payment_data: payment_data.clone(),
        state,
        customer_data: customer,
    };

    let customer_id = customer.to_owned().map(|customer| customer.customer_id);

    let supported_connector = &state
        .conf
        .multiple_api_version_supported_connectors
        .supported_connectors;
    let connector_enum = api_models::enums::Connector::from_str(connector_id)
        .change_context(errors::ConnectorError::InvalidConnectorName)
        .change_context(errors::ApiErrorResponse::InvalidDataValue {
            field_name: "connector",
        })
        .attach_printable_lazy(|| format!("unable to parse connector name {connector_id:?}"))?;

    let connector_api_version = if supported_connector.contains(&connector_enum) {
        state
            .store
            .find_config_by_key(&format!("connector_api_version_{connector_id}"))
            .await
            .map(|value| value.config)
            .ok()
    } else {
        None
    };

    let apple_pay_flow = payments::decide_apple_pay_flow(
        state,
        payment_data.payment_attempt.payment_method_type,
        Some(merchant_connector_account),
    );

    let unified_address = if let Some(payment_method_info) =
        payment_data.payment_method_info.clone()
    {
        let payment_method_billing = payment_method_info
            .payment_method_billing_address
            .map(|decrypted_data| decrypted_data.into_inner().expose())
            .map(|decrypted_value| decrypted_value.parse_value("payment_method_billing_address"))
            .transpose()
            .change_context(errors::ApiErrorResponse::InternalServerError)
            .attach_printable("unable to parse payment_method_billing_address")?;
        payment_data
            .address
            .clone()
            .unify_with_payment_data_billing(payment_method_billing)
    } else {
        payment_data.address
    };
    let connector_mandate_request_reference_id = payment_data
        .payment_attempt
        .connector_mandate_detail
        .as_ref()
        .and_then(|detail| detail.get_connector_mandate_request_reference_id());

    crate::logger::debug!("unified address details {:?}", unified_address);

    router_data = types::RouterData {
        flow: PhantomData,
        merchant_id: merchant_context.get_merchant_account().get_id().clone(),
        customer_id,
        tenant_id: state.tenant.tenant_id.clone(),
        connector: connector_id.to_owned(),
        payment_id: payment_data
            .payment_attempt
            .payment_id
            .get_string_repr()
            .to_owned(),
        attempt_id: payment_data.payment_attempt.attempt_id.clone(),
        status: payment_data.payment_attempt.status,
        payment_method,
        connector_auth_type: auth_type,
        description: payment_data.payment_intent.description.clone(),
        address: unified_address,
        auth_type: payment_data
            .payment_attempt
            .authentication_type
            .unwrap_or_default(),
        connector_meta_data: merchant_connector_account.get_metadata(),
        connector_wallets_details: merchant_connector_account.get_connector_wallets_details(),
        request: T::try_from(additional_data)?,
        response,
        amount_captured: payment_data
            .payment_intent
            .amount_captured
            .map(|amt| amt.get_amount_as_i64()),
        minor_amount_captured: payment_data.payment_intent.amount_captured,
        access_token: None,
        session_token: None,
        reference_id: None,
        payment_method_status: payment_data.payment_method_info.map(|info| info.status),
        payment_method_token: payment_data
            .pm_token
            .map(|token| types::PaymentMethodToken::Token(Secret::new(token))),
        connector_customer: payment_data.connector_customer_id,
        recurring_mandate_payment_data: payment_data.recurring_mandate_payment_data,
        connector_request_reference_id: core_utils::get_connector_request_reference_id(
            &state.conf,
            merchant_context.get_merchant_account().get_id(),
            &payment_data.payment_attempt,
        ),
        preprocessing_id: payment_data.payment_attempt.preprocessing_step_id,
        #[cfg(feature = "payouts")]
        payout_method_data: None,
        #[cfg(feature = "payouts")]
        quote_id: None,
        test_mode,
        payment_method_balance: None,
        connector_api_version,
        connector_http_status_code: None,
        external_latency: None,
        apple_pay_flow,
        frm_metadata: None,
        refund_id: None,
        dispute_id: None,
        connector_response: None,
        integrity_check: Ok(()),
        additional_merchant_data: merchant_recipient_data.map(|data| {
            api_models::admin::AdditionalMerchantData::foreign_from(
                types::AdditionalMerchantData::OpenBankingRecipientData(data),
            )
        }),
        header_payload,
        connector_mandate_request_reference_id,
        authentication_id: None,
        psd2_sca_exemption_type: payment_data.payment_intent.psd2_sca_exemption_type,
        whole_connector_response: None,
    };

    Ok(router_data)
}

#[cfg(feature = "v1")]
#[instrument(skip_all)]
#[allow(clippy::too_many_arguments)]
pub async fn construct_payment_router_data_for_update_metadata<'a>(
    state: &'a SessionState,
    payment_data: PaymentData<api::UpdateMetadata>,
    connector_id: &str,
    merchant_context: &domain::MerchantContext,
    customer: &'a Option<domain::Customer>,
    merchant_connector_account: &helpers::MerchantConnectorAccountType,
    merchant_recipient_data: Option<types::MerchantRecipientData>,
    header_payload: Option<hyperswitch_domain_models::payments::HeaderPayload>,
) -> RouterResult<
    types::RouterData<
        api::UpdateMetadata,
        types::PaymentsUpdateMetadataData,
        types::PaymentsResponseData,
    >,
> {
    let (payment_method, router_data);

    fp_utils::when(merchant_connector_account.is_disabled(), || {
        Err(errors::ApiErrorResponse::MerchantConnectorAccountDisabled)
    })?;

    let test_mode = merchant_connector_account.is_test_mode_on();

    let auth_type: types::ConnectorAuthType = merchant_connector_account
        .get_connector_account_details()
        .parse_value("ConnectorAuthType")
        .change_context(errors::ApiErrorResponse::InternalServerError)
        .attach_printable("Failed while parsing value for ConnectorAuthType")?;

    payment_method = payment_data
        .payment_attempt
        .payment_method
        .or(payment_data.payment_attempt.payment_method)
        .get_required_value("payment_method_type")?;

    // [#44]: why should response be filled during request
    let response = Err(hyperswitch_domain_models::router_data::ErrorResponse {
        code: "IR_20".to_string(),
        message: "Update metadata is not implemented for this connector".to_string(),
        reason: None,
        status_code: http::StatusCode::BAD_REQUEST.as_u16(),
        attempt_status: None,
        connector_transaction_id: None,
        network_decline_code: None,
        network_advice_code: None,
        network_error_message: None,
    });

    let additional_data = PaymentAdditionalData {
        router_base_url: state.base_url.clone(),
        connector_name: connector_id.to_string(),
        payment_data: payment_data.clone(),
        state,
        customer_data: customer,
    };

    let customer_id = customer.to_owned().map(|customer| customer.customer_id);

    let supported_connector = &state
        .conf
        .multiple_api_version_supported_connectors
        .supported_connectors;
    let connector_enum = api_models::enums::Connector::from_str(connector_id)
        .change_context(errors::ConnectorError::InvalidConnectorName)
        .change_context(errors::ApiErrorResponse::InvalidDataValue {
            field_name: "connector",
        })
        .attach_printable_lazy(|| format!("unable to parse connector name {connector_id:?}"))?;

    let connector_api_version = if supported_connector.contains(&connector_enum) {
        state
            .store
            .find_config_by_key(&format!("connector_api_version_{connector_id}"))
            .await
            .map(|value| value.config)
            .ok()
    } else {
        None
    };

    let apple_pay_flow = payments::decide_apple_pay_flow(
        state,
        payment_data.payment_attempt.payment_method_type,
        Some(merchant_connector_account),
    );

    let unified_address = if let Some(payment_method_info) =
        payment_data.payment_method_info.clone()
    {
        let payment_method_billing = payment_method_info
            .payment_method_billing_address
            .map(|decrypted_data| decrypted_data.into_inner().expose())
            .map(|decrypted_value| decrypted_value.parse_value("payment_method_billing_address"))
            .transpose()
            .change_context(errors::ApiErrorResponse::InternalServerError)
            .attach_printable("unable to parse payment_method_billing_address")?;
        payment_data
            .address
            .clone()
            .unify_with_payment_data_billing(payment_method_billing)
    } else {
        payment_data.address
    };
    let connector_mandate_request_reference_id = payment_data
        .payment_attempt
        .connector_mandate_detail
        .as_ref()
        .and_then(|detail| detail.get_connector_mandate_request_reference_id());

    crate::logger::debug!("unified address details {:?}", unified_address);

    router_data = types::RouterData {
        flow: PhantomData,
        merchant_id: merchant_context.get_merchant_account().get_id().clone(),
        customer_id,
        tenant_id: state.tenant.tenant_id.clone(),
        connector: connector_id.to_owned(),
        payment_id: payment_data
            .payment_attempt
            .payment_id
            .get_string_repr()
            .to_owned(),
        attempt_id: payment_data.payment_attempt.attempt_id.clone(),
        status: payment_data.payment_attempt.status,
        payment_method,
        connector_auth_type: auth_type,
        description: payment_data.payment_intent.description.clone(),
        address: unified_address,
        auth_type: payment_data
            .payment_attempt
            .authentication_type
            .unwrap_or_default(),
        connector_meta_data: merchant_connector_account.get_metadata(),
        connector_wallets_details: merchant_connector_account.get_connector_wallets_details(),
        request: types::PaymentsUpdateMetadataData::try_from(additional_data)?,
        response,
        amount_captured: payment_data
            .payment_intent
            .amount_captured
            .map(|amt| amt.get_amount_as_i64()),
        minor_amount_captured: payment_data.payment_intent.amount_captured,
        access_token: None,
        session_token: None,
        reference_id: None,
        payment_method_status: payment_data.payment_method_info.map(|info| info.status),
        payment_method_token: payment_data
            .pm_token
            .map(|token| types::PaymentMethodToken::Token(Secret::new(token))),
        connector_customer: payment_data.connector_customer_id,
        recurring_mandate_payment_data: payment_data.recurring_mandate_payment_data,
        connector_request_reference_id: core_utils::get_connector_request_reference_id(
            &state.conf,
            merchant_context.get_merchant_account().get_id(),
            &payment_data.payment_attempt,
        ),
        preprocessing_id: payment_data.payment_attempt.preprocessing_step_id,
        #[cfg(feature = "payouts")]
        payout_method_data: None,
        #[cfg(feature = "payouts")]
        quote_id: None,
        test_mode,
        payment_method_balance: None,
        connector_api_version,
        connector_http_status_code: None,
        external_latency: None,
        apple_pay_flow,
        frm_metadata: None,
        refund_id: None,
        dispute_id: None,
        connector_response: None,
        integrity_check: Ok(()),
        additional_merchant_data: merchant_recipient_data.map(|data| {
            api_models::admin::AdditionalMerchantData::foreign_from(
                types::AdditionalMerchantData::OpenBankingRecipientData(data),
            )
        }),
        header_payload,
        connector_mandate_request_reference_id,
        authentication_id: None,
        psd2_sca_exemption_type: payment_data.payment_intent.psd2_sca_exemption_type,
        whole_connector_response: None,
    };

    Ok(router_data)
}

pub trait ToResponse<F, D, Op>
where
    Self: Sized,
    Op: Debug,
    D: OperationSessionGetters<F>,
{
    #[cfg(feature = "v1")]
    #[allow(clippy::too_many_arguments)]
    fn generate_response(
        data: D,
        customer: Option<domain::Customer>,
        auth_flow: services::AuthFlow,
        base_url: &str,
        operation: Op,
        connector_request_reference_id_config: &ConnectorRequestReferenceIdConfig,
        connector_http_status_code: Option<u16>,
        external_latency: Option<u128>,
        is_latency_header_enabled: Option<bool>,
    ) -> RouterResponse<Self>;

    #[cfg(feature = "v2")]
    #[allow(clippy::too_many_arguments)]
    fn generate_response(
        data: D,
        customer: Option<domain::Customer>,
        base_url: &str,
        operation: Op,
        connector_request_reference_id_config: &ConnectorRequestReferenceIdConfig,
        connector_http_status_code: Option<u16>,
        external_latency: Option<u128>,
        is_latency_header_enabled: Option<bool>,
        merchant_context: &domain::MerchantContext,
    ) -> RouterResponse<Self>;
}

/// Generate a response from the given Data. This should be implemented on a payment data object
pub trait GenerateResponse<Response>
where
    Self: Sized,
{
    #[cfg(feature = "v2")]
    fn generate_response(
        self,
        state: &SessionState,
        connector_http_status_code: Option<u16>,
        external_latency: Option<u128>,
        is_latency_header_enabled: Option<bool>,
        merchant_context: &domain::MerchantContext,
        profile: &domain::Profile,
    ) -> RouterResponse<Response>;
}

#[cfg(feature = "v2")]
impl<F> GenerateResponse<api_models::payments::PaymentsCaptureResponse>
    for hyperswitch_domain_models::payments::PaymentCaptureData<F>
where
    F: Clone,
{
    fn generate_response(
        self,
        state: &SessionState,
        connector_http_status_code: Option<u16>,
        external_latency: Option<u128>,
        is_latency_header_enabled: Option<bool>,
        merchant_context: &domain::MerchantContext,
        profile: &domain::Profile,
    ) -> RouterResponse<api_models::payments::PaymentsCaptureResponse> {
        let payment_intent = &self.payment_intent;
        let payment_attempt = &self.payment_attempt;

        let amount = api_models::payments::PaymentAmountDetailsResponse::foreign_from((
            &payment_intent.amount_details,
            &payment_attempt.amount_details,
        ));

        let response = api_models::payments::PaymentsCaptureResponse {
            id: payment_intent.id.clone(),
            amount,
            status: payment_intent.status,
        };

        Ok(services::ApplicationResponse::JsonWithHeaders((
            response,
            vec![],
        )))
    }
}

#[cfg(feature = "v1")]
impl<F, Op, D> ToResponse<F, D, Op> for api::PaymentsResponse
where
    F: Clone,
    Op: Debug,
    D: OperationSessionGetters<F>,
{
    #[allow(clippy::too_many_arguments)]
    fn generate_response(
        payment_data: D,
        customer: Option<domain::Customer>,
        auth_flow: services::AuthFlow,
        base_url: &str,
        operation: Op,
        connector_request_reference_id_config: &ConnectorRequestReferenceIdConfig,
        connector_http_status_code: Option<u16>,
        external_latency: Option<u128>,
        is_latency_header_enabled: Option<bool>,
    ) -> RouterResponse<Self> {
        let captures = payment_data
            .get_multiple_capture_data()
            .and_then(|multiple_capture_data| {
                multiple_capture_data
                    .expand_captures
                    .and_then(|should_expand| {
                        should_expand.then_some(
                            multiple_capture_data
                                .get_all_captures()
                                .into_iter()
                                .cloned()
                                .collect(),
                        )
                    })
            });

        payments_to_payments_response(
            payment_data,
            captures,
            customer,
            auth_flow,
            base_url,
            &operation,
            connector_request_reference_id_config,
            connector_http_status_code,
            external_latency,
            is_latency_header_enabled,
        )
    }
}

#[cfg(feature = "v1")]
impl<F, Op, D> ToResponse<F, D, Op> for api::PaymentsSessionResponse
where
    F: Clone,
    Op: Debug,
    D: OperationSessionGetters<F>,
{
    #[allow(clippy::too_many_arguments)]
    fn generate_response(
        payment_data: D,
        _customer: Option<domain::Customer>,
        _auth_flow: services::AuthFlow,
        _base_url: &str,
        _operation: Op,
        _connector_request_reference_id_config: &ConnectorRequestReferenceIdConfig,
        _connector_http_status_code: Option<u16>,
        _external_latency: Option<u128>,
        _is_latency_header_enabled: Option<bool>,
    ) -> RouterResponse<Self> {
        Ok(services::ApplicationResponse::JsonWithHeaders((
            Self {
                session_token: payment_data.get_sessions_token(),
                payment_id: payment_data.get_payment_attempt().payment_id.clone(),
                client_secret: payment_data
                    .get_payment_intent()
                    .client_secret
                    .clone()
                    .get_required_value("client_secret")?
                    .into(),
            },
            vec![],
        )))
    }
}

#[cfg(feature = "v2")]
impl<F, Op, D> ToResponse<F, D, Op> for api::PaymentsSessionResponse
where
    F: Clone,
    Op: Debug,
    D: OperationSessionGetters<F>,
{
    #[allow(clippy::too_many_arguments)]
    fn generate_response(
        payment_data: D,
        _customer: Option<domain::Customer>,
        _base_url: &str,
        _operation: Op,
        _connector_request_reference_id_config: &ConnectorRequestReferenceIdConfig,
        _connector_http_status_code: Option<u16>,
        _external_latency: Option<u128>,
        _is_latency_header_enabled: Option<bool>,
        _merchant_context: &domain::MerchantContext,
    ) -> RouterResponse<Self> {
        Ok(services::ApplicationResponse::JsonWithHeaders((
            Self {
                session_token: payment_data.get_sessions_token(),
                payment_id: payment_data.get_payment_intent().id.clone(),
                vault_details: payment_data.get_optional_external_vault_session_details(),
            },
            vec![],
        )))
    }
}

#[cfg(feature = "v1")]
impl<F, Op, D> ToResponse<F, D, Op> for api::PaymentsDynamicTaxCalculationResponse
where
    F: Clone,
    Op: Debug,
    D: OperationSessionGetters<F>,
{
    #[allow(clippy::too_many_arguments)]
    fn generate_response(
        payment_data: D,
        _customer: Option<domain::Customer>,
        _auth_flow: services::AuthFlow,
        _base_url: &str,
        _operation: Op,
        _connector_request_reference_id_config: &ConnectorRequestReferenceIdConfig,
        _connector_http_status_code: Option<u16>,
        _external_latency: Option<u128>,
        _is_latency_header_enabled: Option<bool>,
    ) -> RouterResponse<Self> {
        let mut amount = payment_data.get_payment_intent().amount;
        let shipping_cost = payment_data.get_payment_intent().shipping_cost;
        if let Some(shipping_cost) = shipping_cost {
            amount = amount + shipping_cost;
        }
        let order_tax_amount = payment_data
            .get_payment_intent()
            .tax_details
            .clone()
            .and_then(|tax| {
                tax.payment_method_type
                    .map(|a| a.order_tax_amount)
                    .or_else(|| tax.default.map(|a| a.order_tax_amount))
            });
        if let Some(tax_amount) = order_tax_amount {
            amount = amount + tax_amount;
        }

        let currency = payment_data
            .get_payment_attempt()
            .currency
            .get_required_value("currency")?;

        Ok(services::ApplicationResponse::JsonWithHeaders((
            Self {
                net_amount: amount,
                payment_id: payment_data.get_payment_attempt().payment_id.clone(),
                order_tax_amount,
                shipping_cost,
                display_amount: api_models::payments::DisplayAmountOnSdk::foreign_try_from((
                    amount,
                    shipping_cost,
                    order_tax_amount,
                    currency,
                ))?,
            },
            vec![],
        )))
    }
}

#[cfg(feature = "v2")]
impl<F, Op, D> ToResponse<F, D, Op> for api::PaymentsIntentResponse
where
    F: Clone,
    Op: Debug,
    D: OperationSessionGetters<F>,
{
    #[allow(clippy::too_many_arguments)]
    fn generate_response(
        payment_data: D,
        _customer: Option<domain::Customer>,
        _base_url: &str,
        operation: Op,
        _connector_request_reference_id_config: &ConnectorRequestReferenceIdConfig,
        _connector_http_status_code: Option<u16>,
        _external_latency: Option<u128>,
        _is_latency_header_enabled: Option<bool>,
        _merchant_context: &domain::MerchantContext,
    ) -> RouterResponse<Self> {
        let payment_intent = payment_data.get_payment_intent();
        let client_secret = payment_data.get_client_secret();
        Ok(services::ApplicationResponse::JsonWithHeaders((
            Self {
                id: payment_intent.id.clone(),
                profile_id: payment_intent.profile_id.clone(),
                status: payment_intent.status,
                amount_details: api_models::payments::AmountDetailsResponse::foreign_from(
                    payment_intent.amount_details.clone(),
                ),
                client_secret: client_secret.clone(),
                merchant_reference_id: payment_intent.merchant_reference_id.clone(),
                routing_algorithm_id: payment_intent.routing_algorithm_id.clone(),
                capture_method: payment_intent.capture_method,
                authentication_type: payment_intent.authentication_type,
                billing: payment_intent
                    .billing_address
                    .clone()
                    .map(|billing| billing.into_inner())
                    .map(From::from),
                shipping: payment_intent
                    .shipping_address
                    .clone()
                    .map(|shipping| shipping.into_inner())
                    .map(From::from),
                customer_id: payment_intent.customer_id.clone(),
                customer_present: payment_intent.customer_present,
                description: payment_intent.description.clone(),
                return_url: payment_intent.return_url.clone(),
                setup_future_usage: payment_intent.setup_future_usage,
                apply_mit_exemption: payment_intent.apply_mit_exemption,
                statement_descriptor: payment_intent.statement_descriptor.clone(),
                order_details: payment_intent.order_details.clone().map(|order_details| {
                    order_details
                        .into_iter()
                        .map(|order_detail| order_detail.expose().convert_back())
                        .collect()
                }),
                allowed_payment_method_types: payment_intent.allowed_payment_method_types.clone(),
                metadata: payment_intent.metadata.clone(),
                connector_metadata: payment_intent.connector_metadata.clone(),
                feature_metadata: payment_intent
                    .feature_metadata
                    .clone()
                    .map(|feature_metadata| feature_metadata.convert_back()),
                payment_link_enabled: payment_intent.enable_payment_link,
                payment_link_config: payment_intent
                    .payment_link_config
                    .clone()
                    .map(ForeignFrom::foreign_from),
                request_incremental_authorization: payment_intent.request_incremental_authorization,
                expires_on: payment_intent.session_expiry,
                frm_metadata: payment_intent.frm_metadata.clone(),
                request_external_three_ds_authentication: payment_intent
                    .request_external_three_ds_authentication,
            },
            vec![],
        )))
    }
}

#[cfg(feature = "v2")]
impl<F> GenerateResponse<api_models::payments::PaymentsResponse>
    for hyperswitch_domain_models::payments::PaymentConfirmData<F>
where
    F: Clone,
{
    fn generate_response(
        self,
        state: &SessionState,
        connector_http_status_code: Option<u16>,
        external_latency: Option<u128>,
        is_latency_header_enabled: Option<bool>,
        merchant_context: &domain::MerchantContext,
        profile: &domain::Profile,
    ) -> RouterResponse<api_models::payments::PaymentsResponse> {
        let payment_intent = self.payment_intent;
        let payment_attempt = self.payment_attempt;

        let amount = api_models::payments::PaymentAmountDetailsResponse::foreign_from((
            &payment_intent.amount_details,
            &payment_attempt.amount_details,
        ));

        let connector = payment_attempt
            .connector
            .clone()
            .get_required_value("connector")
            .change_context(errors::ApiErrorResponse::InternalServerError)
            .attach_printable("Connector is none when constructing response")?;

        let merchant_connector_id = payment_attempt.merchant_connector_id.clone();

        let error = payment_attempt
            .error
            .as_ref()
            .map(api_models::payments::ErrorDetails::foreign_from);

        let payment_address = self.payment_address;

        let payment_method_data =
            Some(api_models::payments::PaymentMethodDataResponseWithBilling {
                payment_method_data: None,
                billing: payment_address
                    .get_request_payment_method_billing()
                    .cloned()
                    .map(From::from),
            });

        // TODO: Add support for other next actions, currently only supporting redirect to url
        let redirect_to_url = payment_intent.create_start_redirection_url(
            &state.base_url,
            merchant_context
                .get_merchant_account()
                .publishable_key
                .clone(),
        )?;

        let next_action_containing_wait_screen =
            wait_screen_next_steps_check(payment_attempt.clone())?;

        let next_action = payment_attempt
            .redirection_data
            .as_ref()
            .map(|_| api_models::payments::NextActionData::RedirectToUrl { redirect_to_url })
            .or(next_action_containing_wait_screen.map(|wait_screen_data| {
                api_models::payments::NextActionData::WaitScreenInformation {
                    display_from_timestamp: wait_screen_data.display_from_timestamp,
                    display_to_timestamp: wait_screen_data.display_to_timestamp,
                    poll_config: wait_screen_data.poll_config,
                }
            }));

        let connector_token_details = payment_attempt
            .connector_token_details
            .and_then(Option::<api_models::payments::ConnectorTokenDetails>::foreign_from);

        let return_url = payment_intent
            .return_url
            .clone()
            .or(profile.return_url.clone());

        let response = api_models::payments::PaymentsResponse {
            id: payment_intent.id.clone(),
            status: payment_intent.status,
            amount,
            customer_id: payment_intent.customer_id.clone(),
            connector: Some(connector),
            created: payment_intent.created_at,
            payment_method_data,
            payment_method_type: Some(payment_attempt.payment_method_type),
            payment_method_subtype: Some(payment_attempt.payment_method_subtype),
            next_action,
            connector_transaction_id: payment_attempt.connector_payment_id.clone(),
            connector_reference_id: None,
            connector_token_details,
            merchant_connector_id,
            browser_info: None,
            error,
            return_url,
            authentication_type: payment_intent.authentication_type,
            authentication_type_applied: Some(payment_attempt.authentication_type),
            payment_method_id: payment_attempt.payment_method_id,
            attempts: None,
            billing: None,  //TODO: add this
            shipping: None, //TODO: add this
            is_iframe_redirection_enabled: None,
            merchant_reference_id: payment_intent.merchant_reference_id.clone(),
        };

        Ok(services::ApplicationResponse::JsonWithHeaders((
            response,
            vec![],
        )))
    }
}

#[cfg(feature = "v2")]
impl<F> GenerateResponse<api_models::payments::PaymentsResponse>
    for hyperswitch_domain_models::payments::PaymentStatusData<F>
where
    F: Clone,
{
    fn generate_response(
        self,
        state: &SessionState,
        connector_http_status_code: Option<u16>,
        external_latency: Option<u128>,
        is_latency_header_enabled: Option<bool>,
        merchant_context: &domain::MerchantContext,
        profile: &domain::Profile,
    ) -> RouterResponse<api_models::payments::PaymentsResponse> {
        let payment_intent = self.payment_intent;
        let payment_attempt = &self.payment_attempt;

        let amount = api_models::payments::PaymentAmountDetailsResponse::foreign_from((
            &payment_intent.amount_details,
            &payment_attempt.amount_details,
        ));

        let connector = payment_attempt.connector.clone();

        let merchant_connector_id = payment_attempt.merchant_connector_id.clone();

        let error = payment_attempt
            .error
            .as_ref()
            .map(api_models::payments::ErrorDetails::foreign_from);
        let attempts = self.attempts.as_ref().map(|attempts| {
            attempts
                .iter()
                .map(api_models::payments::PaymentAttemptResponse::foreign_from)
                .collect()
        });

        let payment_method_data =
            Some(api_models::payments::PaymentMethodDataResponseWithBilling {
                payment_method_data: None,
                billing: self
                    .payment_address
                    .get_request_payment_method_billing()
                    .cloned()
                    .map(From::from),
            });

        let connector_token_details = self
            .payment_attempt
            .connector_token_details
            .clone()
            .and_then(Option::<api_models::payments::ConnectorTokenDetails>::foreign_from);

        let return_url = payment_intent.return_url.or(profile.return_url.clone());

        let response = api_models::payments::PaymentsResponse {
            id: payment_intent.id.clone(),
            status: payment_intent.status,
            amount,
            customer_id: payment_intent.customer_id.clone(),
            connector,
            billing: self
                .payment_address
                .get_payment_billing()
                .cloned()
                .map(From::from),
            shipping: self.payment_address.get_shipping().cloned().map(From::from),
            created: payment_intent.created_at,
            payment_method_data,
            payment_method_type: Some(payment_attempt.payment_method_type),
            payment_method_subtype: Some(payment_attempt.payment_method_subtype),
            connector_transaction_id: payment_attempt.connector_payment_id.clone(),
            connector_reference_id: None,
            merchant_connector_id,
            browser_info: None,
            connector_token_details,
            payment_method_id: payment_attempt.payment_method_id.clone(),
            error,
            authentication_type_applied: payment_attempt.authentication_applied,
            authentication_type: payment_intent.authentication_type,
            next_action: None,
            attempts,
            return_url,
            is_iframe_redirection_enabled: payment_intent.is_iframe_redirection_enabled,
            merchant_reference_id: payment_intent.merchant_reference_id.clone(),
        };

        Ok(services::ApplicationResponse::JsonWithHeaders((
            response,
            vec![],
        )))
    }
}

#[cfg(feature = "v2")]
impl<F> GenerateResponse<api_models::payments::PaymentAttemptResponse>
    for hyperswitch_domain_models::payments::PaymentAttemptRecordData<F>
where
    F: Clone,
{
    fn generate_response(
        self,
        _state: &SessionState,
        _connector_http_status_code: Option<u16>,
        _external_latency: Option<u128>,
        _is_latency_header_enabled: Option<bool>,
        _merchant_context: &domain::MerchantContext,
        _profile: &domain::Profile,
    ) -> RouterResponse<api_models::payments::PaymentAttemptResponse> {
        let payment_attempt = self.payment_attempt;
        let response = api_models::payments::PaymentAttemptResponse::foreign_from(&payment_attempt);
        Ok(services::ApplicationResponse::JsonWithHeaders((
            response,
            vec![],
        )))
    }
}

#[cfg(feature = "v2")]
impl<F> GenerateResponse<api_models::payments::PaymentAttemptRecordResponse>
    for hyperswitch_domain_models::payments::PaymentAttemptRecordData<F>
where
    F: Clone,
{
    fn generate_response(
        self,
        _state: &SessionState,
        _connector_http_status_code: Option<u16>,
        _external_latency: Option<u128>,
        _is_latency_header_enabled: Option<bool>,
        _merchant_context: &domain::MerchantContext,
        _profile: &domain::Profile,
    ) -> RouterResponse<api_models::payments::PaymentAttemptRecordResponse> {
        let payment_attempt = self.payment_attempt;
        let payment_intent = self.payment_intent;
        let response = api_models::payments::PaymentAttemptRecordResponse {
            id: payment_attempt.get_id().to_owned(),
            status: payment_attempt.status,
            payment_intent_feature_metadata: payment_intent
                .feature_metadata
                .as_ref()
                .map(api_models::payments::FeatureMetadata::foreign_from),
            payment_attempt_feature_metadata: payment_attempt
                .feature_metadata
                .as_ref()
                .map(api_models::payments::PaymentAttemptFeatureMetadata::foreign_from),
        };
        Ok(services::ApplicationResponse::JsonWithHeaders((
            response,
            vec![],
        )))
    }
}

#[cfg(feature = "v1")]
impl<F, Op, D> ToResponse<F, D, Op> for api::PaymentsPostSessionTokensResponse
where
    F: Clone,
    Op: Debug,
    D: OperationSessionGetters<F>,
{
    fn generate_response(
        payment_data: D,
        _customer: Option<domain::Customer>,
        _auth_flow: services::AuthFlow,
        _base_url: &str,
        _operation: Op,
        _connector_request_reference_id_config: &ConnectorRequestReferenceIdConfig,
        _connector_http_status_code: Option<u16>,
        _external_latency: Option<u128>,
        _is_latency_header_enabled: Option<bool>,
    ) -> RouterResponse<Self> {
        let papal_sdk_next_action =
            paypal_sdk_next_steps_check(payment_data.get_payment_attempt().clone())?;
        let next_action = papal_sdk_next_action.map(|paypal_next_action_data| {
            api_models::payments::NextActionData::InvokeSdkClient {
                next_action_data: paypal_next_action_data,
            }
        });
        Ok(services::ApplicationResponse::JsonWithHeaders((
            Self {
                payment_id: payment_data.get_payment_intent().payment_id.clone(),
                next_action,
                status: payment_data.get_payment_intent().status,
            },
            vec![],
        )))
    }
}

#[cfg(feature = "v1")]
impl<F, Op, D> ToResponse<F, D, Op> for api::PaymentsUpdateMetadataResponse
where
    F: Clone,
    Op: Debug,
    D: OperationSessionGetters<F>,
{
    fn generate_response(
        payment_data: D,
        _customer: Option<domain::Customer>,
        _auth_flow: services::AuthFlow,
        _base_url: &str,
        _operation: Op,
        _connector_request_reference_id_config: &ConnectorRequestReferenceIdConfig,
        _connector_http_status_code: Option<u16>,
        _external_latency: Option<u128>,
        _is_latency_header_enabled: Option<bool>,
    ) -> RouterResponse<Self> {
        Ok(services::ApplicationResponse::JsonWithHeaders((
            Self {
                payment_id: payment_data.get_payment_intent().payment_id.clone(),
                metadata: payment_data
                    .get_payment_intent()
                    .metadata
                    .clone()
                    .map(Secret::new),
            },
            vec![],
        )))
    }
}

impl ForeignTryFrom<(MinorUnit, Option<MinorUnit>, Option<MinorUnit>, Currency)>
    for api_models::payments::DisplayAmountOnSdk
{
    type Error = error_stack::Report<errors::ApiErrorResponse>;

    fn foreign_try_from(
        (net_amount, shipping_cost, order_tax_amount, currency): (
            MinorUnit,
            Option<MinorUnit>,
            Option<MinorUnit>,
            Currency,
        ),
    ) -> Result<Self, Self::Error> {
        let major_unit_convertor = StringMajorUnitForConnector;

        let sdk_net_amount = major_unit_convertor
            .convert(net_amount, currency)
            .change_context(errors::ApiErrorResponse::PreconditionFailed {
                message: "Failed to convert net_amount to base unit".to_string(),
            })
            .attach_printable("Failed to convert net_amount to string major unit")?;

        let sdk_shipping_cost = shipping_cost
            .map(|cost| {
                major_unit_convertor
                    .convert(cost, currency)
                    .change_context(errors::ApiErrorResponse::PreconditionFailed {
                        message: "Failed to convert shipping_cost to base unit".to_string(),
                    })
                    .attach_printable("Failed to convert shipping_cost to string major unit")
            })
            .transpose()?;

        let sdk_order_tax_amount = order_tax_amount
            .map(|cost| {
                major_unit_convertor
                    .convert(cost, currency)
                    .change_context(errors::ApiErrorResponse::PreconditionFailed {
                        message: "Failed to convert order_tax_amount to base unit".to_string(),
                    })
                    .attach_printable("Failed to convert order_tax_amount to string major unit")
            })
            .transpose()?;
        Ok(Self {
            net_amount: sdk_net_amount,
            shipping_cost: sdk_shipping_cost,
            order_tax_amount: sdk_order_tax_amount,
        })
    }
}

#[cfg(feature = "v1")]
impl<F, Op, D> ToResponse<F, D, Op> for api::VerifyResponse
where
    F: Clone,
    Op: Debug,
    D: OperationSessionGetters<F>,
{
    #[cfg(feature = "v2")]
    #[allow(clippy::too_many_arguments)]
    fn generate_response(
        _data: D,
        _customer: Option<domain::Customer>,
        _auth_flow: services::AuthFlow,
        _base_url: &str,
        _operation: Op,
        _connector_request_reference_id_config: &ConnectorRequestReferenceIdConfig,
        _connector_http_status_code: Option<u16>,
        _external_latency: Option<u128>,
        _is_latency_header_enabled: Option<bool>,
    ) -> RouterResponse<Self> {
        todo!()
    }

    #[cfg(feature = "v1")]
    #[allow(clippy::too_many_arguments)]
    fn generate_response(
        payment_data: D,
        customer: Option<domain::Customer>,
        _auth_flow: services::AuthFlow,
        _base_url: &str,
        _operation: Op,
        _connector_request_reference_id_config: &ConnectorRequestReferenceIdConfig,
        _connector_http_status_code: Option<u16>,
        _external_latency: Option<u128>,
        _is_latency_header_enabled: Option<bool>,
    ) -> RouterResponse<Self> {
        let additional_payment_method_data: Option<api_models::payments::AdditionalPaymentData> =
            payment_data
                .get_payment_attempt()
                .payment_method_data
                .clone()
                .map(|data| data.parse_value("payment_method_data"))
                .transpose()
                .change_context(errors::ApiErrorResponse::InvalidDataValue {
                    field_name: "payment_method_data",
                })?;
        let payment_method_data_response =
            additional_payment_method_data.map(api::PaymentMethodDataResponse::from);
        Ok(services::ApplicationResponse::JsonWithHeaders((
            Self {
                verify_id: Some(payment_data.get_payment_intent().payment_id.clone()),
                merchant_id: Some(payment_data.get_payment_intent().merchant_id.clone()),
                client_secret: payment_data
                    .get_payment_intent()
                    .client_secret
                    .clone()
                    .map(Secret::new),
                customer_id: customer.as_ref().map(|x| x.customer_id.clone()),
                email: customer
                    .as_ref()
                    .and_then(|cus| cus.email.as_ref().map(|s| s.to_owned())),
                name: customer
                    .as_ref()
                    .and_then(|cus| cus.name.as_ref().map(|s| s.to_owned())),
                phone: customer
                    .as_ref()
                    .and_then(|cus| cus.phone.as_ref().map(|s| s.to_owned())),
                mandate_id: payment_data
                    .get_mandate_id()
                    .and_then(|mandate_ids| mandate_ids.mandate_id.clone()),
                payment_method: payment_data.get_payment_attempt().payment_method,
                payment_method_data: payment_method_data_response,
                payment_token: payment_data.get_token().map(ToString::to_string),
                error_code: payment_data.get_payment_attempt().clone().error_code,
                error_message: payment_data.get_payment_attempt().clone().error_message,
            },
            vec![],
        )))
    }
}

#[cfg(feature = "v2")]
#[instrument(skip_all)]
// try to use router data here so that already validated things , we don't want to repeat the validations.
// Add internal value not found and external value not found so that we can give 500 / Internal server error for internal value not found
#[allow(clippy::too_many_arguments)]
pub fn payments_to_payments_response<Op, F: Clone, D>(
    _payment_data: D,
    _captures: Option<Vec<storage::Capture>>,
    _customer: Option<domain::Customer>,
    _auth_flow: services::AuthFlow,
    _base_url: &str,
    _operation: &Op,
    _connector_request_reference_id_config: &ConnectorRequestReferenceIdConfig,
    _connector_http_status_code: Option<u16>,
    _external_latency: Option<u128>,
    _is_latency_header_enabled: Option<bool>,
) -> RouterResponse<api_models::payments::PaymentsResponse>
where
    Op: Debug,
    D: OperationSessionGetters<F>,
{
    todo!()
}

#[cfg(feature = "v1")]
#[instrument(skip_all)]
// try to use router data here so that already validated things , we don't want to repeat the validations.
// Add internal value not found and external value not found so that we can give 500 / Internal server error for internal value not found
#[allow(clippy::too_many_arguments)]
pub fn payments_to_payments_response<Op, F: Clone, D>(
    payment_data: D,
    captures: Option<Vec<storage::Capture>>,
    customer: Option<domain::Customer>,
    _auth_flow: services::AuthFlow,
    base_url: &str,
    operation: &Op,
    connector_request_reference_id_config: &ConnectorRequestReferenceIdConfig,
    connector_http_status_code: Option<u16>,
    external_latency: Option<u128>,
    _is_latency_header_enabled: Option<bool>,
) -> RouterResponse<api::PaymentsResponse>
where
    Op: Debug,
    D: OperationSessionGetters<F>,
{
    use std::ops::Not;

    use hyperswitch_interfaces::consts::{NO_ERROR_CODE, NO_ERROR_MESSAGE};

    let payment_attempt = payment_data.get_payment_attempt().clone();
    let payment_intent = payment_data.get_payment_intent().clone();
    let payment_link_data = payment_data.get_payment_link_data();

    let currency = payment_attempt
        .currency
        .as_ref()
        .get_required_value("currency")?;
    let amount = currency
        .to_currency_base_unit(
            payment_attempt
                .net_amount
                .get_total_amount()
                .get_amount_as_i64(),
        )
        .change_context(errors::ApiErrorResponse::InvalidDataValue {
            field_name: "amount",
        })?;
    let mandate_id = payment_attempt.mandate_id.clone();

    let refunds_response = payment_data.get_refunds().is_empty().not().then(|| {
        payment_data
            .get_refunds()
            .into_iter()
            .map(ForeignInto::foreign_into)
            .collect()
    });

    let disputes_response = payment_data.get_disputes().is_empty().not().then(|| {
        payment_data
            .get_disputes()
            .into_iter()
            .map(ForeignInto::foreign_into)
            .collect()
    });

    let incremental_authorizations_response =
        payment_data.get_authorizations().is_empty().not().then(|| {
            payment_data
                .get_authorizations()
                .into_iter()
                .map(ForeignInto::foreign_into)
                .collect()
        });

    let external_authentication_details = payment_data
        .get_authentication()
        .map(ForeignInto::foreign_into);

    let attempts_response = payment_data.get_attempts().map(|attempts| {
        attempts
            .into_iter()
            .map(ForeignInto::foreign_into)
            .collect()
    });

    let captures_response = captures.map(|captures| {
        captures
            .into_iter()
            .map(ForeignInto::foreign_into)
            .collect()
    });

    let merchant_id = payment_attempt.merchant_id.to_owned();
    let payment_method_type = payment_attempt
        .payment_method_type
        .as_ref()
        .map(ToString::to_string)
        .unwrap_or("".to_owned());
    let payment_method = payment_attempt
        .payment_method
        .as_ref()
        .map(ToString::to_string)
        .unwrap_or("".to_owned());
    let additional_payment_method_data: Option<api_models::payments::AdditionalPaymentData> =
        payment_attempt
            .payment_method_data
            .clone()
            .and_then(|data| match data {
                serde_json::Value::Null => None, // This is to handle the case when the payment_method_data is null
                _ => Some(data.parse_value("AdditionalPaymentData")),
            })
            .transpose()
            .change_context(errors::ApiErrorResponse::InternalServerError)
            .attach_printable("Failed to parse the AdditionalPaymentData from payment_attempt.payment_method_data")?;

    let surcharge_details =
        payment_attempt
            .net_amount
            .get_surcharge_amount()
            .map(|surcharge_amount| RequestSurchargeDetails {
                surcharge_amount,
                tax_amount: payment_attempt.net_amount.get_tax_on_surcharge(),
            });
    let merchant_decision = payment_intent.merchant_decision.to_owned();
    let frm_message = payment_data.get_frm_message().map(FrmMessage::foreign_from);

    let payment_method_data =
        additional_payment_method_data.map(api::PaymentMethodDataResponse::from);

    let payment_method_data_response = (payment_method_data.is_some()
        || payment_data
            .get_address()
            .get_request_payment_method_billing()
            .is_some())
    .then_some(api_models::payments::PaymentMethodDataResponseWithBilling {
        payment_method_data,
        billing: payment_data
            .get_address()
            .get_request_payment_method_billing()
            .cloned()
            .map(From::from),
    });

    let mut headers = connector_http_status_code
        .map(|status_code| {
            vec![(
                "connector_http_status_code".to_string(),
                Maskable::new_normal(status_code.to_string()),
            )]
        })
        .unwrap_or_default();
    if let Some(payment_confirm_source) = payment_intent.payment_confirm_source {
        headers.push((
            X_PAYMENT_CONFIRM_SOURCE.to_string(),
            Maskable::new_normal(payment_confirm_source.to_string()),
        ))
    }

    // For the case when we don't have Customer data directly stored in Payment intent
    let customer_table_response: Option<CustomerDetailsResponse> =
        customer.as_ref().map(ForeignInto::foreign_into);

    // If we have customer data in Payment Intent and if the customer is not deleted, We are populating the Retrieve response from the
    // same. If the customer is deleted then we use the customer table to populate customer details
    let customer_details_response =
        if let Some(customer_details_raw) = payment_intent.customer_details.clone() {
            let customer_details_encrypted =
                serde_json::from_value::<CustomerData>(customer_details_raw.into_inner().expose());
            if let Ok(customer_details_encrypted_data) = customer_details_encrypted {
                Some(CustomerDetailsResponse {
                    id: customer_table_response
                        .as_ref()
                        .and_then(|customer_data| customer_data.id.clone()),
                    name: customer_table_response
                        .as_ref()
                        .and_then(|customer_data| customer_data.name.clone())
                        .or(customer_details_encrypted_data
                            .name
                            .or(customer.as_ref().and_then(|customer| {
                                customer.name.as_ref().map(|name| name.clone().into_inner())
                            }))),
                    email: customer_table_response
                        .as_ref()
                        .and_then(|customer_data| customer_data.email.clone())
                        .or(customer_details_encrypted_data.email.or(customer
                            .as_ref()
                            .and_then(|customer| customer.email.clone().map(pii::Email::from)))),
                    phone: customer_table_response
                        .as_ref()
                        .and_then(|customer_data| customer_data.phone.clone())
                        .or(customer_details_encrypted_data
                            .phone
                            .or(customer.as_ref().and_then(|customer| {
                                customer
                                    .phone
                                    .as_ref()
                                    .map(|phone| phone.clone().into_inner())
                            }))),
                    phone_country_code: customer_table_response
                        .as_ref()
                        .and_then(|customer_data| customer_data.phone_country_code.clone())
                        .or(customer_details_encrypted_data
                            .phone_country_code
                            .or(customer
                                .as_ref()
                                .and_then(|customer| customer.phone_country_code.clone()))),
                })
            } else {
                customer_table_response
            }
        } else {
            customer_table_response
        };

    headers.extend(
        external_latency
            .map(|latency| {
                vec![(
                    X_HS_LATENCY.to_string(),
                    Maskable::new_normal(latency.to_string()),
                )]
            })
            .unwrap_or_default(),
    );
    let connector_name = payment_attempt.connector.as_deref().unwrap_or_default();
    let router_return_url = helpers::create_redirect_url(
        &base_url.to_string(),
        &payment_attempt,
        connector_name,
        payment_data.get_creds_identifier(),
    );

    let output = if payments::is_start_pay(&operation)
        && payment_attempt.authentication_data.is_some()
    {
        let redirection_data = payment_attempt
            .authentication_data
            .clone()
            .get_required_value("redirection_data")?;

        let form: RedirectForm = serde_json::from_value(redirection_data)
            .map_err(|_| errors::ApiErrorResponse::InternalServerError)?;

        services::ApplicationResponse::Form(Box::new(services::RedirectionFormData {
            redirect_form: form,
            payment_method_data: payment_data.get_payment_method_data().cloned(),
            amount,
            currency: currency.to_string(),
        }))
    } else {
        let mut next_action_response = None;

        let bank_transfer_next_steps = bank_transfer_next_steps_check(payment_attempt.clone())?;

        let next_action_voucher = voucher_next_steps_check(payment_attempt.clone())?;

        let next_action_mobile_payment = mobile_payment_next_steps_check(&payment_attempt)?;

        let next_action_containing_qr_code_url = qr_code_next_steps_check(payment_attempt.clone())?;

        let papal_sdk_next_action = paypal_sdk_next_steps_check(payment_attempt.clone())?;

        let next_action_containing_fetch_qr_code_url =
            fetch_qr_code_url_next_steps_check(payment_attempt.clone())?;

        let next_action_containing_wait_screen =
            wait_screen_next_steps_check(payment_attempt.clone())?;

        let next_action_invoke_hidden_frame = next_action_invoke_hidden_frame(&payment_attempt)?;

        if payment_intent.status == enums::IntentStatus::RequiresCustomerAction
            || bank_transfer_next_steps.is_some()
            || next_action_voucher.is_some()
            || next_action_containing_qr_code_url.is_some()
            || next_action_containing_wait_screen.is_some()
            || papal_sdk_next_action.is_some()
            || next_action_containing_fetch_qr_code_url.is_some()
            || payment_data.get_authentication().is_some()
        {
            next_action_response = bank_transfer_next_steps
                        .map(|bank_transfer| {
                            api_models::payments::NextActionData::DisplayBankTransferInformation {
                                bank_transfer_steps_and_charges_details: bank_transfer,
                            }
                        })
                        .or(next_action_voucher.map(|voucher_data| {
                            api_models::payments::NextActionData::DisplayVoucherInformation {
                                voucher_details: voucher_data,
                            }
                        }))
                        .or(next_action_mobile_payment.map(|mobile_payment_data| {
                            api_models::payments::NextActionData::CollectOtp {
                                consent_data_required: mobile_payment_data.consent_data_required,
                            }
                        }))
                        .or(next_action_containing_qr_code_url.map(|qr_code_data| {
                            api_models::payments::NextActionData::foreign_from(qr_code_data)
                        }))
                        .or(next_action_containing_fetch_qr_code_url.map(|fetch_qr_code_data| {
                            api_models::payments::NextActionData::FetchQrCodeInformation {
                                qr_code_fetch_url: fetch_qr_code_data.qr_code_fetch_url
                            }
                        }))
                        .or(papal_sdk_next_action.map(|paypal_next_action_data| {
                            api_models::payments::NextActionData::InvokeSdkClient{
                                next_action_data: paypal_next_action_data
                            }
                        }))
                        .or(next_action_containing_wait_screen.map(|wait_screen_data| {
                            api_models::payments::NextActionData::WaitScreenInformation {
                                display_from_timestamp: wait_screen_data.display_from_timestamp,
                                display_to_timestamp: wait_screen_data.display_to_timestamp,
                                poll_config: wait_screen_data.poll_config,
                            }
                        }))
                        .or(payment_attempt.authentication_data.as_ref().map(|_| {
                            // Check if iframe redirection is enabled in the business profile
                            let redirect_url = helpers::create_startpay_url(
                                base_url,
                                &payment_attempt,
                                &payment_intent,
                            );
                            // Check if redirection inside popup is enabled in the payment intent
                            if payment_intent.is_iframe_redirection_enabled.unwrap_or(false) {
                                api_models::payments::NextActionData::RedirectInsidePopup {
                                    popup_url: redirect_url,
                                    redirect_response_url:router_return_url
                                }
                            } else {
                                api_models::payments::NextActionData::RedirectToUrl {
                                    redirect_to_url: redirect_url,
                                }
                            }
                        }))
                        .or(match payment_data.get_authentication(){
                            Some(authentication_store) => {
                                let authentication = &authentication_store.authentication;
                                if payment_intent.status == common_enums::IntentStatus::RequiresCustomerAction && authentication_store.cavv.is_none() && authentication.is_separate_authn_required(){
                                    // if preAuthn and separate authentication needed.
                                    let poll_config = payment_data.get_poll_config().unwrap_or_default();
                                    let request_poll_id = core_utils::get_external_authentication_request_poll_id(&payment_intent.payment_id);
                                    let payment_connector_name = payment_attempt.connector
                                        .as_ref()
                                        .get_required_value("connector")?;
                                    Some(api_models::payments::NextActionData::ThreeDsInvoke {
                                        three_ds_data: api_models::payments::ThreeDsData {
                                            three_ds_authentication_url: helpers::create_authentication_url(base_url, &payment_attempt),
                                            three_ds_authorize_url: helpers::create_authorize_url(
                                                base_url,
                                                &payment_attempt,
                                                payment_connector_name,
                                            ),
                                            three_ds_method_details: authentication.three_ds_method_url.as_ref().zip(authentication.three_ds_method_data.as_ref()).map(|(three_ds_method_url,three_ds_method_data )|{
                                                api_models::payments::ThreeDsMethodData::AcsThreeDsMethodData {
                                                    three_ds_method_data_submission: true,
                                                    three_ds_method_data: Some(three_ds_method_data.clone()),
                                                    three_ds_method_url: Some(three_ds_method_url.to_owned()),
                                                }
                                            }).unwrap_or(api_models::payments::ThreeDsMethodData::AcsThreeDsMethodData {
                                                    three_ds_method_data_submission: false,
                                                    three_ds_method_data: None,
                                                    three_ds_method_url: None,
                                            }),
                                            poll_config: api_models::payments::PollConfigResponse {poll_id: request_poll_id, delay_in_secs: poll_config.delay_in_secs, frequency: poll_config.frequency},
                                            message_version: authentication.message_version.as_ref()
                                            .map(|version| version.to_string()),
                                            directory_server_id: authentication.directory_server_id.clone(),
                                        },
                                    })
                                }else{
                                    None
                                }
                            },
                            None => None
                        })
                        .or(match next_action_invoke_hidden_frame{
                            Some(threeds_invoke_data) => Some(construct_connector_invoke_hidden_frame(
                                threeds_invoke_data,
                            )?),
                            None => None

        });
        };

        // next action check for third party sdk session (for ex: Apple pay through trustpay has third party sdk session response)
        if third_party_sdk_session_next_action(&payment_attempt, operation) {
            next_action_response = Some(
                api_models::payments::NextActionData::ThirdPartySdkSessionToken {
                    session_token: payment_data.get_sessions_token().first().cloned(),
                },
            )
        }

        let routed_through = payment_attempt.connector.clone();

        let connector_label = routed_through.as_ref().and_then(|connector_name| {
            core_utils::get_connector_label(
                payment_intent.business_country,
                payment_intent.business_label.as_ref(),
                payment_attempt.business_sub_label.as_ref(),
                connector_name,
            )
        });

        let mandate_data = payment_data.get_setup_mandate().map(|d| api::MandateData {
            customer_acceptance: d
                .customer_acceptance
                .clone()
                .map(|d| api::CustomerAcceptance {
                    acceptance_type: match d.acceptance_type {
                        hyperswitch_domain_models::mandates::AcceptanceType::Online => {
                            api::AcceptanceType::Online
                        }
                        hyperswitch_domain_models::mandates::AcceptanceType::Offline => {
                            api::AcceptanceType::Offline
                        }
                    },
                    accepted_at: d.accepted_at,
                    online: d.online.map(|d| api::OnlineMandate {
                        ip_address: d.ip_address,
                        user_agent: d.user_agent,
                    }),
                }),
            mandate_type: d.mandate_type.clone().map(|d| match d {
                hyperswitch_domain_models::mandates::MandateDataType::MultiUse(Some(i)) => {
                    api::MandateType::MultiUse(Some(api::MandateAmountData {
                        amount: i.amount,
                        currency: i.currency,
                        start_date: i.start_date,
                        end_date: i.end_date,
                        metadata: i.metadata,
                    }))
                }
                hyperswitch_domain_models::mandates::MandateDataType::SingleUse(i) => {
                    api::MandateType::SingleUse(api::payments::MandateAmountData {
                        amount: i.amount,
                        currency: i.currency,
                        start_date: i.start_date,
                        end_date: i.end_date,
                        metadata: i.metadata,
                    })
                }
                hyperswitch_domain_models::mandates::MandateDataType::MultiUse(None) => {
                    api::MandateType::MultiUse(None)
                }
            }),
            update_mandate_id: d.update_mandate_id.clone(),
        });

        let order_tax_amount = payment_data
            .get_payment_attempt()
            .net_amount
            .get_order_tax_amount()
            .or_else(|| {
                payment_data
                    .get_payment_intent()
                    .tax_details
                    .clone()
                    .and_then(|tax| {
                        tax.payment_method_type
                            .map(|a| a.order_tax_amount)
                            .or_else(|| tax.default.map(|a| a.order_tax_amount))
                    })
            });
        let connector_mandate_id = payment_data.get_mandate_id().and_then(|mandate| {
            mandate
                .mandate_reference_id
                .as_ref()
                .and_then(|mandate_ref| match mandate_ref {
                    api_models::payments::MandateReferenceId::ConnectorMandateId(
                        connector_mandate_reference_id,
                    ) => connector_mandate_reference_id.get_connector_mandate_id(),
                    _ => None,
                })
        });

        let connector_transaction_id = payment_attempt
            .get_connector_payment_id()
            .map(ToString::to_string);

        let payments_response = api::PaymentsResponse {
            payment_id: payment_intent.payment_id,
            merchant_id: payment_intent.merchant_id,
            status: payment_intent.status,
            amount: payment_attempt.net_amount.get_order_amount(),
            net_amount: payment_attempt.get_total_amount(),
            amount_capturable: payment_attempt.amount_capturable,
            amount_received: payment_intent.amount_captured,
            connector: routed_through,
            client_secret: payment_intent.client_secret.map(Secret::new),
            created: Some(payment_intent.created_at),
            currency: currency.to_string(),
            customer_id: customer.as_ref().map(|cus| cus.clone().customer_id),
            customer: customer_details_response,
            description: payment_intent.description,
            refunds: refunds_response,
            disputes: disputes_response,
            attempts: attempts_response,
            captures: captures_response,
            mandate_id,
            mandate_data,
            setup_future_usage: payment_attempt.setup_future_usage_applied,
            off_session: payment_intent.off_session,
            capture_on: None,
            capture_method: payment_attempt.capture_method,
            payment_method: payment_attempt.payment_method,
            payment_method_data: payment_method_data_response,
            payment_token: payment_attempt.payment_token,
            shipping: payment_data
                .get_address()
                .get_shipping()
                .cloned()
                .map(From::from),
            billing: payment_data
                .get_address()
                .get_payment_billing()
                .cloned()
                .map(From::from),
            order_details: payment_intent.order_details,
            email: customer
                .as_ref()
                .and_then(|cus| cus.email.as_ref().map(|s| s.to_owned())),
            name: customer
                .as_ref()
                .and_then(|cus| cus.name.as_ref().map(|s| s.to_owned())),
            phone: customer
                .as_ref()
                .and_then(|cus| cus.phone.as_ref().map(|s| s.to_owned())),
            return_url: payment_intent.return_url,
            authentication_type: payment_attempt.authentication_type,
            statement_descriptor_name: payment_intent.statement_descriptor_name,
            statement_descriptor_suffix: payment_intent.statement_descriptor_suffix,
            next_action: next_action_response,
            cancellation_reason: payment_attempt.cancellation_reason,
            error_code: payment_attempt
                .error_code
                .filter(|code| code != NO_ERROR_CODE),
            error_message: payment_attempt
                .error_reason
                .or(payment_attempt.error_message)
                .filter(|message| message != NO_ERROR_MESSAGE),
            unified_code: payment_attempt.unified_code,
            unified_message: payment_attempt.unified_message,
            payment_experience: payment_attempt.payment_experience,
            payment_method_type: payment_attempt.payment_method_type,
            connector_label,
            business_country: payment_intent.business_country,
            business_label: payment_intent.business_label,
            business_sub_label: payment_attempt.business_sub_label,
            allowed_payment_method_types: payment_intent.allowed_payment_method_types,
            ephemeral_key: payment_data
                .get_ephemeral_key()
                .map(ForeignFrom::foreign_from),
            manual_retry_allowed: helpers::is_manual_retry_allowed(
                &payment_intent.status,
                &payment_attempt.status,
                connector_request_reference_id_config,
                &merchant_id,
            ),
            connector_transaction_id,
            frm_message,
            metadata: payment_intent.metadata,
            connector_metadata: payment_intent.connector_metadata,
            feature_metadata: payment_intent.feature_metadata,
            reference_id: payment_attempt.connector_response_reference_id,
            payment_link: payment_link_data,
            profile_id: payment_intent.profile_id,
            surcharge_details,
            attempt_count: payment_intent.attempt_count,
            merchant_decision,
            merchant_connector_id: payment_attempt.merchant_connector_id,
            incremental_authorization_allowed: payment_intent.incremental_authorization_allowed,
            authorization_count: payment_intent.authorization_count,
            incremental_authorizations: incremental_authorizations_response,
            external_authentication_details,
            external_3ds_authentication_attempted: payment_attempt
                .external_three_ds_authentication_attempted,
            expires_on: payment_intent.session_expiry,
            fingerprint: payment_intent.fingerprint_id,
            browser_info: payment_attempt.browser_info,
            payment_method_id: payment_attempt.payment_method_id,
            payment_method_status: payment_data
                .get_payment_method_info()
                .map(|info| info.status),
            updated: Some(payment_intent.modified_at),
            split_payments: payment_attempt.charges,
            frm_metadata: payment_intent.frm_metadata,
            merchant_order_reference_id: payment_intent.merchant_order_reference_id,
            order_tax_amount,
            connector_mandate_id,
            shipping_cost: payment_intent.shipping_cost,
            capture_before: payment_attempt.capture_before,
            extended_authorization_applied: payment_attempt.extended_authorization_applied,
            card_discovery: payment_attempt.card_discovery,
            force_3ds_challenge: payment_intent.force_3ds_challenge,
            force_3ds_challenge_trigger: payment_intent.force_3ds_challenge_trigger,
            issuer_error_code: payment_attempt.issuer_error_code,
            issuer_error_message: payment_attempt.issuer_error_message,
            is_iframe_redirection_enabled: payment_intent.is_iframe_redirection_enabled,
            whole_connector_response: payment_data.get_whole_connector_response(),
        };

        services::ApplicationResponse::JsonWithHeaders((payments_response, headers))
    };

    metrics::PAYMENT_OPS_COUNT.add(
        1,
        router_env::metric_attributes!(
            ("operation", format!("{:?}", operation)),
            ("merchant", merchant_id.clone()),
            ("payment_method_type", payment_method_type),
            ("payment_method", payment_method),
        ),
    );

    Ok(output)
}

#[cfg(feature = "v1")]
pub fn third_party_sdk_session_next_action<Op>(
    payment_attempt: &storage::PaymentAttempt,
    operation: &Op,
) -> bool
where
    Op: Debug,
{
    // If the operation is confirm, we will send session token response in next action
    if format!("{operation:?}").eq("PaymentConfirm") {
        let condition1 = payment_attempt
            .connector
            .as_ref()
            .map(|connector| {
                matches!(connector.as_str(), "trustpay") || matches!(connector.as_str(), "payme")
            })
            .and_then(|is_connector_supports_third_party_sdk| {
                if is_connector_supports_third_party_sdk {
                    payment_attempt
                        .payment_method
                        .map(|pm| matches!(pm, diesel_models::enums::PaymentMethod::Wallet))
                } else {
                    Some(false)
                }
            })
            .unwrap_or(false);

        // This condition to be triggered for open banking connectors, third party SDK session token will be provided
        let condition2 = payment_attempt
            .connector
            .as_ref()
            .map(|connector| matches!(connector.as_str(), "plaid"))
            .and_then(|is_connector_supports_third_party_sdk| {
                if is_connector_supports_third_party_sdk {
                    payment_attempt
                        .payment_method
                        .map(|pm| matches!(pm, diesel_models::enums::PaymentMethod::OpenBanking))
                        .and_then(|first_match| {
                            payment_attempt
                                .payment_method_type
                                .map(|pmt| {
                                    matches!(
                                        pmt,
                                        diesel_models::enums::PaymentMethodType::OpenBankingPIS
                                    )
                                })
                                .map(|second_match| first_match && second_match)
                        })
                } else {
                    Some(false)
                }
            })
            .unwrap_or(false);

        condition1 || condition2
    } else {
        false
    }
}

pub fn qr_code_next_steps_check(
    payment_attempt: storage::PaymentAttempt,
) -> RouterResult<Option<api_models::payments::QrCodeInformation>> {
    let qr_code_steps: Option<Result<api_models::payments::QrCodeInformation, _>> = payment_attempt
        .connector_metadata
        .map(|metadata| metadata.parse_value("QrCodeInformation"));

    let qr_code_instructions = qr_code_steps.transpose().ok().flatten();
    Ok(qr_code_instructions)
}
pub fn paypal_sdk_next_steps_check(
    payment_attempt: storage::PaymentAttempt,
) -> RouterResult<Option<api_models::payments::SdkNextActionData>> {
    let paypal_connector_metadata: Option<Result<api_models::payments::SdkNextActionData, _>> =
        payment_attempt.connector_metadata.map(|metadata| {
            metadata.parse_value("SdkNextActionData").map_err(|_| {
                crate::logger::warn!(
                    "SdkNextActionData parsing failed for paypal_connector_metadata"
                )
            })
        });

    let paypal_next_steps = paypal_connector_metadata.transpose().ok().flatten();
    Ok(paypal_next_steps)
}

pub fn fetch_qr_code_url_next_steps_check(
    payment_attempt: storage::PaymentAttempt,
) -> RouterResult<Option<api_models::payments::FetchQrCodeInformation>> {
    let qr_code_steps: Option<Result<api_models::payments::FetchQrCodeInformation, _>> =
        payment_attempt
            .connector_metadata
            .map(|metadata| metadata.parse_value("FetchQrCodeInformation"));

    let qr_code_fetch_url = qr_code_steps.transpose().ok().flatten();
    Ok(qr_code_fetch_url)
}

pub fn wait_screen_next_steps_check(
    payment_attempt: storage::PaymentAttempt,
) -> RouterResult<Option<api_models::payments::WaitScreenInstructions>> {
    let display_info_with_timer_steps: Option<
        Result<api_models::payments::WaitScreenInstructions, _>,
    > = payment_attempt
        .connector_metadata
        .map(|metadata| metadata.parse_value("WaitScreenInstructions"));

    let display_info_with_timer_instructions =
        display_info_with_timer_steps.transpose().ok().flatten();
    Ok(display_info_with_timer_instructions)
}

pub fn next_action_invoke_hidden_frame(
    payment_attempt: &storage::PaymentAttempt,
) -> RouterResult<Option<api_models::payments::PaymentsConnectorThreeDsInvokeData>> {
    let connector_three_ds_invoke_data: Option<
        Result<api_models::payments::PaymentsConnectorThreeDsInvokeData, _>,
    > = payment_attempt
        .connector_metadata
        .clone()
        .map(|metadata| metadata.parse_value("PaymentsConnectorThreeDsInvokeData"));

    let three_ds_invoke_data = connector_three_ds_invoke_data.transpose().ok().flatten();
    Ok(three_ds_invoke_data)
}

pub fn construct_connector_invoke_hidden_frame(
    connector_three_ds_invoke_data: api_models::payments::PaymentsConnectorThreeDsInvokeData,
) -> RouterResult<api_models::payments::NextActionData> {
    let iframe_data = api_models::payments::IframeData::ThreedsInvokeAndCompleteAutorize {
        three_ds_method_data_submission: connector_three_ds_invoke_data
            .three_ds_method_data_submission,
        three_ds_method_data: Some(connector_three_ds_invoke_data.three_ds_method_data),
        three_ds_method_url: connector_three_ds_invoke_data.three_ds_method_url,
        directory_server_id: connector_three_ds_invoke_data.directory_server_id,
        message_version: connector_three_ds_invoke_data.message_version,
    };

    Ok(api_models::payments::NextActionData::InvokeHiddenIframe { iframe_data })
}

#[cfg(feature = "v1")]
impl ForeignFrom<(storage::PaymentIntent, storage::PaymentAttempt)> for api::PaymentsResponse {
    fn foreign_from((pi, pa): (storage::PaymentIntent, storage::PaymentAttempt)) -> Self {
        let connector_transaction_id = pa.get_connector_payment_id().map(ToString::to_string);
        Self {
            payment_id: pi.payment_id,
            merchant_id: pi.merchant_id,
            status: pi.status,
            amount: pi.amount,
            amount_capturable: pa.amount_capturable,
            client_secret: pi.client_secret.map(|s| s.into()),
            created: Some(pi.created_at),
            currency: pi.currency.map(|c| c.to_string()).unwrap_or_default(),
            description: pi.description,
            metadata: pi.metadata,
            order_details: pi.order_details,
            customer_id: pi.customer_id.clone(),
            connector: pa.connector,
            payment_method: pa.payment_method,
            payment_method_type: pa.payment_method_type,
            business_label: pi.business_label,
            business_country: pi.business_country,
            business_sub_label: pa.business_sub_label,
            setup_future_usage: pi.setup_future_usage,
            capture_method: pa.capture_method,
            authentication_type: pa.authentication_type,
            connector_transaction_id,
            attempt_count: pi.attempt_count,
            profile_id: pi.profile_id,
            merchant_connector_id: pa.merchant_connector_id,
            payment_method_data: pa.payment_method_data.and_then(|data| {
                match data.parse_value("PaymentMethodDataResponseWithBilling") {
                    Ok(parsed_data) => Some(parsed_data),
                    Err(e) => {
                        router_env::logger::error!("Failed to parse 'PaymentMethodDataResponseWithBilling' from payment method data. Error: {e:?}");
                        None
                    }
                }
            }),
            merchant_order_reference_id: pi.merchant_order_reference_id,
            customer: pi.customer_details.and_then(|customer_details|
                match customer_details.into_inner().expose().parse_value::<CustomerData>("CustomerData"){
                    Ok(parsed_data) => Some(
                        CustomerDetailsResponse {
                            id: pi.customer_id,
                            name: parsed_data.name,
                            phone: parsed_data.phone,
                            email: parsed_data.email,
                            phone_country_code:parsed_data.phone_country_code
                    }),
                    Err(e) => {
                        router_env::logger::error!("Failed to parse 'CustomerDetailsResponse' from payment method data. Error: {e:?}");
                        None
                    }
                }
            ),
            billing: pi.billing_details.and_then(|billing_details|
                match billing_details.into_inner().expose().parse_value::<Address>("Address") {
                    Ok(parsed_data) => Some(parsed_data),
                    Err(e) => {
                        router_env::logger::error!("Failed to parse 'BillingAddress' from payment method data. Error: {e:?}");
                        None
                    }
                }
            ),
            shipping: pi.shipping_details.and_then(|shipping_details|
                match shipping_details.into_inner().expose().parse_value::<Address>("Address") {
                    Ok(parsed_data) => Some(parsed_data),
                    Err(e) => {
                        router_env::logger::error!("Failed to parse 'ShippingAddress' from payment method data. Error: {e:?}");
                        None
                    }
                }
            ),
            // TODO: fill in details based on requirement
            net_amount: pa.net_amount.get_total_amount(),
            amount_received: None,
            refunds: None,
            disputes: None,
            attempts: None,
            captures: None,
            mandate_id: None,
            mandate_data: None,
            off_session: None,
            capture_on: None,
            payment_token: None,
            email: None,
            name: None,
            phone: None,
            return_url: None,
            statement_descriptor_name: None,
            statement_descriptor_suffix: None,
            next_action: None,
            cancellation_reason: None,
            error_code: None,
            error_message: None,
            unified_code: None,
            unified_message: None,
            payment_experience: None,
            connector_label: None,
            allowed_payment_method_types: None,
            ephemeral_key: None,
            manual_retry_allowed: None,
            frm_message: None,
            connector_metadata: None,
            feature_metadata: None,
            reference_id: None,
            payment_link: None,
            surcharge_details: None,
            merchant_decision: None,
            incremental_authorization_allowed: None,
            authorization_count: None,
            incremental_authorizations: None,
            external_authentication_details: None,
            external_3ds_authentication_attempted: None,
            expires_on: None,
            fingerprint: None,
            browser_info: None,
            payment_method_id: None,
            payment_method_status: None,
            updated: None,
            split_payments: None,
            frm_metadata: None,
            capture_before: pa.capture_before,
            extended_authorization_applied: pa.extended_authorization_applied,
            order_tax_amount: None,
            connector_mandate_id:None,
            shipping_cost: None,
            card_discovery: pa.card_discovery,
            force_3ds_challenge: pi.force_3ds_challenge,
            force_3ds_challenge_trigger: pi.force_3ds_challenge_trigger,
            whole_connector_response: None,
            issuer_error_code: pa.issuer_error_code,
            issuer_error_message: pa.issuer_error_message,
            is_iframe_redirection_enabled:pi.is_iframe_redirection_enabled
        }
    }
}

#[cfg(feature = "v2")]
impl ForeignFrom<(storage::PaymentIntent, Option<storage::PaymentAttempt>)>
    for api_models::payments::PaymentsListResponseItem
{
    fn foreign_from((pi, pa): (storage::PaymentIntent, Option<storage::PaymentAttempt>)) -> Self {
        Self {
            id: pi.id,
            merchant_id: pi.merchant_id,
            profile_id: pi.profile_id,
            customer_id: pi.customer_id,
            payment_method_id: pa.as_ref().and_then(|p| p.payment_method_id.clone()),
            status: pi.status,
            amount: api_models::payments::PaymentAmountDetailsResponse::foreign_from((
                &pi.amount_details,
                pa.as_ref().map(|p| &p.amount_details),
            )),
            created: pi.created_at,
            payment_method_type: pa.as_ref().and_then(|p| p.payment_method_type.into()),
            payment_method_subtype: pa.as_ref().and_then(|p| p.payment_method_subtype.into()),
            connector: pa.as_ref().and_then(|p| p.connector.clone()),
            merchant_connector_id: pa.as_ref().and_then(|p| p.merchant_connector_id.clone()),
            customer: None,
            merchant_reference_id: pi.merchant_reference_id,
            connector_payment_id: pa.as_ref().and_then(|p| p.connector_payment_id.clone()),
            connector_response_reference_id: pa
                .as_ref()
                .and_then(|p| p.connector_response_reference_id.clone()),
            metadata: pi.metadata,
            description: pi.description.map(|val| val.get_string_repr().to_string()),
            authentication_type: pi.authentication_type,
            capture_method: Some(pi.capture_method),
            setup_future_usage: Some(pi.setup_future_usage),
            attempt_count: pi.attempt_count,
            error: pa
                .as_ref()
                .and_then(|p| p.error.as_ref())
                .map(api_models::payments::ErrorDetails::foreign_from),
            cancellation_reason: pa.as_ref().and_then(|p| p.cancellation_reason.clone()),
            order_details: None,
            return_url: pi.return_url,
            statement_descriptor: pi.statement_descriptor,
            allowed_payment_method_types: pi.allowed_payment_method_types,
            authorization_count: pi.authorization_count,
            modified_at: pa.as_ref().map(|p| p.modified_at),
        }
    }
}

#[cfg(feature = "v1")]
impl ForeignFrom<ephemeral_key::EphemeralKey> for api::ephemeral_key::EphemeralKeyCreateResponse {
    fn foreign_from(from: ephemeral_key::EphemeralKey) -> Self {
        Self {
            customer_id: from.customer_id,
            created_at: from.created_at,
            expires: from.expires,
            secret: from.secret,
        }
    }
}

#[cfg(feature = "v1")]
pub fn bank_transfer_next_steps_check(
    payment_attempt: storage::PaymentAttempt,
) -> RouterResult<Option<api_models::payments::BankTransferNextStepsData>> {
    let bank_transfer_next_step = if let Some(diesel_models::enums::PaymentMethod::BankTransfer) =
        payment_attempt.payment_method
    {
        if payment_attempt.payment_method_type != Some(diesel_models::enums::PaymentMethodType::Pix)
        {
            let bank_transfer_next_steps: Option<api_models::payments::BankTransferNextStepsData> =
                payment_attempt
                    .connector_metadata
                    .map(|metadata| {
                        metadata
                            .parse_value("NextStepsRequirements")
                            .change_context(errors::ApiErrorResponse::InternalServerError)
                            .attach_printable(
                                "Failed to parse the Value to NextRequirements struct",
                            )
                    })
                    .transpose()?;
            bank_transfer_next_steps
        } else {
            None
        }
    } else {
        None
    };
    Ok(bank_transfer_next_step)
}

#[cfg(feature = "v1")]
pub fn voucher_next_steps_check(
    payment_attempt: storage::PaymentAttempt,
) -> RouterResult<Option<api_models::payments::VoucherNextStepData>> {
    let voucher_next_step = if let Some(diesel_models::enums::PaymentMethod::Voucher) =
        payment_attempt.payment_method
    {
        let voucher_next_steps: Option<api_models::payments::VoucherNextStepData> = payment_attempt
            .connector_metadata
            .map(|metadata| {
                metadata
                    .parse_value("NextStepsRequirements")
                    .change_context(errors::ApiErrorResponse::InternalServerError)
                    .attach_printable("Failed to parse the Value to NextRequirements struct")
            })
            .transpose()?;
        voucher_next_steps
    } else {
        None
    };
    Ok(voucher_next_step)
}

#[cfg(feature = "v1")]
pub fn mobile_payment_next_steps_check(
    payment_attempt: &storage::PaymentAttempt,
) -> RouterResult<Option<api_models::payments::MobilePaymentNextStepData>> {
    let mobile_payment_next_step = if let Some(diesel_models::enums::PaymentMethod::MobilePayment) =
        payment_attempt.payment_method
    {
        let mobile_paymebnt_next_steps: Option<api_models::payments::MobilePaymentNextStepData> =
            payment_attempt
                .connector_metadata
                .clone()
                .map(|metadata| {
                    metadata
                        .parse_value("MobilePaymentNextStepData")
                        .change_context(errors::ApiErrorResponse::InternalServerError)
                        .attach_printable("Failed to parse the Value to NextRequirements struct")
                })
                .transpose()?;
        mobile_paymebnt_next_steps
    } else {
        None
    };
    Ok(mobile_payment_next_step)
}

impl ForeignFrom<api_models::payments::QrCodeInformation> for api_models::payments::NextActionData {
    fn foreign_from(qr_info: api_models::payments::QrCodeInformation) -> Self {
        match qr_info {
            api_models::payments::QrCodeInformation::QrCodeUrl {
                image_data_url,
                qr_code_url,
                display_to_timestamp,
            } => Self::QrCodeInformation {
                image_data_url: Some(image_data_url),
                qr_code_url: Some(qr_code_url),
                display_to_timestamp,
                border_color: None,
                display_text: None,
            },
            api_models::payments::QrCodeInformation::QrDataUrl {
                image_data_url,
                display_to_timestamp,
            } => Self::QrCodeInformation {
                image_data_url: Some(image_data_url),
                display_to_timestamp,
                qr_code_url: None,
                border_color: None,
                display_text: None,
            },
            api_models::payments::QrCodeInformation::QrCodeImageUrl {
                qr_code_url,
                display_to_timestamp,
            } => Self::QrCodeInformation {
                qr_code_url: Some(qr_code_url),
                image_data_url: None,
                display_to_timestamp,
                border_color: None,
                display_text: None,
            },
            api_models::payments::QrCodeInformation::QrColorDataUrl {
                color_image_data_url,
                display_to_timestamp,
                border_color,
                display_text,
            } => Self::QrCodeInformation {
                qr_code_url: None,
                image_data_url: Some(color_image_data_url),
                display_to_timestamp,
                border_color,
                display_text,
            },
        }
    }
}

#[derive(Clone)]
pub struct PaymentAdditionalData<'a, F>
where
    F: Clone,
{
    router_base_url: String,
    connector_name: String,
    payment_data: PaymentData<F>,
    state: &'a SessionState,
    customer_data: &'a Option<domain::Customer>,
}

#[cfg(feature = "v2")]
impl<F: Clone> TryFrom<PaymentAdditionalData<'_, F>> for types::PaymentsAuthorizeData {
    type Error = error_stack::Report<errors::ApiErrorResponse>;

    fn try_from(_additional_data: PaymentAdditionalData<'_, F>) -> Result<Self, Self::Error> {
        todo!()
    }
}

fn get_off_session(
    mandate_id: Option<&MandateIds>,
    off_session_flag: Option<bool>,
) -> Option<bool> {
    match (mandate_id, off_session_flag) {
        (_, Some(false)) => Some(false),
        (Some(_), _) | (_, Some(true)) => Some(true),
        (None, None) => None,
    }
}

#[cfg(feature = "v1")]
impl<F: Clone> TryFrom<PaymentAdditionalData<'_, F>> for types::PaymentsAuthorizeData {
    type Error = error_stack::Report<errors::ApiErrorResponse>;

    fn try_from(additional_data: PaymentAdditionalData<'_, F>) -> Result<Self, Self::Error> {
        let payment_data = additional_data.payment_data.clone();
        let router_base_url = &additional_data.router_base_url;
        let connector_name = &additional_data.connector_name;
        let attempt = &payment_data.payment_attempt;
        let browser_info: Option<types::BrowserInformation> = attempt
            .browser_info
            .clone()
            .map(|b| b.parse_value("BrowserInformation"))
            .transpose()
            .change_context(errors::ApiErrorResponse::InvalidDataValue {
                field_name: "browser_info",
            })?;

        let connector_metadata = additional_data
            .payment_data
            .payment_intent
            .connector_metadata
            .clone()
            .map(|cm| {
                cm.parse_value::<api_models::payments::ConnectorMetadata>("ConnectorMetadata")
                    .change_context(errors::ApiErrorResponse::InternalServerError)
                    .attach_printable("Failed parsing ConnectorMetadata")
            })
            .transpose()?;

        let order_category = connector_metadata.as_ref().and_then(|cm| {
            cm.noon
                .as_ref()
                .and_then(|noon| noon.order_category.clone())
        });
        let braintree_metadata = connector_metadata
            .as_ref()
            .and_then(|cm| cm.braintree.clone());

        let merchant_account_id = braintree_metadata
            .as_ref()
            .and_then(|braintree| braintree.merchant_account_id.clone());
        let merchant_config_currency =
            braintree_metadata.and_then(|braintree| braintree.merchant_config_currency);

        let order_details = additional_data
            .payment_data
            .payment_intent
            .order_details
            .map(|order_details| {
                order_details
                    .iter()
                    .map(|data| {
                        data.to_owned()
                            .parse_value("OrderDetailsWithAmount")
                            .change_context(errors::ApiErrorResponse::InvalidDataValue {
                                field_name: "OrderDetailsWithAmount",
                            })
                            .attach_printable("Unable to parse OrderDetailsWithAmount")
                    })
                    .collect::<Result<Vec<_>, _>>()
            })
            .transpose()?;

        let complete_authorize_url = Some(helpers::create_complete_authorize_url(
            router_base_url,
            attempt,
            connector_name,
            payment_data.creds_identifier.as_deref(),
        ));

        let merchant_connector_account_id_or_connector_name = payment_data
            .payment_attempt
            .merchant_connector_id
            .as_ref()
            .map(|mca_id| mca_id.get_string_repr())
            .unwrap_or(connector_name);

        let webhook_url = Some(helpers::create_webhook_url(
            router_base_url,
            &attempt.merchant_id,
            merchant_connector_account_id_or_connector_name,
        ));
        let router_return_url = Some(helpers::create_redirect_url(
            router_base_url,
            attempt,
            connector_name,
            payment_data.creds_identifier.as_deref(),
        ));

        let additional_payment_method_data: Option<api_models::payments::AdditionalPaymentData> =
            payment_data.payment_attempt
                .payment_method_data
                .as_ref().map(|data| data.clone().parse_value("AdditionalPaymentData"))
                .transpose()
                .change_context(errors::ApiErrorResponse::InternalServerError)
                .attach_printable("Failed to parse AdditionalPaymentData from payment_data.payment_attempt.payment_method_data")?;

        let payment_method_data = payment_data.payment_method_data.or_else(|| {
            if payment_data.mandate_id.is_some() {
                Some(domain::PaymentMethodData::MandatePayment)
            } else {
                None
            }
        });

        let amount = payment_data.payment_attempt.get_total_amount();

        let customer_name = additional_data
            .customer_data
            .as_ref()
            .and_then(|customer_data| {
                customer_data
                    .name
                    .as_ref()
                    .map(|customer| customer.clone().into_inner())
            });

        let customer_id = additional_data
            .customer_data
            .as_ref()
            .map(|data| data.customer_id.clone());

        let split_payments = payment_data.payment_intent.split_payments.clone();

        let merchant_order_reference_id = payment_data
            .payment_intent
            .merchant_order_reference_id
            .clone();
        let shipping_cost = payment_data.payment_intent.shipping_cost;

        let connector = api_models::enums::Connector::from_str(connector_name)
            .change_context(errors::ConnectorError::InvalidConnectorName)
            .change_context(errors::ApiErrorResponse::InvalidDataValue {
                field_name: "connector",
            })
            .attach_printable_lazy(|| {
                format!("unable to parse connector name {connector_name:?}")
            })?;

        let connector_testing_data = connector_metadata
            .and_then(|cm| match connector {
                api_models::enums::Connector::Adyen => cm
                    .adyen
                    .map(|adyen_cm| adyen_cm.testing)
                    .map(|testing_data| {
                        serde_json::to_value(testing_data)
                            .change_context(errors::ApiErrorResponse::InternalServerError)
                            .attach_printable("Failed to parse Adyen testing data")
                    }),
                _ => None,
            })
            .transpose()?
            .map(pii::SecretSerdeValue::new);
        let is_off_session = get_off_session(
            payment_data.mandate_id.as_ref(),
            payment_data.payment_intent.off_session,
        );

        Ok(Self {
            payment_method_data: (payment_method_data.get_required_value("payment_method_data")?),
            setup_future_usage: payment_data.payment_attempt.setup_future_usage_applied,
            mandate_id: payment_data.mandate_id.clone(),
            off_session: is_off_session,
            setup_mandate_details: payment_data.setup_mandate.clone(),
            confirm: payment_data.payment_attempt.confirm,
            statement_descriptor_suffix: payment_data.payment_intent.statement_descriptor_suffix,
            statement_descriptor: payment_data.payment_intent.statement_descriptor_name,
            capture_method: payment_data.payment_attempt.capture_method,
            amount: amount.get_amount_as_i64(),
            order_tax_amount: payment_data
                .payment_attempt
                .net_amount
                .get_order_tax_amount(),
            minor_amount: amount,
            currency: payment_data.currency,
            browser_info,
            email: payment_data.email,
            customer_name,
            payment_experience: payment_data.payment_attempt.payment_experience,
            order_details,
            order_category,
            session_token: None,
            enrolled_for_3ds: true,
            related_transaction_id: None,
            payment_method_type: payment_data.payment_attempt.payment_method_type,
            router_return_url,
            webhook_url,
            complete_authorize_url,
            customer_id,
            surcharge_details: payment_data.surcharge_details,
            request_incremental_authorization: matches!(
                payment_data
                    .payment_intent
                    .request_incremental_authorization,
                Some(RequestIncrementalAuthorization::True)
                    | Some(RequestIncrementalAuthorization::Default)
            ),
            metadata: additional_data.payment_data.payment_intent.metadata,
            authentication_data: payment_data
                .authentication
                .as_ref()
                .map(AuthenticationData::foreign_try_from)
                .transpose()?,
            customer_acceptance: payment_data.customer_acceptance,
            request_extended_authorization: attempt.request_extended_authorization,
            split_payments,
            merchant_order_reference_id,
            integrity_object: None,
            additional_payment_method_data,
            shipping_cost,
            merchant_account_id,
            merchant_config_currency,
            connector_testing_data,
            order_id: None,
        })
    }
}

#[cfg(feature = "v2")]
impl<F: Clone> TryFrom<PaymentAdditionalData<'_, F>> for types::PaymentsSyncData {
    type Error = error_stack::Report<errors::ApiErrorResponse>;

    fn try_from(additional_data: PaymentAdditionalData<'_, F>) -> Result<Self, Self::Error> {
        todo!()
    }
}

#[cfg(feature = "v1")]
impl<F: Clone> TryFrom<PaymentAdditionalData<'_, F>> for types::PaymentsSyncData {
    type Error = error_stack::Report<errors::ApiErrorResponse>;

    fn try_from(additional_data: PaymentAdditionalData<'_, F>) -> Result<Self, Self::Error> {
        let payment_data = additional_data.payment_data;
        let capture_method = payment_data.get_capture_method();
        let amount = payment_data.payment_attempt.get_total_amount();

        let payment_method_type = payment_data
            .payment_attempt
            .get_payment_method_type()
            .to_owned();
        Ok(Self {
            amount,
            integrity_object: None,
            mandate_id: payment_data.mandate_id.clone(),
            connector_transaction_id: match payment_data.payment_attempt.get_connector_payment_id()
            {
                Some(connector_txn_id) => {
                    types::ResponseId::ConnectorTransactionId(connector_txn_id.to_owned())
                }
                None => types::ResponseId::NoResponseId,
            },
            encoded_data: payment_data.payment_attempt.encoded_data,
            capture_method,
            connector_meta: payment_data.payment_attempt.connector_metadata,
            sync_type: match payment_data.multiple_capture_data {
                Some(multiple_capture_data) => types::SyncRequestType::MultipleCaptureSync(
                    multiple_capture_data.get_pending_connector_capture_ids(),
                ),
                None => types::SyncRequestType::SinglePaymentSync,
            },
            payment_method_type,
            currency: payment_data.currency,
            split_payments: payment_data.payment_intent.split_payments,
            payment_experience: payment_data.payment_attempt.payment_experience,
        })
    }
}

impl<F: Clone> TryFrom<PaymentAdditionalData<'_, F>>
    for types::PaymentsIncrementalAuthorizationData
{
    type Error = error_stack::Report<errors::ApiErrorResponse>;

    fn try_from(additional_data: PaymentAdditionalData<'_, F>) -> Result<Self, Self::Error> {
        let payment_data = additional_data.payment_data;
        let connector = api::ConnectorData::get_connector_by_name(
            &additional_data.state.conf.connectors,
            &additional_data.connector_name,
            api::GetToken::Connector,
            payment_data.payment_attempt.merchant_connector_id.clone(),
        )?;
        let total_amount = payment_data
            .incremental_authorization_details
            .clone()
            .map(|details| details.total_amount)
            .ok_or(
                report!(errors::ApiErrorResponse::InternalServerError)
                    .attach_printable("missing incremental_authorization_details in payment_data"),
            )?;
        let additional_amount = payment_data
            .incremental_authorization_details
            .clone()
            .map(|details| details.additional_amount)
            .ok_or(
                report!(errors::ApiErrorResponse::InternalServerError)
                    .attach_printable("missing incremental_authorization_details in payment_data"),
            )?;
        Ok(Self {
            total_amount: total_amount.get_amount_as_i64(),
            additional_amount: additional_amount.get_amount_as_i64(),
            reason: payment_data
                .incremental_authorization_details
                .and_then(|details| details.reason),
            currency: payment_data.currency,
            connector_transaction_id: connector
                .connector
                .connector_transaction_id(payment_data.payment_attempt.clone())?
                .ok_or(errors::ApiErrorResponse::ResourceIdNotFound)?,
        })
    }
}

#[cfg(feature = "v2")]
impl<F: Clone> TryFrom<PaymentAdditionalData<'_, F>> for types::PaymentsCaptureData {
    type Error = error_stack::Report<errors::ApiErrorResponse>;

    fn try_from(additional_data: PaymentAdditionalData<'_, F>) -> Result<Self, Self::Error> {
        use masking::ExposeOptionInterface;

        let payment_data = additional_data.payment_data;
        let connector = api::ConnectorData::get_connector_by_name(
            &additional_data.state.conf.connectors,
            &additional_data.connector_name,
            api::GetToken::Connector,
            payment_data.payment_attempt.merchant_connector_id.clone(),
        )?;
        let amount_to_capture = payment_data
            .payment_attempt
            .amount_details
            .get_amount_to_capture()
            .unwrap_or(payment_data.payment_attempt.get_total_amount());

        let amount = payment_data.payment_attempt.get_total_amount();
        Ok(Self {
            capture_method: Some(payment_data.payment_intent.capture_method),
            amount_to_capture: amount_to_capture.get_amount_as_i64(), // This should be removed once we start moving to connector module
            minor_amount_to_capture: amount_to_capture,
            currency: payment_data.currency,
            connector_transaction_id: connector
                .connector
                .connector_transaction_id(payment_data.payment_attempt.clone())?
                .ok_or(errors::ApiErrorResponse::ResourceIdNotFound)?,
            payment_amount: amount.get_amount_as_i64(), // This should be removed once we start moving to connector module
            minor_payment_amount: amount,
            connector_meta: payment_data
                .payment_attempt
                .connector_metadata
                .expose_option(),
            // TODO: add multiple capture data
            multiple_capture_data: None,
            // TODO: why do we need browser info during capture?
            browser_info: None,
            metadata: payment_data.payment_intent.metadata.expose_option(),
            integrity_object: None,
            split_payments: None,
            webhook_url: None,
        })
    }
}

#[cfg(feature = "v1")]
impl<F: Clone> TryFrom<PaymentAdditionalData<'_, F>> for types::PaymentsCaptureData {
    type Error = error_stack::Report<errors::ApiErrorResponse>;

    fn try_from(additional_data: PaymentAdditionalData<'_, F>) -> Result<Self, Self::Error> {
        let payment_data = additional_data.payment_data;
        let connector = api::ConnectorData::get_connector_by_name(
            &additional_data.state.conf.connectors,
            &additional_data.connector_name,
            api::GetToken::Connector,
            payment_data.payment_attempt.merchant_connector_id.clone(),
        )?;
        let amount_to_capture = payment_data
            .payment_attempt
            .amount_to_capture
            .unwrap_or(payment_data.payment_attempt.get_total_amount());
        let browser_info: Option<types::BrowserInformation> = payment_data
            .payment_attempt
            .browser_info
            .clone()
            .map(|b| b.parse_value("BrowserInformation"))
            .transpose()
            .change_context(errors::ApiErrorResponse::InvalidDataValue {
                field_name: "browser_info",
            })?;
        let amount = payment_data.payment_attempt.get_total_amount();

        let router_base_url = &additional_data.router_base_url;
        let attempt = &payment_data.payment_attempt;

        let merchant_connector_account_id = payment_data
            .payment_attempt
            .merchant_connector_id
            .as_ref()
            .map(|mca_id| mca_id.get_string_repr())
            .ok_or(errors::ApiErrorResponse::MerchantAccountNotFound)?;
        let webhook_url: Option<_> = Some(helpers::create_webhook_url(
            router_base_url,
            &attempt.merchant_id,
            merchant_connector_account_id,
        ));
        Ok(Self {
            capture_method: payment_data.get_capture_method(),
            amount_to_capture: amount_to_capture.get_amount_as_i64(), // This should be removed once we start moving to connector module
            minor_amount_to_capture: amount_to_capture,
            currency: payment_data.currency,
            connector_transaction_id: connector
                .connector
                .connector_transaction_id(payment_data.payment_attempt.clone())?
                .ok_or(errors::ApiErrorResponse::ResourceIdNotFound)?,
            payment_amount: amount.get_amount_as_i64(), // This should be removed once we start moving to connector module
            minor_payment_amount: amount,
            connector_meta: payment_data.payment_attempt.connector_metadata,
            multiple_capture_data: match payment_data.multiple_capture_data {
                Some(multiple_capture_data) => Some(MultipleCaptureRequestData {
                    capture_sequence: multiple_capture_data.get_captures_count()?,
                    capture_reference: multiple_capture_data
                        .get_latest_capture()
                        .capture_id
                        .clone(),
                }),
                None => None,
            },
            browser_info,
            metadata: payment_data.payment_intent.metadata,
            integrity_object: None,
            split_payments: payment_data.payment_intent.split_payments,
            webhook_url,
        })
    }
}

#[cfg(feature = "v2")]
impl<F: Clone> TryFrom<PaymentAdditionalData<'_, F>> for types::PaymentsCancelData {
    type Error = error_stack::Report<errors::ApiErrorResponse>;

    fn try_from(additional_data: PaymentAdditionalData<'_, F>) -> Result<Self, Self::Error> {
        todo!()
    }
}

#[cfg(feature = "v1")]
impl<F: Clone> TryFrom<PaymentAdditionalData<'_, F>> for types::PaymentsCancelData {
    type Error = error_stack::Report<errors::ApiErrorResponse>;

    fn try_from(additional_data: PaymentAdditionalData<'_, F>) -> Result<Self, Self::Error> {
        let payment_data = additional_data.payment_data;
        let connector = api::ConnectorData::get_connector_by_name(
            &additional_data.state.conf.connectors,
            &additional_data.connector_name,
            api::GetToken::Connector,
            payment_data.payment_attempt.merchant_connector_id.clone(),
        )?;
        let browser_info: Option<types::BrowserInformation> = payment_data
            .payment_attempt
            .browser_info
            .clone()
            .map(|b| b.parse_value("BrowserInformation"))
            .transpose()
            .change_context(errors::ApiErrorResponse::InvalidDataValue {
                field_name: "browser_info",
            })?;
        let amount = payment_data.payment_attempt.get_total_amount();

        let router_base_url = &additional_data.router_base_url;
        let attempt = &payment_data.payment_attempt;

        let merchant_connector_account_id = payment_data
            .payment_attempt
            .merchant_connector_id
            .as_ref()
            .map(|mca_id| mca_id.get_string_repr())
            .ok_or(errors::ApiErrorResponse::MerchantAccountNotFound)?;
        let webhook_url: Option<_> = Some(helpers::create_webhook_url(
            router_base_url,
            &attempt.merchant_id,
            merchant_connector_account_id,
        ));
        let capture_method = payment_data.payment_attempt.capture_method;
        Ok(Self {
            amount: Some(amount.get_amount_as_i64()), // This should be removed once we start moving to connector module
            minor_amount: Some(amount),
            currency: Some(payment_data.currency),
            connector_transaction_id: connector
                .connector
                .connector_transaction_id(payment_data.payment_attempt.clone())?
                .ok_or(errors::ApiErrorResponse::ResourceIdNotFound)?,
            cancellation_reason: payment_data.payment_attempt.cancellation_reason,
            connector_meta: payment_data.payment_attempt.connector_metadata,
            browser_info,
            metadata: payment_data.payment_intent.metadata,
            webhook_url,
            capture_method,
        })
    }
}

impl<F: Clone> TryFrom<PaymentAdditionalData<'_, F>> for types::PaymentsApproveData {
    type Error = error_stack::Report<errors::ApiErrorResponse>;

    fn try_from(additional_data: PaymentAdditionalData<'_, F>) -> Result<Self, Self::Error> {
        let payment_data = additional_data.payment_data;
        let amount = payment_data.payment_attempt.get_total_amount();
        Ok(Self {
            amount: Some(amount.get_amount_as_i64()), //need to change after we move to connector module
            currency: Some(payment_data.currency),
        })
    }
}

#[cfg(feature = "v2")]
impl<F: Clone> TryFrom<PaymentAdditionalData<'_, F>> for types::SdkPaymentsSessionUpdateData {
    type Error = error_stack::Report<errors::ApiErrorResponse>;

    fn try_from(additional_data: PaymentAdditionalData<'_, F>) -> Result<Self, Self::Error> {
        todo!()
    }
}

#[cfg(feature = "v1")]
impl<F: Clone> TryFrom<PaymentAdditionalData<'_, F>> for types::SdkPaymentsSessionUpdateData {
    type Error = error_stack::Report<errors::ApiErrorResponse>;
    fn try_from(additional_data: PaymentAdditionalData<'_, F>) -> Result<Self, Self::Error> {
        let payment_data = additional_data.payment_data;
        let order_tax_amount = payment_data
            .payment_intent
            .tax_details
            .clone()
            .and_then(|tax| tax.payment_method_type.map(|pmt| pmt.order_tax_amount))
            .ok_or(errors::ApiErrorResponse::MissingRequiredField {
                field_name: "order_tax_amount",
            })?;
        let surcharge_amount = payment_data
            .surcharge_details
            .as_ref()
            .map(|surcharge_details| surcharge_details.get_total_surcharge_amount())
            .unwrap_or_default();
        let shipping_cost = payment_data
            .payment_intent
            .shipping_cost
            .unwrap_or_default();
        // net_amount here would include amount, order_tax_amount, surcharge_amount and shipping_cost
        let net_amount = payment_data.payment_intent.amount
            + order_tax_amount
            + shipping_cost
            + surcharge_amount;
        Ok(Self {
            amount: net_amount,
            order_tax_amount,
            currency: payment_data.currency,
            order_amount: payment_data.payment_intent.amount,
            session_id: payment_data.session_id,
            shipping_cost: payment_data.payment_intent.shipping_cost,
        })
    }
}

#[cfg(feature = "v2")]
impl<F: Clone> TryFrom<PaymentAdditionalData<'_, F>> for types::PaymentsPostSessionTokensData {
    type Error = error_stack::Report<errors::ApiErrorResponse>;

    fn try_from(additional_data: PaymentAdditionalData<'_, F>) -> Result<Self, Self::Error> {
        todo!()
    }
}

#[cfg(feature = "v1")]
impl<F: Clone> TryFrom<PaymentAdditionalData<'_, F>> for types::PaymentsPostSessionTokensData {
    type Error = error_stack::Report<errors::ApiErrorResponse>;

    fn try_from(additional_data: PaymentAdditionalData<'_, F>) -> Result<Self, Self::Error> {
        let payment_data = additional_data.payment_data.clone();
        let surcharge_amount = payment_data
            .surcharge_details
            .as_ref()
            .map(|surcharge_details| surcharge_details.get_total_surcharge_amount())
            .unwrap_or_default();
        let shipping_cost = payment_data
            .payment_intent
            .shipping_cost
            .unwrap_or_default();
        // amount here would include amount, surcharge_amount and shipping_cost
        let amount = payment_data.payment_intent.amount + shipping_cost + surcharge_amount;
        let merchant_order_reference_id = payment_data
            .payment_intent
            .merchant_order_reference_id
            .clone();
        let router_base_url = &additional_data.router_base_url;
        let connector_name = &additional_data.connector_name;
        let attempt = &payment_data.payment_attempt;
        let router_return_url = Some(helpers::create_redirect_url(
            router_base_url,
            attempt,
            connector_name,
            payment_data.creds_identifier.as_deref(),
        ));
        Ok(Self {
            amount, //need to change after we move to connector module
            order_amount: payment_data.payment_intent.amount,
            currency: payment_data.currency,
            merchant_order_reference_id,
            capture_method: payment_data.payment_attempt.capture_method,
            shipping_cost: payment_data.payment_intent.shipping_cost,
            setup_future_usage: payment_data.payment_attempt.setup_future_usage_applied,
            router_return_url,
        })
    }
}

#[cfg(feature = "v2")]
impl<F: Clone> TryFrom<PaymentAdditionalData<'_, F>> for types::PaymentsUpdateMetadataData {
    type Error = error_stack::Report<errors::ApiErrorResponse>;

    fn try_from(additional_data: PaymentAdditionalData<'_, F>) -> Result<Self, Self::Error> {
        todo!()
    }
}

#[cfg(feature = "v1")]
impl<F: Clone> TryFrom<PaymentAdditionalData<'_, F>> for types::PaymentsUpdateMetadataData {
    type Error = error_stack::Report<errors::ApiErrorResponse>;

    fn try_from(additional_data: PaymentAdditionalData<'_, F>) -> Result<Self, Self::Error> {
        let payment_data = additional_data.payment_data.clone();
        let connector = api::ConnectorData::get_connector_by_name(
            &additional_data.state.conf.connectors,
            &additional_data.connector_name,
            api::GetToken::Connector,
            payment_data.payment_attempt.merchant_connector_id.clone(),
        )?;
        Ok(Self {
            metadata: payment_data
                .payment_intent
                .metadata
                .map(Secret::new)
                .ok_or(errors::ApiErrorResponse::InternalServerError)
                .attach_printable("payment_intent.metadata not found")?,
            connector_transaction_id: connector
                .connector
                .connector_transaction_id(payment_data.payment_attempt.clone())?
                .ok_or(errors::ApiErrorResponse::ResourceIdNotFound)?,
        })
    }
}

impl<F: Clone> TryFrom<PaymentAdditionalData<'_, F>> for types::PaymentsRejectData {
    type Error = error_stack::Report<errors::ApiErrorResponse>;

    fn try_from(additional_data: PaymentAdditionalData<'_, F>) -> Result<Self, Self::Error> {
        let payment_data = additional_data.payment_data;
        let amount = payment_data.payment_attempt.get_total_amount();
        Ok(Self {
            amount: Some(amount.get_amount_as_i64()), //need to change after we move to connector module
            currency: Some(payment_data.currency),
        })
    }
}

#[cfg(feature = "v2")]
impl<F: Clone> TryFrom<PaymentAdditionalData<'_, F>> for types::PaymentsSessionData {
    type Error = error_stack::Report<errors::ApiErrorResponse>;

    fn try_from(additional_data: PaymentAdditionalData<'_, F>) -> Result<Self, Self::Error> {
        let payment_data = additional_data.payment_data.clone();

        let order_details = additional_data
            .payment_data
            .payment_intent
            .order_details
            .map(|order_details| {
                order_details
                    .iter()
                    .map(|data| data.to_owned().expose())
                    .collect()
            });

        let surcharge_amount = payment_data
            .surcharge_details
            .as_ref()
            .map(|surcharge_details| surcharge_details.get_total_surcharge_amount())
            .unwrap_or_default();

        let amount = payment_data.payment_intent.amount_details.order_amount;

        let shipping_cost = payment_data
            .payment_intent
            .amount_details
            .shipping_cost
            .unwrap_or_default();

        // net_amount here would include amount, surcharge_amount and shipping_cost
        let net_amount = amount + surcharge_amount + shipping_cost;

        let required_amount_type = StringMajorUnitForConnector;

        let apple_pay_amount = required_amount_type
            .convert(net_amount, payment_data.currency)
            .change_context(errors::ApiErrorResponse::PreconditionFailed {
                message: "Failed to convert amount to string major unit for applePay".to_string(),
            })?;

        let apple_pay_recurring_details = payment_data
            .payment_intent
            .feature_metadata
            .and_then(|feature_metadata| feature_metadata.apple_pay_recurring_details)
            .map(|apple_pay_recurring_details| {
                ForeignInto::foreign_into((apple_pay_recurring_details, apple_pay_amount))
            });

        Ok(Self {
            amount: amount.get_amount_as_i64(), //need to change once we move to connector module
            minor_amount: amount,
            currency: payment_data.currency,
            country: payment_data.address.get_payment_method_billing().and_then(
                |billing_address| {
                    billing_address
                        .address
                        .as_ref()
                        .and_then(|address| address.country)
                },
            ),
            order_details,
            surcharge_details: payment_data.surcharge_details,
            email: payment_data.email,
            apple_pay_recurring_details,
            customer_name: None,
        })
    }
}

#[cfg(feature = "v1")]
impl<F: Clone> TryFrom<PaymentAdditionalData<'_, F>> for types::PaymentsSessionData {
    type Error = error_stack::Report<errors::ApiErrorResponse>;

    fn try_from(additional_data: PaymentAdditionalData<'_, F>) -> Result<Self, Self::Error> {
        let payment_data = additional_data.payment_data.clone();

        let order_details = additional_data
            .payment_data
            .payment_intent
            .order_details
            .map(|order_details| {
                order_details
                    .iter()
                    .map(|data| {
                        data.to_owned()
                            .parse_value("OrderDetailsWithAmount")
                            .change_context(errors::ApiErrorResponse::InvalidDataValue {
                                field_name: "OrderDetailsWithAmount",
                            })
                            .attach_printable("Unable to parse OrderDetailsWithAmount")
                    })
                    .collect::<Result<Vec<_>, _>>()
            })
            .transpose()?;

        let surcharge_amount = payment_data
            .surcharge_details
            .as_ref()
            .map(|surcharge_details| surcharge_details.get_total_surcharge_amount())
            .unwrap_or_default();

        let amount = payment_data.payment_intent.amount;

        let shipping_cost = payment_data
            .payment_intent
            .shipping_cost
            .unwrap_or_default();

        // net_amount here would include amount, surcharge_amount and shipping_cost
        let net_amount = amount + surcharge_amount + shipping_cost;

        let required_amount_type = StringMajorUnitForConnector;

        let apple_pay_amount = required_amount_type
            .convert(net_amount, payment_data.currency)
            .change_context(errors::ApiErrorResponse::PreconditionFailed {
                message: "Failed to convert amount to string major unit for applePay".to_string(),
            })?;

        let apple_pay_recurring_details = payment_data
            .payment_intent
            .feature_metadata
            .map(|feature_metadata| {
                feature_metadata
                    .parse_value::<diesel_models::types::FeatureMetadata>("FeatureMetadata")
                    .change_context(errors::ApiErrorResponse::InternalServerError)
                    .attach_printable("Failed parsing FeatureMetadata")
            })
            .transpose()?
            .and_then(|feature_metadata| feature_metadata.apple_pay_recurring_details)
            .map(|apple_pay_recurring_details| {
                ForeignFrom::foreign_from((apple_pay_recurring_details, apple_pay_amount))
            });

        Ok(Self {
            amount: net_amount.get_amount_as_i64(), //need to change once we move to connector module
            minor_amount: amount,
            currency: payment_data.currency,
            country: payment_data.address.get_payment_method_billing().and_then(
                |billing_address| {
                    billing_address
                        .address
                        .as_ref()
                        .and_then(|address| address.country)
                },
            ),
            order_details,
            email: payment_data.email,
            surcharge_details: payment_data.surcharge_details,
            apple_pay_recurring_details,
            customer_name: None,
        })
    }
}

impl
    ForeignFrom<(
        diesel_models::types::ApplePayRecurringDetails,
        StringMajorUnit,
    )> for api_models::payments::ApplePayRecurringPaymentRequest
{
    fn foreign_from(
        (apple_pay_recurring_details, net_amount): (
            diesel_models::types::ApplePayRecurringDetails,
            StringMajorUnit,
        ),
    ) -> Self {
        Self {
            payment_description: apple_pay_recurring_details.payment_description,
            regular_billing: api_models::payments::ApplePayRegularBillingRequest {
                amount: net_amount,
                label: apple_pay_recurring_details.regular_billing.label,
                payment_timing: api_models::payments::ApplePayPaymentTiming::Recurring,
                recurring_payment_start_date: apple_pay_recurring_details
                    .regular_billing
                    .recurring_payment_start_date,
                recurring_payment_end_date: apple_pay_recurring_details
                    .regular_billing
                    .recurring_payment_end_date,
                recurring_payment_interval_unit: apple_pay_recurring_details
                    .regular_billing
                    .recurring_payment_interval_unit
                    .map(ForeignFrom::foreign_from),
                recurring_payment_interval_count: apple_pay_recurring_details
                    .regular_billing
                    .recurring_payment_interval_count,
            },
            billing_agreement: apple_pay_recurring_details.billing_agreement,
            management_u_r_l: apple_pay_recurring_details.management_url,
        }
    }
}

impl ForeignFrom<diesel_models::types::ApplePayRecurringDetails>
    for api_models::payments::ApplePayRecurringDetails
{
    fn foreign_from(
        apple_pay_recurring_details: diesel_models::types::ApplePayRecurringDetails,
    ) -> Self {
        Self {
            payment_description: apple_pay_recurring_details.payment_description,
            regular_billing: ForeignFrom::foreign_from(apple_pay_recurring_details.regular_billing),
            billing_agreement: apple_pay_recurring_details.billing_agreement,
            management_url: apple_pay_recurring_details.management_url,
        }
    }
}

impl ForeignFrom<diesel_models::types::ApplePayRegularBillingDetails>
    for api_models::payments::ApplePayRegularBillingDetails
{
    fn foreign_from(
        apple_pay_regular_billing: diesel_models::types::ApplePayRegularBillingDetails,
    ) -> Self {
        Self {
            label: apple_pay_regular_billing.label,
            recurring_payment_start_date: apple_pay_regular_billing.recurring_payment_start_date,
            recurring_payment_end_date: apple_pay_regular_billing.recurring_payment_end_date,
            recurring_payment_interval_unit: apple_pay_regular_billing
                .recurring_payment_interval_unit
                .map(ForeignFrom::foreign_from),
            recurring_payment_interval_count: apple_pay_regular_billing
                .recurring_payment_interval_count,
        }
    }
}

impl ForeignFrom<diesel_models::types::RecurringPaymentIntervalUnit>
    for api_models::payments::RecurringPaymentIntervalUnit
{
    fn foreign_from(
        apple_pay_recurring_payment_interval_unit: diesel_models::types::RecurringPaymentIntervalUnit,
    ) -> Self {
        match apple_pay_recurring_payment_interval_unit {
            diesel_models::types::RecurringPaymentIntervalUnit::Day => Self::Day,
            diesel_models::types::RecurringPaymentIntervalUnit::Month => Self::Month,
            diesel_models::types::RecurringPaymentIntervalUnit::Year => Self::Year,
            diesel_models::types::RecurringPaymentIntervalUnit::Hour => Self::Hour,
            diesel_models::types::RecurringPaymentIntervalUnit::Minute => Self::Minute,
        }
    }
}

impl ForeignFrom<diesel_models::types::RedirectResponse>
    for api_models::payments::RedirectResponse
{
    fn foreign_from(redirect_res: diesel_models::types::RedirectResponse) -> Self {
        Self {
            param: redirect_res.param,
            json_payload: redirect_res.json_payload,
        }
    }
}

#[cfg(feature = "v1")]
impl<F: Clone> TryFrom<PaymentAdditionalData<'_, F>> for types::SetupMandateRequestData {
    type Error = error_stack::Report<errors::ApiErrorResponse>;

    fn try_from(additional_data: PaymentAdditionalData<'_, F>) -> Result<Self, Self::Error> {
        let payment_data = additional_data.payment_data;
        let router_base_url = &additional_data.router_base_url;
        let connector_name = &additional_data.connector_name;
        let attempt = &payment_data.payment_attempt;
        let router_return_url = Some(helpers::create_redirect_url(
            router_base_url,
            attempt,
            connector_name,
            payment_data.creds_identifier.as_deref(),
        ));
        let browser_info: Option<types::BrowserInformation> = attempt
            .browser_info
            .clone()
            .map(|b| b.parse_value("BrowserInformation"))
            .transpose()
            .change_context(errors::ApiErrorResponse::InvalidDataValue {
                field_name: "browser_info",
            })?;

        let customer_name = additional_data
            .customer_data
            .as_ref()
            .and_then(|customer_data| {
                customer_data
                    .name
                    .as_ref()
                    .map(|customer| customer.clone().into_inner())
            });
        let amount = payment_data.payment_attempt.get_total_amount();
        let merchant_connector_account_id_or_connector_name = payment_data
            .payment_attempt
            .merchant_connector_id
            .as_ref()
            .map(|mca_id| mca_id.get_string_repr())
            .unwrap_or(connector_name);
        let webhook_url = Some(helpers::create_webhook_url(
            router_base_url,
            &attempt.merchant_id,
            merchant_connector_account_id_or_connector_name,
        ));
        let complete_authorize_url = Some(helpers::create_complete_authorize_url(
            router_base_url,
            attempt,
            connector_name,
            payment_data.creds_identifier.as_deref(),
        ));

        let connector = api_models::enums::Connector::from_str(connector_name)
            .change_context(errors::ConnectorError::InvalidConnectorName)
            .change_context(errors::ApiErrorResponse::InvalidDataValue {
                field_name: "connector",
            })
            .attach_printable_lazy(|| {
                format!("unable to parse connector name {connector_name:?}")
            })?;

        let connector_testing_data = payment_data
            .payment_intent
            .connector_metadata
            .as_ref()
            .map(|cm| {
                cm.clone()
                    .parse_value::<api_models::payments::ConnectorMetadata>("ConnectorMetadata")
                    .change_context(errors::ApiErrorResponse::InternalServerError)
                    .attach_printable("Failed parsing ConnectorMetadata")
            })
            .transpose()?
            .and_then(|cm| match connector {
                api_models::enums::Connector::Adyen => cm
                    .adyen
                    .map(|adyen_cm| adyen_cm.testing)
                    .map(|testing_data| {
                        serde_json::to_value(testing_data)
                            .change_context(errors::ApiErrorResponse::InternalServerError)
                            .attach_printable("Failed to parse Adyen testing data")
                    }),
                _ => None,
            })
            .transpose()?
            .map(pii::SecretSerdeValue::new);

        let is_off_session = get_off_session(
            payment_data.mandate_id.as_ref(),
            payment_data.payment_intent.off_session,
        );

        Ok(Self {
            currency: payment_data.currency,
            confirm: true,
            amount: Some(amount.get_amount_as_i64()), //need to change once we move to connector module
            minor_amount: Some(amount),
            payment_method_data: (payment_data
                .payment_method_data
                .get_required_value("payment_method_data")?),
            statement_descriptor_suffix: payment_data.payment_intent.statement_descriptor_suffix,
            setup_future_usage: payment_data.payment_attempt.setup_future_usage_applied,
            off_session: is_off_session,
            mandate_id: payment_data.mandate_id.clone(),
            setup_mandate_details: payment_data.setup_mandate,
            customer_acceptance: payment_data.customer_acceptance,
            router_return_url,
            email: payment_data.email,
            customer_name,
            return_url: payment_data.payment_intent.return_url,
            browser_info,
            payment_method_type: attempt.payment_method_type,
            request_incremental_authorization: matches!(
                payment_data
                    .payment_intent
                    .request_incremental_authorization,
                Some(RequestIncrementalAuthorization::True)
                    | Some(RequestIncrementalAuthorization::Default)
            ),
            metadata: payment_data.payment_intent.metadata.clone().map(Into::into),
            shipping_cost: payment_data.payment_intent.shipping_cost,
            webhook_url,
            complete_authorize_url,
            capture_method: payment_data.payment_attempt.capture_method,
            connector_testing_data,
        })
    }
}

#[cfg(feature = "v2")]
impl<F: Clone> TryFrom<PaymentAdditionalData<'_, F>> for types::SetupMandateRequestData {
    type Error = error_stack::Report<errors::ApiErrorResponse>;

    fn try_from(additional_data: PaymentAdditionalData<'_, F>) -> Result<Self, Self::Error> {
        todo!()
    }
}

impl ForeignTryFrom<types::CaptureSyncResponse> for storage::CaptureUpdate {
    type Error = error_stack::Report<errors::ApiErrorResponse>;

    fn foreign_try_from(
        capture_sync_response: types::CaptureSyncResponse,
    ) -> Result<Self, Self::Error> {
        match capture_sync_response {
            types::CaptureSyncResponse::Success {
                resource_id,
                status,
                connector_response_reference_id,
                ..
            } => {
                let (connector_capture_id, processor_capture_data) = match resource_id {
                    types::ResponseId::EncodedData(_) | types::ResponseId::NoResponseId => {
                        (None, None)
                    }
                    types::ResponseId::ConnectorTransactionId(id) => {
                        let (txn_id, txn_data) =
                            common_utils_type::ConnectorTransactionId::form_id_and_data(id);
                        (Some(txn_id), txn_data)
                    }
                };
                Ok(Self::ResponseUpdate {
                    status: enums::CaptureStatus::foreign_try_from(status)?,
                    connector_capture_id,
                    connector_response_reference_id,
                    processor_capture_data,
                })
            }
            types::CaptureSyncResponse::Error {
                code,
                message,
                reason,
                status_code,
                ..
            } => Ok(Self::ErrorUpdate {
                status: match status_code {
                    500..=511 => enums::CaptureStatus::Pending,
                    _ => enums::CaptureStatus::Failed,
                },
                error_code: Some(code),
                error_message: Some(message),
                error_reason: reason,
            }),
        }
    }
}

#[cfg(feature = "v1")]
impl<F: Clone> TryFrom<PaymentAdditionalData<'_, F>> for types::CompleteAuthorizeData {
    type Error = error_stack::Report<errors::ApiErrorResponse>;

    fn try_from(additional_data: PaymentAdditionalData<'_, F>) -> Result<Self, Self::Error> {
        let payment_data = additional_data.payment_data;
        let router_base_url = &additional_data.router_base_url;
        let connector_name = &additional_data.connector_name;
        let attempt = &payment_data.payment_attempt;
        let browser_info: Option<types::BrowserInformation> = payment_data
            .payment_attempt
            .browser_info
            .clone()
            .map(|b| b.parse_value("BrowserInformation"))
            .transpose()
            .change_context(errors::ApiErrorResponse::InvalidDataValue {
                field_name: "browser_info",
            })?;

        let redirect_response = payment_data.redirect_response.map(|redirect| {
            types::CompleteAuthorizeRedirectResponse {
                params: redirect.param,
                payload: redirect.json_payload,
            }
        });
        let amount = payment_data.payment_attempt.get_total_amount();
        let complete_authorize_url = Some(helpers::create_complete_authorize_url(
            router_base_url,
            attempt,
            connector_name,
            payment_data.creds_identifier.as_deref(),
        ));
        let braintree_metadata = payment_data
            .payment_intent
            .connector_metadata
            .clone()
            .map(|cm| {
                cm.parse_value::<api_models::payments::ConnectorMetadata>("ConnectorMetadata")
                    .change_context(errors::ApiErrorResponse::InternalServerError)
                    .attach_printable("Failed parsing ConnectorMetadata")
            })
            .transpose()?
            .and_then(|cm| cm.braintree);

        let merchant_account_id = braintree_metadata
            .as_ref()
            .and_then(|braintree| braintree.merchant_account_id.clone());
        let merchant_config_currency =
            braintree_metadata.and_then(|braintree| braintree.merchant_config_currency);

        let is_off_session = get_off_session(
            payment_data.mandate_id.as_ref(),
            payment_data.payment_intent.off_session,
        );

        Ok(Self {
            setup_future_usage: payment_data.payment_intent.setup_future_usage,
            mandate_id: payment_data.mandate_id.clone(),
            off_session: is_off_session,
            setup_mandate_details: payment_data.setup_mandate.clone(),
            confirm: payment_data.payment_attempt.confirm,
            statement_descriptor_suffix: payment_data.payment_intent.statement_descriptor_suffix,
            capture_method: payment_data.payment_attempt.capture_method,
            amount: amount.get_amount_as_i64(), // need to change once we move to connector module
            minor_amount: amount,
            currency: payment_data.currency,
            browser_info,
            email: payment_data.email,
            payment_method_data: payment_data.payment_method_data,
            connector_transaction_id: payment_data
                .payment_attempt
                .get_connector_payment_id()
                .map(ToString::to_string),
            redirect_response,
            connector_meta: payment_data.payment_attempt.connector_metadata,
            complete_authorize_url,
            metadata: payment_data.payment_intent.metadata,
            customer_acceptance: payment_data.customer_acceptance,
            merchant_account_id,
            merchant_config_currency,
            threeds_method_comp_ind: payment_data.threeds_method_comp_ind,
        })
    }
}

#[cfg(feature = "v2")]
impl<F: Clone> TryFrom<PaymentAdditionalData<'_, F>> for types::CompleteAuthorizeData {
    type Error = error_stack::Report<errors::ApiErrorResponse>;

    fn try_from(additional_data: PaymentAdditionalData<'_, F>) -> Result<Self, Self::Error> {
        todo!()
    }
}

#[cfg(feature = "v2")]
impl<F: Clone> TryFrom<PaymentAdditionalData<'_, F>> for types::PaymentsPreProcessingData {
    type Error = error_stack::Report<errors::ApiErrorResponse>;

    fn try_from(additional_data: PaymentAdditionalData<'_, F>) -> Result<Self, Self::Error> {
        todo!()
    }
}

#[cfg(feature = "v1")]
impl<F: Clone> TryFrom<PaymentAdditionalData<'_, F>> for types::PaymentsPreProcessingData {
    type Error = error_stack::Report<errors::ApiErrorResponse>;

    fn try_from(additional_data: PaymentAdditionalData<'_, F>) -> Result<Self, Self::Error> {
        let payment_data = additional_data.payment_data;
        let payment_method_data = payment_data.payment_method_data;
        let router_base_url = &additional_data.router_base_url;
        let attempt = &payment_data.payment_attempt;
        let connector_name = &additional_data.connector_name;

        let order_details = payment_data
            .payment_intent
            .order_details
            .map(|order_details| {
                order_details
                    .iter()
                    .map(|data| {
                        data.to_owned()
                            .parse_value("OrderDetailsWithAmount")
                            .change_context(errors::ApiErrorResponse::InvalidDataValue {
                                field_name: "OrderDetailsWithAmount",
                            })
                            .attach_printable("Unable to parse OrderDetailsWithAmount")
                    })
                    .collect::<Result<Vec<_>, _>>()
            })
            .transpose()?;
        let merchant_connector_account_id_or_connector_name = payment_data
            .payment_attempt
            .merchant_connector_id
            .as_ref()
            .map(|mca_id| mca_id.get_string_repr())
            .unwrap_or(connector_name);
        let webhook_url = Some(helpers::create_webhook_url(
            router_base_url,
            &attempt.merchant_id,
            merchant_connector_account_id_or_connector_name,
        ));
        let router_return_url = Some(helpers::create_redirect_url(
            router_base_url,
            attempt,
            connector_name,
            payment_data.creds_identifier.as_deref(),
        ));
        let complete_authorize_url = Some(helpers::create_complete_authorize_url(
            router_base_url,
            attempt,
            connector_name,
            payment_data.creds_identifier.as_deref(),
        ));
        let browser_info: Option<types::BrowserInformation> = payment_data
            .payment_attempt
            .browser_info
            .clone()
            .map(|b| b.parse_value("BrowserInformation"))
            .transpose()
            .change_context(errors::ApiErrorResponse::InvalidDataValue {
                field_name: "browser_info",
            })?;
        let amount = payment_data.payment_attempt.get_total_amount();
        Ok(Self {
            payment_method_data,
            email: payment_data.email,
            currency: Some(payment_data.currency),
            amount: Some(amount.get_amount_as_i64()), // need to change this once we move to connector module
            minor_amount: Some(amount),
            payment_method_type: payment_data.payment_attempt.payment_method_type,
            setup_mandate_details: payment_data.setup_mandate,
            capture_method: payment_data.payment_attempt.capture_method,
            order_details,
            router_return_url,
            webhook_url,
            complete_authorize_url,
            browser_info,
            surcharge_details: payment_data.surcharge_details,
            connector_transaction_id: payment_data
                .payment_attempt
                .get_connector_payment_id()
                .map(ToString::to_string),
            redirect_response: None,
            mandate_id: payment_data.mandate_id,
            related_transaction_id: None,
            enrolled_for_3ds: true,
            split_payments: payment_data.payment_intent.split_payments,
            metadata: payment_data.payment_intent.metadata.map(Secret::new),
        })
    }
}

impl ForeignFrom<payments::FraudCheck> for FrmMessage {
    fn foreign_from(fraud_check: payments::FraudCheck) -> Self {
        Self {
            frm_name: fraud_check.frm_name,
            frm_transaction_id: fraud_check.frm_transaction_id,
            frm_transaction_type: Some(fraud_check.frm_transaction_type.to_string()),
            frm_status: Some(fraud_check.frm_status.to_string()),
            frm_score: fraud_check.frm_score,
            frm_reason: fraud_check.frm_reason,
            frm_error: fraud_check.frm_error,
        }
    }
}

impl ForeignFrom<CustomerDetails> for router_request_types::CustomerDetails {
    fn foreign_from(customer: CustomerDetails) -> Self {
        Self {
            customer_id: Some(customer.id),
            name: customer.name,
            email: customer.email,
            phone: customer.phone,
            phone_country_code: customer.phone_country_code,
        }
    }
}

/// The response amount details in the confirm intent response will have the combined fields from
/// intent amount details and attempt amount details.
#[cfg(feature = "v2")]
impl
    ForeignFrom<(
        &hyperswitch_domain_models::payments::AmountDetails,
        &hyperswitch_domain_models::payments::payment_attempt::AttemptAmountDetails,
    )> for api_models::payments::PaymentAmountDetailsResponse
{
    fn foreign_from(
        (intent_amount_details, attempt_amount_details): (
            &hyperswitch_domain_models::payments::AmountDetails,
            &hyperswitch_domain_models::payments::payment_attempt::AttemptAmountDetails,
        ),
    ) -> Self {
        Self {
            order_amount: intent_amount_details.order_amount,
            currency: intent_amount_details.currency,
            shipping_cost: attempt_amount_details.get_shipping_cost(),
            order_tax_amount: attempt_amount_details.get_order_tax_amount(),
            external_tax_calculation: intent_amount_details.skip_external_tax_calculation,
            surcharge_calculation: intent_amount_details.skip_surcharge_calculation,
            surcharge_amount: attempt_amount_details.get_surcharge_amount(),
            tax_on_surcharge: attempt_amount_details.get_tax_on_surcharge(),
            net_amount: attempt_amount_details.get_net_amount(),
            amount_to_capture: attempt_amount_details.get_amount_to_capture(),
            amount_capturable: attempt_amount_details.get_amount_capturable(),
            amount_captured: intent_amount_details.amount_captured,
        }
    }
}

/// The response amount details in the confirm intent response will have the combined fields from
/// intent amount details and attempt amount details.
#[cfg(feature = "v2")]
impl
    ForeignFrom<(
        &hyperswitch_domain_models::payments::AmountDetails,
        Option<&hyperswitch_domain_models::payments::payment_attempt::AttemptAmountDetails>,
    )> for api_models::payments::PaymentAmountDetailsResponse
{
    fn foreign_from(
        (intent_amount_details, attempt_amount_details): (
            &hyperswitch_domain_models::payments::AmountDetails,
            Option<&hyperswitch_domain_models::payments::payment_attempt::AttemptAmountDetails>,
        ),
    ) -> Self {
        Self {
            order_amount: intent_amount_details.order_amount,
            currency: intent_amount_details.currency,
            shipping_cost: attempt_amount_details
                .and_then(|attempt_amount| attempt_amount.get_shipping_cost())
                .or(intent_amount_details.shipping_cost),
            order_tax_amount: attempt_amount_details
                .and_then(|attempt_amount| attempt_amount.get_order_tax_amount())
                .or(intent_amount_details
                    .tax_details
                    .as_ref()
                    .and_then(|tax_details| tax_details.get_default_tax_amount())),
            external_tax_calculation: intent_amount_details.skip_external_tax_calculation,
            surcharge_calculation: intent_amount_details.skip_surcharge_calculation,
            surcharge_amount: attempt_amount_details
                .and_then(|attempt| attempt.get_surcharge_amount())
                .or(intent_amount_details.surcharge_amount),
            tax_on_surcharge: attempt_amount_details
                .and_then(|attempt| attempt.get_tax_on_surcharge())
                .or(intent_amount_details.tax_on_surcharge),
            net_amount: attempt_amount_details
                .map(|attempt| attempt.get_net_amount())
                .unwrap_or(intent_amount_details.calculate_net_amount()),
            amount_to_capture: attempt_amount_details
                .and_then(|attempt| attempt.get_amount_to_capture()),
            amount_capturable: attempt_amount_details
                .map(|attempt| attempt.get_amount_capturable())
                .unwrap_or(MinorUnit::zero()),
            amount_captured: intent_amount_details.amount_captured,
        }
    }
}

#[cfg(feature = "v2")]
impl ForeignFrom<&hyperswitch_domain_models::payments::payment_attempt::PaymentAttempt>
    for api_models::payments::PaymentAttemptResponse
{
    fn foreign_from(
        attempt: &hyperswitch_domain_models::payments::payment_attempt::PaymentAttempt,
    ) -> Self {
        Self {
            id: attempt.get_id().to_owned(),
            status: attempt.status,
            amount: api_models::payments::PaymentAttemptAmountDetails::foreign_from(
                &attempt.amount_details,
            ),
            connector: attempt.connector.clone(),
            error: attempt
                .error
                .as_ref()
                .map(api_models::payments::ErrorDetails::foreign_from),
            authentication_type: attempt.authentication_type,
            created_at: attempt.created_at,
            modified_at: attempt.modified_at,
            cancellation_reason: attempt.cancellation_reason.clone(),
            payment_token: attempt.payment_token.clone(),
            connector_metadata: attempt.connector_metadata.clone(),
            payment_experience: attempt.payment_experience,
            payment_method_type: attempt.payment_method_type,
            connector_reference_id: attempt.connector_response_reference_id.clone(),
            payment_method_subtype: attempt.get_payment_method_type(),
            connector_payment_id: attempt
                .get_connector_payment_id()
                .map(|str| common_utils::types::ConnectorTransactionId::from(str.to_owned())),
            payment_method_id: attempt.payment_method_id.clone(),
            client_source: attempt.client_source.clone(),
            client_version: attempt.client_version.clone(),
            feature_metadata: attempt
                .feature_metadata
                .as_ref()
                .map(api_models::payments::PaymentAttemptFeatureMetadata::foreign_from),
        }
    }
}

#[cfg(feature = "v2")]
impl ForeignFrom<&hyperswitch_domain_models::payments::payment_attempt::AttemptAmountDetails>
    for api_models::payments::PaymentAttemptAmountDetails
{
    fn foreign_from(
        amount: &hyperswitch_domain_models::payments::payment_attempt::AttemptAmountDetails,
    ) -> Self {
        Self {
            net_amount: amount.get_net_amount(),
            amount_to_capture: amount.get_amount_to_capture(),
            surcharge_amount: amount.get_surcharge_amount(),
            tax_on_surcharge: amount.get_tax_on_surcharge(),
            amount_capturable: amount.get_amount_capturable(),
            shipping_cost: amount.get_shipping_cost(),
            order_tax_amount: amount.get_order_tax_amount(),
        }
    }
}

#[cfg(feature = "v2")]
impl ForeignFrom<&diesel_models::types::BillingConnectorPaymentDetails>
    for api_models::payments::BillingConnectorPaymentDetails
{
    fn foreign_from(metadata: &diesel_models::types::BillingConnectorPaymentDetails) -> Self {
        Self {
            payment_processor_token: metadata.payment_processor_token.clone(),
            connector_customer_id: metadata.connector_customer_id.clone(),
        }
    }
}

#[cfg(feature = "v2")]
impl ForeignFrom<&diesel_models::types::BillingConnectorPaymentMethodDetails>
    for api_models::payments::BillingConnectorPaymentMethodDetails
{
    fn foreign_from(metadata: &diesel_models::types::BillingConnectorPaymentMethodDetails) -> Self {
        match metadata {
            diesel_models::types::BillingConnectorPaymentMethodDetails::Card(card_details) => {
                Self::Card(api_models::payments::BillingConnectorAdditionalCardInfo {
                    card_issuer: card_details.card_issuer.clone(),
                    card_network: card_details.card_network.clone(),
                })
            }
        }
    }
}

#[cfg(feature = "v2")]
impl ForeignFrom<&hyperswitch_domain_models::payments::payment_attempt::ErrorDetails>
    for api_models::payments::ErrorDetails
{
    fn foreign_from(
        error_details: &hyperswitch_domain_models::payments::payment_attempt::ErrorDetails,
    ) -> Self {
        Self {
            code: error_details.code.to_owned(),
            message: error_details.message.to_owned(),
            unified_code: error_details.unified_code.clone(),
            unified_message: error_details.unified_message.clone(),
            network_advice_code: error_details.network_advice_code.clone(),
            network_decline_code: error_details.network_decline_code.clone(),
            network_error_message: error_details.network_error_message.clone(),
        }
    }
}

#[cfg(feature = "v2")]
impl
    ForeignFrom<
        &hyperswitch_domain_models::payments::payment_attempt::PaymentAttemptFeatureMetadata,
    > for api_models::payments::PaymentAttemptFeatureMetadata
{
    fn foreign_from(
        feature_metadata: &hyperswitch_domain_models::payments::payment_attempt::PaymentAttemptFeatureMetadata,
    ) -> Self {
        let revenue_recovery = feature_metadata.revenue_recovery.as_ref().map(|recovery| {
            api_models::payments::PaymentAttemptRevenueRecoveryData {
                attempt_triggered_by: recovery.attempt_triggered_by,
            }
        });
        Self { revenue_recovery }
    }
}

#[cfg(feature = "v2")]
impl ForeignFrom<&diesel_models::types::FeatureMetadata> for api_models::payments::FeatureMetadata {
    fn foreign_from(feature_metadata: &diesel_models::types::FeatureMetadata) -> Self {
        let revenue_recovery = feature_metadata
            .payment_revenue_recovery_metadata
            .as_ref()
            .map(|payment_revenue_recovery_metadata| {
                api_models::payments::PaymentRevenueRecoveryMetadata {
                    total_retry_count: payment_revenue_recovery_metadata.total_retry_count,
                    payment_connector_transmission: Some(
                        payment_revenue_recovery_metadata.payment_connector_transmission,
                    ),
                    connector: payment_revenue_recovery_metadata.connector,
                    billing_connector_id: payment_revenue_recovery_metadata
                        .billing_connector_id
                        .clone(),
                    active_attempt_payment_connector_id: payment_revenue_recovery_metadata
                        .active_attempt_payment_connector_id
                        .clone(),
                    payment_method_type: payment_revenue_recovery_metadata.payment_method_type,
                    payment_method_subtype: payment_revenue_recovery_metadata
                        .payment_method_subtype,
                    billing_connector_payment_details:
                        api_models::payments::BillingConnectorPaymentDetails::foreign_from(
                            &payment_revenue_recovery_metadata.billing_connector_payment_details,
                        ),
                    invoice_next_billing_time: payment_revenue_recovery_metadata
                        .invoice_next_billing_time,
                        billing_connector_payment_method_details:payment_revenue_recovery_metadata
                        .billing_connector_payment_method_details.as_ref().map(api_models::payments::BillingConnectorPaymentMethodDetails::foreign_from),
                    first_payment_attempt_network_advice_code: payment_revenue_recovery_metadata
                        .first_payment_attempt_network_advice_code
                        .clone(),
                    first_payment_attempt_network_decline_code: payment_revenue_recovery_metadata
                        .first_payment_attempt_network_decline_code
                        .clone(),
                    first_payment_attempt_pg_error_code: payment_revenue_recovery_metadata
                        .first_payment_attempt_pg_error_code
                        .clone(),
                }
            });
        let apple_pay_details = feature_metadata
            .apple_pay_recurring_details
            .clone()
            .map(api_models::payments::ApplePayRecurringDetails::foreign_from);
        let redirect_res = feature_metadata
            .redirect_response
            .clone()
            .map(api_models::payments::RedirectResponse::foreign_from);
        Self {
            payment_revenue_recovery_metadata: revenue_recovery,
            apple_pay_recurring_details: apple_pay_details,
            redirect_response: redirect_res,
            search_tags: feature_metadata.search_tags.clone(),
        }
    }
}

#[cfg(feature = "v2")]
impl ForeignFrom<hyperswitch_domain_models::payments::AmountDetails>
    for api_models::payments::AmountDetailsResponse
{
    fn foreign_from(amount_details: hyperswitch_domain_models::payments::AmountDetails) -> Self {
        Self {
            order_amount: amount_details.order_amount,
            currency: amount_details.currency,
            shipping_cost: amount_details.shipping_cost,
            order_tax_amount: amount_details.tax_details.and_then(|tax_details| {
                tax_details.default.map(|default| default.order_tax_amount)
            }),
            external_tax_calculation: amount_details.skip_external_tax_calculation,
            surcharge_calculation: amount_details.skip_surcharge_calculation,
            surcharge_amount: amount_details.surcharge_amount,
            tax_on_surcharge: amount_details.tax_on_surcharge,
        }
    }
}

#[cfg(feature = "v2")]
impl ForeignFrom<api_models::admin::PaymentLinkConfigRequest>
    for diesel_models::PaymentLinkConfigRequestForPayments
{
    fn foreign_from(config: api_models::admin::PaymentLinkConfigRequest) -> Self {
        Self {
            theme: config.theme,
            logo: config.logo,
            seller_name: config.seller_name,
            sdk_layout: config.sdk_layout,
            display_sdk_only: config.display_sdk_only,
            enabled_saved_payment_method: config.enabled_saved_payment_method,
            hide_card_nickname_field: config.hide_card_nickname_field,
            show_card_form_by_default: config.show_card_form_by_default,
            details_layout: config.details_layout,
            transaction_details: config.transaction_details.map(|transaction_details| {
                transaction_details
                    .iter()
                    .map(|details| {
                        diesel_models::PaymentLinkTransactionDetails::foreign_from(details.clone())
                    })
                    .collect()
            }),
            background_image: config.background_image.map(|background_image| {
                diesel_models::business_profile::PaymentLinkBackgroundImageConfig::foreign_from(
                    background_image.clone(),
                )
            }),
            payment_button_text: config.payment_button_text,
            custom_message_for_card_terms: config.custom_message_for_card_terms,
            payment_button_colour: config.payment_button_colour,
            skip_status_screen: config.skip_status_screen,
            background_colour: config.background_colour,
            payment_button_text_colour: config.payment_button_text_colour,
            sdk_ui_rules: config.sdk_ui_rules,
            payment_link_ui_rules: config.payment_link_ui_rules,
            enable_button_only_on_form_ready: config.enable_button_only_on_form_ready,
            payment_form_header_text: config.payment_form_header_text,
            payment_form_label_type: config.payment_form_label_type,
            show_card_terms: config.show_card_terms,
            is_setup_mandate_flow: config.is_setup_mandate_flow,
            color_icon_card_cvc_error: config.color_icon_card_cvc_error,
        }
    }
}

#[cfg(feature = "v2")]
impl ForeignFrom<api_models::admin::PaymentLinkTransactionDetails>
    for diesel_models::PaymentLinkTransactionDetails
{
    fn foreign_from(from: api_models::admin::PaymentLinkTransactionDetails) -> Self {
        Self {
            key: from.key,
            value: from.value,
            ui_configuration: from
                .ui_configuration
                .map(diesel_models::TransactionDetailsUiConfiguration::foreign_from),
        }
    }
}

#[cfg(feature = "v2")]
impl ForeignFrom<api_models::admin::TransactionDetailsUiConfiguration>
    for diesel_models::TransactionDetailsUiConfiguration
{
    fn foreign_from(from: api_models::admin::TransactionDetailsUiConfiguration) -> Self {
        Self {
            position: from.position,
            is_key_bold: from.is_key_bold,
            is_value_bold: from.is_value_bold,
        }
    }
}

#[cfg(feature = "v2")]
impl ForeignFrom<diesel_models::PaymentLinkConfigRequestForPayments>
    for api_models::admin::PaymentLinkConfigRequest
{
    fn foreign_from(config: diesel_models::PaymentLinkConfigRequestForPayments) -> Self {
        Self {
            theme: config.theme,
            logo: config.logo,
            seller_name: config.seller_name,
            sdk_layout: config.sdk_layout,
            display_sdk_only: config.display_sdk_only,
            enabled_saved_payment_method: config.enabled_saved_payment_method,
            hide_card_nickname_field: config.hide_card_nickname_field,
            show_card_form_by_default: config.show_card_form_by_default,
            details_layout: config.details_layout,
            transaction_details: config.transaction_details.map(|transaction_details| {
                transaction_details
                    .iter()
                    .map(|details| {
                        api_models::admin::PaymentLinkTransactionDetails::foreign_from(
                            details.clone(),
                        )
                    })
                    .collect()
            }),
            background_image: config.background_image.map(|background_image| {
                api_models::admin::PaymentLinkBackgroundImageConfig::foreign_from(
                    background_image.clone(),
                )
            }),
            payment_button_text: config.payment_button_text,
            custom_message_for_card_terms: config.custom_message_for_card_terms,
            payment_button_colour: config.payment_button_colour,
            skip_status_screen: config.skip_status_screen,
            background_colour: config.background_colour,
            payment_button_text_colour: config.payment_button_text_colour,
            sdk_ui_rules: config.sdk_ui_rules,
            payment_link_ui_rules: config.payment_link_ui_rules,
            enable_button_only_on_form_ready: config.enable_button_only_on_form_ready,
            payment_form_header_text: config.payment_form_header_text,
            payment_form_label_type: config.payment_form_label_type,
            show_card_terms: config.show_card_terms,
            is_setup_mandate_flow: config.is_setup_mandate_flow,
            color_icon_card_cvc_error: config.color_icon_card_cvc_error,
        }
    }
}

#[cfg(feature = "v2")]
impl ForeignFrom<diesel_models::PaymentLinkTransactionDetails>
    for api_models::admin::PaymentLinkTransactionDetails
{
    fn foreign_from(from: diesel_models::PaymentLinkTransactionDetails) -> Self {
        Self {
            key: from.key,
            value: from.value,
            ui_configuration: from
                .ui_configuration
                .map(api_models::admin::TransactionDetailsUiConfiguration::foreign_from),
        }
    }
}

#[cfg(feature = "v2")]
impl ForeignFrom<diesel_models::TransactionDetailsUiConfiguration>
    for api_models::admin::TransactionDetailsUiConfiguration
{
    fn foreign_from(from: diesel_models::TransactionDetailsUiConfiguration) -> Self {
        Self {
            position: from.position,
            is_key_bold: from.is_key_bold,
            is_value_bold: from.is_value_bold,
        }
    }
}

impl ForeignFrom<DieselConnectorMandateReferenceId> for ConnectorMandateReferenceId {
    fn foreign_from(value: DieselConnectorMandateReferenceId) -> Self {
        Self::new(
            value.connector_mandate_id,
            value.payment_method_id,
            None,
            value.mandate_metadata,
            value.connector_mandate_request_reference_id,
        )
    }
}

impl ForeignFrom<ConnectorMandateReferenceId> for DieselConnectorMandateReferenceId {
    fn foreign_from(value: ConnectorMandateReferenceId) -> Self {
        Self {
            connector_mandate_id: value.get_connector_mandate_id(),
            payment_method_id: value.get_payment_method_id(),
            mandate_metadata: value.get_mandate_metadata(),
            connector_mandate_request_reference_id: value
                .get_connector_mandate_request_reference_id(),
        }
    }
}

#[cfg(feature = "v2")]
impl ForeignFrom<diesel_models::ConnectorTokenDetails>
    for Option<api_models::payments::ConnectorTokenDetails>
{
    fn foreign_from(value: diesel_models::ConnectorTokenDetails) -> Self {
        let connector_token_request_reference_id =
            value.connector_token_request_reference_id.clone();
        value.connector_mandate_id.clone().map(|mandate_id| {
            api_models::payments::ConnectorTokenDetails {
                token: mandate_id,
                connector_token_request_reference_id,
            }
        })
    }
}

impl ForeignFrom<(Self, Option<&api_models::payments::AdditionalPaymentData>)>
    for Option<enums::PaymentMethodType>
{
    fn foreign_from(req: (Self, Option<&api_models::payments::AdditionalPaymentData>)) -> Self {
        let (payment_method_type, additional_pm_data) = req;
        additional_pm_data
            .and_then(|pm_data| {
                if let api_models::payments::AdditionalPaymentData::Card(card_info) = pm_data {
                    card_info.card_type.as_ref().and_then(|card_type_str| {
                        api_models::enums::PaymentMethodType::from_str(&card_type_str.to_lowercase()).map_err(|err| {
                            crate::logger::error!(
                                "Err - {:?}\nInvalid card_type value found in BIN DB - {:?}",
                                err,
                                card_type_str,
                            );
                        }).ok()
                    })
                } else {
                    None
                }
            })
            .map_or(payment_method_type, |card_type_in_bin_store| {
                if let Some(card_type_in_req) = payment_method_type {
                    if card_type_in_req != card_type_in_bin_store {
                        crate::logger::info!(
                            "Mismatch in card_type\nAPI request - {}; BIN lookup - {}\nOverriding with {}",
                            card_type_in_req, card_type_in_bin_store, card_type_in_bin_store,
                        );
                    }
                }
                Some(card_type_in_bin_store)
            })
    }
}

#[cfg(feature = "v1")]
impl From<pm_types::TokenResponse> for domain::NetworkTokenData {
    fn from(token_response: pm_types::TokenResponse) -> Self {
        Self {
            token_number: token_response.authentication_details.token,
            token_exp_month: token_response.token_details.exp_month,
            token_exp_year: token_response.token_details.exp_year,
            token_cryptogram: Some(token_response.authentication_details.cryptogram),
            card_issuer: None,
            card_network: Some(token_response.network),
            card_type: None,
            card_issuing_country: None,
            bank_code: None,
            nick_name: None,
            eci: None,
        }
    }
}<|MERGE_RESOLUTION|>--- conflicted
+++ resolved
@@ -361,11 +361,7 @@
         // TODO: Create unified address
         address: payment_data.payment_address.clone(),
         auth_type: payment_data.payment_attempt.authentication_type,
-<<<<<<< HEAD
-        connector_meta_data: merchant_connector_account.metadata.clone(),
-=======
         connector_meta_data: merchant_connector_account.get_metadata(),
->>>>>>> 305ca9bd
         connector_wallets_details: None,
         request,
         response: Err(hyperswitch_domain_models::router_data::ErrorResponse::default()),
