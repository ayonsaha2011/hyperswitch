--- conflicted
+++ resolved
@@ -406,8 +406,6 @@
         payment_method_token: None,
         connector_customer: None,
         customer_id: None,
-<<<<<<< HEAD
-=======
     };
     Ok(router_data)
 }
@@ -469,7 +467,6 @@
         payment_method_token: None,
         customer_id: None,
         connector_customer: None,
->>>>>>> 36cc13d4
     };
     Ok(router_data)
 }