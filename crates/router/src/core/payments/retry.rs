use std::{str::FromStr, vec::IntoIter};

use common_utils::{ext_traits::Encode, types::MinorUnit};
use diesel_models::enums as storage_enums;
use error_stack::{report, ResultExt};
use router_env::{
    logger,
    tracing::{self, instrument},
};

use crate::{
    core::{
        errors::{self, RouterResult, StorageErrorExt},
        payments::{
            self,
            flows::{ConstructFlowSpecificData, Feature},
            operations,
        },
    },
    db::StorageInterface,
    routes::{
        self,
        app::{self, ReqState},
        metrics,
    },
    services,
    types::{self, api, domain, storage},
};

#[instrument(skip_all)]
#[allow(clippy::too_many_arguments)]
#[cfg(feature = "v1")]
pub async fn do_gsm_actions<F, ApiRequest, FData, D>(
    state: &app::SessionState,
    req_state: ReqState,
    payment_data: &mut D,
    mut connectors: IntoIter<api::ConnectorData>,
    original_connector_data: api::ConnectorData,
    mut router_data: types::RouterData<F, FData, types::PaymentsResponseData>,
    merchant_account: &domain::MerchantAccount,
    key_store: &domain::MerchantKeyStore,
    operation: &operations::BoxedOperation<'_, F, ApiRequest, D>,
    customer: &Option<domain::Customer>,
    validate_result: &operations::ValidateResult,
    schedule_time: Option<time::PrimitiveDateTime>,
    frm_suggestion: Option<storage_enums::FrmSuggestion>,
    business_profile: &domain::Profile,
) -> RouterResult<types::RouterData<F, FData, types::PaymentsResponseData>>
where
    F: Clone + Send + Sync,
    FData: Send + Sync,
    payments::PaymentResponse: operations::Operation<F, FData>,
    D: payments::OperationSessionGetters<F>
        + payments::OperationSessionSetters<F>
        + Send
        + Sync
        + Clone,
    D: ConstructFlowSpecificData<F, FData, types::PaymentsResponseData>,
    types::RouterData<F, FData, types::PaymentsResponseData>: Feature<F, FData>,
    dyn api::Connector: services::api::ConnectorIntegration<F, FData, types::PaymentsResponseData>,
{
    let mut retries = None;

    metrics::AUTO_RETRY_ELIGIBLE_REQUEST_COUNT.add(1, &[]);

    let mut initial_gsm = get_gsm(state, &router_data).await?;

    //Check if step-up to threeDS is possible and merchant has enabled
    let step_up_possible = initial_gsm
        .clone()
        .map(|gsm| gsm.step_up_possible)
        .unwrap_or(false);

    #[cfg(feature = "v1")]
    let is_no_three_ds_payment = matches!(
        payment_data.get_payment_attempt().authentication_type,
        Some(storage_enums::AuthenticationType::NoThreeDs)
    );

    #[cfg(feature = "v2")]
    let is_no_three_ds_payment = matches!(
        payment_data.get_payment_attempt().authentication_type,
        storage_enums::AuthenticationType::NoThreeDs
    );

    let should_step_up = if step_up_possible && is_no_three_ds_payment {
        is_step_up_enabled_for_merchant_connector(
            state,
            merchant_account.get_id(),
            original_connector_data.connector_name,
        )
        .await
    } else {
        false
    };

    if should_step_up {
        router_data = do_retry(
            &state.clone(),
            req_state.clone(),
            original_connector_data,
            operation,
            customer,
            merchant_account,
            key_store,
            payment_data,
            router_data,
            validate_result,
            schedule_time,
            true,
            frm_suggestion,
            business_profile,
        )
        .await?;
    }
    // Step up is not applicable so proceed with auto retries flow
    else {
        loop {
            // Use initial_gsm for first time alone
            let gsm = match initial_gsm.as_ref() {
                Some(gsm) => Some(gsm.clone()),
                None => get_gsm(state, &router_data).await?,
            };

            match get_gsm_decision(gsm) {
                api_models::gsm::GsmDecision::Retry => {
                    retries =
                        get_retries(state, retries, merchant_account.get_id(), business_profile)
                            .await;

                    if retries.is_none() || retries == Some(0) {
                        metrics::AUTO_RETRY_EXHAUSTED_COUNT.add(1, &[]);
                        logger::info!("retries exhausted for auto_retry payment");
                        break;
                    }

                    if connectors.len() == 0 {
                        logger::info!("connectors exhausted for auto_retry payment");
                        metrics::AUTO_RETRY_EXHAUSTED_COUNT.add(1, &[]);
                        break;
                    }

                    let connector = super::get_connector_data(&mut connectors)?;

                    router_data = do_retry(
                        &state.clone(),
                        req_state.clone(),
                        connector,
                        operation,
                        customer,
                        merchant_account,
                        key_store,
                        payment_data,
                        router_data,
                        validate_result,
                        schedule_time,
                        //this is an auto retry payment, but not step-up
                        false,
                        frm_suggestion,
                        business_profile,
                    )
                    .await?;

                    retries = retries.map(|i| i - 1);
                }
                api_models::gsm::GsmDecision::Requeue => {
                    Err(report!(errors::ApiErrorResponse::NotImplemented {
                        message: errors::NotImplementedMessage::Reason(
                            "Requeue not implemented".to_string(),
                        ),
                    }))?
                }
                api_models::gsm::GsmDecision::DoDefault => break,
            }
            initial_gsm = None;
        }
    }
    Ok(router_data)
}

#[instrument(skip_all)]
pub async fn is_step_up_enabled_for_merchant_connector(
    state: &app::SessionState,
    merchant_id: &common_utils::id_type::MerchantId,
    connector_name: types::Connector,
) -> bool {
    let key = merchant_id.get_step_up_enabled_key();
    let db = &*state.store;
    db.find_config_by_key_unwrap_or(key.as_str(), Some("[]".to_string()))
        .await
        .change_context(errors::ApiErrorResponse::InternalServerError)
        .and_then(|step_up_config| {
            serde_json::from_str::<Vec<types::Connector>>(&step_up_config.config)
                .change_context(errors::ApiErrorResponse::InternalServerError)
                .attach_printable("Step-up config parsing failed")
        })
        .map_err(|err| {
            logger::error!(step_up_config_error=?err);
        })
        .ok()
        .map(|connectors_enabled| connectors_enabled.contains(&connector_name))
        .unwrap_or(false)
}

#[cfg(feature = "v1")]
pub async fn get_merchant_max_auto_retries_enabled(
    db: &dyn StorageInterface,
    merchant_id: &common_utils::id_type::MerchantId,
) -> Option<i32> {
    let key = merchant_id.get_max_auto_retries_enabled();

    db.find_config_by_key(key.as_str())
        .await
        .change_context(errors::ApiErrorResponse::InternalServerError)
        .and_then(|retries_config| {
            retries_config
                .config
                .parse::<i32>()
                .change_context(errors::ApiErrorResponse::InternalServerError)
                .attach_printable("Retries config parsing failed")
        })
        .map_err(|err| {
            logger::error!(retries_error=?err);
            None::<i32>
        })
        .ok()
}

#[cfg(feature = "v1")]
#[instrument(skip_all)]
pub async fn get_retries(
    state: &app::SessionState,
    retries: Option<i32>,
    merchant_id: &common_utils::id_type::MerchantId,
    profile: &domain::Profile,
) -> Option<i32> {
    match retries {
        Some(retries) => Some(retries),
        None => get_merchant_max_auto_retries_enabled(state.store.as_ref(), merchant_id)
            .await
            .or(profile.max_auto_retries_enabled.map(i32::from)),
    }
}

#[instrument(skip_all)]
pub async fn get_gsm<F, FData>(
    state: &app::SessionState,
    router_data: &types::RouterData<F, FData, types::PaymentsResponseData>,
) -> RouterResult<Option<storage::gsm::GatewayStatusMap>> {
    let error_response = router_data.response.as_ref().err();
    let error_code = error_response.map(|err| err.code.to_owned());
    let error_message = error_response.map(|err| err.message.to_owned());
    let connector_name = router_data.connector.to_string();
    let flow = get_flow_name::<F>()?;
    Ok(
        payments::helpers::get_gsm_record(state, error_code, error_message, connector_name, flow)
            .await,
    )
}

#[instrument(skip_all)]
pub fn get_gsm_decision(
    option_gsm: Option<storage::gsm::GatewayStatusMap>,
) -> api_models::gsm::GsmDecision {
    let option_gsm_decision = option_gsm
            .and_then(|gsm| {
                api_models::gsm::GsmDecision::from_str(gsm.decision.as_str())
                    .map_err(|err| {
                        let api_error = report!(err).change_context(errors::ApiErrorResponse::InternalServerError)
                            .attach_printable("gsm decision parsing failed");
                        logger::warn!(get_gsm_decision_parse_error=?api_error, "error fetching gsm decision");
                        api_error
                    })
                    .ok()
            });

    if option_gsm_decision.is_some() {
        metrics::AUTO_RETRY_GSM_MATCH_COUNT.add(1, &[]);
    }
    option_gsm_decision.unwrap_or_default()
}

#[inline]
fn get_flow_name<F>() -> RouterResult<String> {
    Ok(std::any::type_name::<F>()
        .to_string()
        .rsplit("::")
        .next()
        .ok_or(errors::ApiErrorResponse::InternalServerError)
        .attach_printable("Flow stringify failed")?
        .to_string())
}

#[cfg(feature = "v1")]
#[allow(clippy::too_many_arguments)]
#[instrument(skip_all)]
pub async fn do_retry<F, ApiRequest, FData, D>(
    state: &routes::SessionState,
    req_state: ReqState,
    connector: api::ConnectorData,
    operation: &operations::BoxedOperation<'_, F, ApiRequest, D>,
    customer: &Option<domain::Customer>,
    merchant_account: &domain::MerchantAccount,
    key_store: &domain::MerchantKeyStore,
    payment_data: &mut D,
    router_data: types::RouterData<F, FData, types::PaymentsResponseData>,
    validate_result: &operations::ValidateResult,
    schedule_time: Option<time::PrimitiveDateTime>,
    is_step_up: bool,
    frm_suggestion: Option<storage_enums::FrmSuggestion>,
    business_profile: &domain::Profile,
) -> RouterResult<types::RouterData<F, FData, types::PaymentsResponseData>>
where
    F: Clone + Send + Sync,
    FData: Send + Sync,
    payments::PaymentResponse: operations::Operation<F, FData>,
    D: payments::OperationSessionGetters<F>
        + payments::OperationSessionSetters<F>
        + Send
        + Sync
        + Clone,
    D: ConstructFlowSpecificData<F, FData, types::PaymentsResponseData>,
    types::RouterData<F, FData, types::PaymentsResponseData>: Feature<F, FData>,
    dyn api::Connector: services::api::ConnectorIntegration<F, FData, types::PaymentsResponseData>,
{
    metrics::AUTO_RETRY_PAYMENT_COUNT.add(1, &[]);

    modify_trackers(
        state,
        connector.connector_name.to_string(),
        payment_data,
        key_store,
        merchant_account.storage_scheme,
        router_data,
        is_step_up,
    )
    .await?;

    let (router_data, _mca) = payments::call_connector_service(
        state,
        req_state,
        merchant_account,
        key_store,
        connector,
        operation,
        payment_data,
        customer,
        payments::CallConnectorAction::Trigger,
        validate_result,
        schedule_time,
        hyperswitch_domain_models::payments::HeaderPayload::default(),
        frm_suggestion,
        business_profile,
        true,
    )
    .await?;

    Ok(router_data)
}

#[cfg(feature = "v2")]
#[instrument(skip_all)]
pub async fn modify_trackers<F, FData, D>(
    state: &routes::SessionState,
    connector: String,
    payment_data: &mut D,
    key_store: &domain::MerchantKeyStore,
    storage_scheme: storage_enums::MerchantStorageScheme,
    router_data: types::RouterData<F, FData, types::PaymentsResponseData>,
    is_step_up: bool,
) -> RouterResult<()>
where
    F: Clone + Send,
    FData: Send,
    D: payments::OperationSessionGetters<F> + payments::OperationSessionSetters<F> + Send + Sync,
{
    todo!()
}

#[cfg(feature = "v1")]
#[instrument(skip_all)]
pub async fn modify_trackers<F, FData, D>(
    state: &routes::SessionState,
    connector: String,
    payment_data: &mut D,
    key_store: &domain::MerchantKeyStore,
    storage_scheme: storage_enums::MerchantStorageScheme,
    router_data: types::RouterData<F, FData, types::PaymentsResponseData>,
    is_step_up: bool,
) -> RouterResult<()>
where
    F: Clone + Send,
    FData: Send,
    D: payments::OperationSessionGetters<F> + payments::OperationSessionSetters<F> + Send + Sync,
{
    let new_attempt_count = payment_data.get_payment_intent().attempt_count + 1;
    let new_payment_attempt = make_new_payment_attempt(
        connector,
        payment_data.get_payment_attempt().clone(),
        new_attempt_count,
        is_step_up,
    );

    let db = &*state.store;
    let key_manager_state = &state.into();
    let additional_payment_method_data =
        payments::helpers::update_additional_payment_data_with_connector_response_pm_data(
            payment_data
                .get_payment_attempt()
                .payment_method_data
                .clone(),
            router_data
                .connector_response
                .clone()
                .and_then(|connector_response| connector_response.additional_payment_method_data),
        )?;

    let overcapture_data = router_data
        .connector_response
        .as_ref()
        .and_then(|resp| resp.overcapture_data.clone());
    let overcapture_status = overcapture_data
        .as_ref()
        .map(|data| data.overcapture_status);
    let maximum_capturable_amount = overcapture_data
        .as_ref()
        .map(|data| data.maximum_capturable_amount);

    match router_data.response {
        Ok(types::PaymentsResponseData::TransactionResponse {
            resource_id,
            connector_metadata,
            redirection_data,
            charges,
            ..
        }) => {
            let encoded_data = payment_data.get_payment_attempt().encoded_data.clone();

            let authentication_data = (*redirection_data)
                .as_ref()
                .map(Encode::encode_to_value)
                .transpose()
                .change_context(errors::ApiErrorResponse::InternalServerError)
                .attach_printable("Could not parse the connector response")?;

            let payment_attempt_update = storage::PaymentAttemptUpdate::ResponseUpdate {
                status: router_data.status,
                connector: None,
                connector_transaction_id: match resource_id {
                    types::ResponseId::NoResponseId => None,
                    types::ResponseId::ConnectorTransactionId(id)
                    | types::ResponseId::EncodedData(id) => Some(id),
                },
                connector_response_reference_id: payment_data
                    .get_payment_attempt()
                    .connector_response_reference_id
                    .clone(),
                authentication_type: None,
                payment_method_id: payment_data.get_payment_attempt().payment_method_id.clone(),
                mandate_id: payment_data
                    .get_mandate_id()
                    .and_then(|mandate| mandate.mandate_id.clone()),
                connector_metadata,
                payment_token: None,
                error_code: None,
                error_message: None,
                error_reason: None,
                amount_capturable: if router_data.status.is_terminal_status() {
                    Some(MinorUnit::new(0))
                } else {
                    maximum_capturable_amount
                },
                updated_by: storage_scheme.to_string(),
                authentication_data,
                encoded_data,
                unified_code: None,
                unified_message: None,
                payment_method_data: additional_payment_method_data,
                connector_mandate_detail: None,
<<<<<<< HEAD
                overcapture_status,
=======
                charges,
>>>>>>> db498c27
            };

            #[cfg(feature = "v1")]
            db.update_payment_attempt_with_attempt_id(
                payment_data.get_payment_attempt().clone(),
                payment_attempt_update,
                storage_scheme,
            )
            .await
            .to_not_found_response(errors::ApiErrorResponse::PaymentNotFound)?;

            #[cfg(feature = "v2")]
            db.update_payment_attempt_with_attempt_id(
                key_manager_state,
                key_store,
                payment_data.get_payment_attempt().clone(),
                payment_attempt_update,
                storage_scheme,
            )
            .await
            .to_not_found_response(errors::ApiErrorResponse::PaymentNotFound)?;
        }
        Ok(_) => {
            logger::error!("unexpected response: this response was not expected in Retry flow");
            return Ok(());
        }
        Err(ref error_response) => {
            let option_gsm = get_gsm(state, &router_data).await?;
            let auth_update = if Some(router_data.auth_type)
                != payment_data.get_payment_attempt().authentication_type
            {
                Some(router_data.auth_type)
            } else {
                None
            };

            let payment_attempt_update = storage::PaymentAttemptUpdate::ErrorUpdate {
                connector: None,
                error_code: Some(Some(error_response.code.clone())),
                error_message: Some(Some(error_response.message.clone())),
                status: storage_enums::AttemptStatus::Failure,
                error_reason: Some(error_response.reason.clone()),
                amount_capturable: Some(MinorUnit::new(0)),
                updated_by: storage_scheme.to_string(),
                unified_code: option_gsm.clone().map(|gsm| gsm.unified_code),
                unified_message: option_gsm.map(|gsm| gsm.unified_message),
                connector_transaction_id: error_response.connector_transaction_id.clone(),
                payment_method_data: additional_payment_method_data,
                authentication_type: auth_update,
            };

            #[cfg(feature = "v1")]
            db.update_payment_attempt_with_attempt_id(
                payment_data.get_payment_attempt().clone(),
                payment_attempt_update,
                storage_scheme,
            )
            .await
            .to_not_found_response(errors::ApiErrorResponse::PaymentNotFound)?;

            #[cfg(feature = "v2")]
            db.update_payment_attempt_with_attempt_id(
                key_manager_state,
                key_store,
                payment_data.get_payment_attempt().clone(),
                payment_attempt_update,
                storage_scheme,
            )
            .await
            .to_not_found_response(errors::ApiErrorResponse::PaymentNotFound)?;
        }
    }

    #[cfg(feature = "v1")]
    let payment_attempt = db
        .insert_payment_attempt(new_payment_attempt, storage_scheme)
        .await
        .change_context(errors::ApiErrorResponse::InternalServerError)
        .attach_printable("Error inserting payment attempt")?;

    #[cfg(feature = "v2")]
    let payment_attempt = db
        .insert_payment_attempt(
            key_manager_state,
            key_store,
            new_payment_attempt,
            storage_scheme,
        )
        .await
        .change_context(errors::ApiErrorResponse::InternalServerError)
        .attach_printable("Error inserting payment attempt")?;

    // update payment_attempt, connector_response and payment_intent in payment_data
    payment_data.set_payment_attempt(payment_attempt);

    let payment_intent = db
        .update_payment_intent(
            key_manager_state,
            payment_data.get_payment_intent().clone(),
            storage::PaymentIntentUpdate::PaymentAttemptAndAttemptCountUpdate {
                active_attempt_id: payment_data.get_payment_attempt().get_id().to_owned(),
                attempt_count: new_attempt_count,
                updated_by: storage_scheme.to_string(),
            },
            key_store,
            storage_scheme,
        )
        .await
        .to_not_found_response(errors::ApiErrorResponse::PaymentNotFound)?;

    payment_data.set_payment_intent(payment_intent);

    Ok(())
}

#[cfg(feature = "v1")]
#[instrument(skip_all)]
pub fn make_new_payment_attempt(
    connector: String,
    old_payment_attempt: storage::PaymentAttempt,
    new_attempt_count: i16,
    is_step_up: bool,
) -> storage::PaymentAttemptNew {
    let created_at @ modified_at @ last_synced = Some(common_utils::date_time::now());
    storage::PaymentAttemptNew {
        connector: Some(connector),
        attempt_id: old_payment_attempt
            .payment_id
            .get_attempt_id(new_attempt_count),
        payment_id: old_payment_attempt.payment_id,
        merchant_id: old_payment_attempt.merchant_id,
        status: old_payment_attempt.status,
        currency: old_payment_attempt.currency,
        save_to_locker: old_payment_attempt.save_to_locker,
        offer_amount: old_payment_attempt.offer_amount,
        payment_method_id: old_payment_attempt.payment_method_id,
        payment_method: old_payment_attempt.payment_method,
        payment_method_type: old_payment_attempt.payment_method_type,
        capture_method: old_payment_attempt.capture_method,
        capture_on: old_payment_attempt.capture_on,
        confirm: old_payment_attempt.confirm,
        authentication_type: if is_step_up {
            Some(storage_enums::AuthenticationType::ThreeDs)
        } else {
            old_payment_attempt.authentication_type
        },
        amount_to_capture: old_payment_attempt.amount_to_capture,
        mandate_id: old_payment_attempt.mandate_id,
        browser_info: old_payment_attempt.browser_info,
        payment_token: old_payment_attempt.payment_token,
        client_source: old_payment_attempt.client_source,
        client_version: old_payment_attempt.client_version,
        created_at,
        modified_at,
        last_synced,
        profile_id: old_payment_attempt.profile_id,
        organization_id: old_payment_attempt.organization_id,
        net_amount: old_payment_attempt.net_amount,
        error_message: Default::default(),
        cancellation_reason: Default::default(),
        error_code: Default::default(),
        connector_metadata: Default::default(),
        payment_experience: Default::default(),
        payment_method_data: Default::default(),
        business_sub_label: Default::default(),
        straight_through_algorithm: Default::default(),
        preprocessing_step_id: Default::default(),
        mandate_details: Default::default(),
        error_reason: Default::default(),
        connector_response_reference_id: Default::default(),
        multiple_capture_count: Default::default(),
        amount_capturable: Default::default(),
        updated_by: Default::default(),
        authentication_data: Default::default(),
        encoded_data: Default::default(),
        merchant_connector_id: Default::default(),
        unified_code: Default::default(),
        unified_message: Default::default(),
        external_three_ds_authentication_attempted: Default::default(),
        authentication_connector: Default::default(),
        authentication_id: Default::default(),
        mandate_data: Default::default(),
        payment_method_billing_address_id: Default::default(),
        fingerprint_id: Default::default(),
        customer_acceptance: Default::default(),
        connector_mandate_detail: Default::default(),
        request_extended_authorization: Default::default(),
        extended_authorization_applied: Default::default(),
        capture_before: Default::default(),
        card_discovery: old_payment_attempt.card_discovery,
        request_overcapture: old_payment_attempt.request_overcapture,
    }
}

#[cfg(feature = "v2")]
#[instrument(skip_all)]
pub fn make_new_payment_attempt(
    _connector: String,
    _old_payment_attempt: storage::PaymentAttempt,
    _new_attempt_count: i16,
    _is_step_up: bool,
) -> storage::PaymentAttempt {
    todo!()
}

#[cfg(feature = "v1")]
pub async fn get_merchant_config_for_gsm(
    db: &dyn StorageInterface,
    merchant_id: &common_utils::id_type::MerchantId,
) -> bool {
    let config = db
        .find_config_by_key_unwrap_or(
            &merchant_id.get_should_call_gsm_key(),
            Some("false".to_string()),
        )
        .await;
    match config {
        Ok(conf) => conf.config == "true",
        Err(error) => {
            logger::error!(?error);
            false
        }
    }
}

#[cfg(feature = "v1")]
pub async fn config_should_call_gsm(
    db: &dyn StorageInterface,
    merchant_id: &common_utils::id_type::MerchantId,
    profile: &domain::Profile,
) -> bool {
    let merchant_config_gsm = get_merchant_config_for_gsm(db, merchant_id).await;
    let profile_config_gsm = profile.is_auto_retries_enabled;
    merchant_config_gsm || profile_config_gsm
}

pub trait GsmValidation<F: Send + Clone + Sync, FData: Send + Sync, Resp> {
    // TODO : move this function to appropriate place later.
    fn should_call_gsm(&self) -> bool;
}

impl<F: Send + Clone + Sync, FData: Send + Sync>
    GsmValidation<F, FData, types::PaymentsResponseData>
    for types::RouterData<F, FData, types::PaymentsResponseData>
{
    #[inline(always)]
    fn should_call_gsm(&self) -> bool {
        if self.response.is_err() {
            true
        } else {
            match self.status {
                storage_enums::AttemptStatus::Started
                | storage_enums::AttemptStatus::AuthenticationPending
                | storage_enums::AttemptStatus::AuthenticationSuccessful
                | storage_enums::AttemptStatus::Authorized
                | storage_enums::AttemptStatus::Charged
                | storage_enums::AttemptStatus::Authorizing
                | storage_enums::AttemptStatus::CodInitiated
                | storage_enums::AttemptStatus::Voided
                | storage_enums::AttemptStatus::VoidInitiated
                | storage_enums::AttemptStatus::CaptureInitiated
                | storage_enums::AttemptStatus::RouterDeclined
                | storage_enums::AttemptStatus::VoidFailed
                | storage_enums::AttemptStatus::AutoRefunded
                | storage_enums::AttemptStatus::CaptureFailed
                | storage_enums::AttemptStatus::PartialCharged
                | storage_enums::AttemptStatus::PartialChargedAndChargeable
                | storage_enums::AttemptStatus::Pending
                | storage_enums::AttemptStatus::PaymentMethodAwaited
                | storage_enums::AttemptStatus::ConfirmationAwaited
                | storage_enums::AttemptStatus::Unresolved
                | storage_enums::AttemptStatus::DeviceDataCollectionPending => false,

                storage_enums::AttemptStatus::AuthenticationFailed
                | storage_enums::AttemptStatus::AuthorizationFailed
                | storage_enums::AttemptStatus::Failure => true,
            }
        }
    }
}<|MERGE_RESOLUTION|>--- conflicted
+++ resolved
@@ -477,11 +477,8 @@
                 unified_message: None,
                 payment_method_data: additional_payment_method_data,
                 connector_mandate_detail: None,
-<<<<<<< HEAD
+                charges,
                 overcapture_status,
-=======
-                charges,
->>>>>>> db498c27
             };
 
             #[cfg(feature = "v1")]
