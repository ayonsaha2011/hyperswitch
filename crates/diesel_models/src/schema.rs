--- conflicted
+++ resolved
@@ -934,12 +934,9 @@
         #[max_length = 64]
         issuer_error_code -> Nullable<Varchar>,
         issuer_error_message -> Nullable<Text>,
-<<<<<<< HEAD
+        setup_future_usage_applied -> Nullable<FutureUsage>,
         #[max_length = 32]
         overcapture_status -> Nullable<Varchar>,
-=======
-        setup_future_usage_applied -> Nullable<FutureUsage>,
->>>>>>> 50cbe20e
     }
 }
 
