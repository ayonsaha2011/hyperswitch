--- conflicted
+++ resolved
@@ -82,16 +82,12 @@
 
 async fn should_make_gpay_payment(c: WebDriver) -> Result<(), WebDriverError> {
     let conn = StripeSeleniumTest {};
-<<<<<<< HEAD
-    let pub_key = conn.get_configs().stripe_pub_key.unwrap();
-=======
     let pub_key = conn
         .get_configs()
         .automation_configs
         .unwrap()
         .stripe_pub_key
         .unwrap();
->>>>>>> 4a8de774
     conn.make_gpay_payment(c,
         &format!("{CHEKOUT_BASE_URL}/gpay?gatewayname=stripe&gpaycustomfields[stripe:version]=2018-10-31&gpaycustomfields[stripe:publishableKey]={pub_key}&amount=70.00&country=US&currency=USD"),
         vec![
@@ -102,16 +98,12 @@
 
 async fn should_make_gpay_mandate_payment(c: WebDriver) -> Result<(), WebDriverError> {
     let conn = StripeSeleniumTest {};
-<<<<<<< HEAD
-    let pub_key = conn.get_configs().stripe_pub_key.unwrap();
-=======
     let pub_key = conn
         .get_configs()
         .automation_configs
         .unwrap()
         .stripe_pub_key
         .unwrap();
->>>>>>> 4a8de774
     conn.make_gpay_payment(c,
         &format!("{CHEKOUT_BASE_URL}/gpay?gatewayname=stripe&gpaycustomfields[stripe:version]=2018-10-31&gpaycustomfields[stripe:publishableKey]={pub_key}&amount=70.00&country=US&currency=USD&mandate_data[customer_acceptance][acceptance_type]=offline&mandate_data[customer_acceptance][accepted_at]=1963-05-03T04:07:52.723Z&mandate_data[customer_acceptance][online][ip_address]=127.0.0.1&mandate_data[customer_acceptance][online][user_agent]=amet%20irure%20esse&mandate_data[mandate_type][multi_use][amount]=700&mandate_data[mandate_type][multi_use][currency]=USD"),
         vec![
