--- conflicted
+++ resolved
@@ -842,7 +842,6 @@
         let payment_revenue_recovery_metadata = match payment_attempt_connector {
             Some(connector) => Some(diesel_models::types::PaymentRevenueRecoveryMetadata {
                 // Update retry count by one.
-<<<<<<< HEAD
                 total_retry_count: revenue_recovery.as_ref().map_or(
                     self.revenue_recovery_data
                         .retry_count
@@ -850,12 +849,6 @@
                     |data| (data.total_retry_count + 1),
                 ),
                 // Since this is an external system call, marking this payment_connector_transmission to ConnectorCallSucceeded.
-=======
-                total_retry_count: revenue_recovery
-                    .as_ref()
-                    .map_or(1, |data| (data.total_retry_count + 1)),
-                // Since this is an external system call, marking this payment_connector_transmission to ConnectorCallUnsuccessful.
->>>>>>> c2f9658c
                 payment_connector_transmission:
                     common_enums::PaymentConnectorTransmission::ConnectorCallUnsuccessful,
                 billing_connector_id: self.revenue_recovery_data.billing_connector_id.clone(),
