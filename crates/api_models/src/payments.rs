use std::num::NonZeroI64;

use cards::CardNumber;
use common_utils::{
    crypto,
    pii::{self, Email},
};
use masking::{PeekInterface, Secret};
use router_derive::Setter;
use time::PrimitiveDateTime;
use utoipa::ToSchema;

use crate::{
    admin, disputes, enums as api_enums, ephemeral_key::EphemeralKeyCreateResponse, refunds,
};

#[derive(Clone, Copy, Debug, Eq, PartialEq)]
pub enum PaymentOp {
    Create,
    Update,
    Confirm,
}

#[derive(serde::Deserialize)]
pub struct BankData {
    pub payment_method_type: api_enums::PaymentMethodType,
    pub code_information: Vec<BankCodeInformation>,
}

#[derive(serde::Deserialize)]
pub struct BankCodeInformation {
    pub bank_name: api_enums::BankNames,
    pub connector_codes: Vec<ConnectorCode>,
}

#[derive(serde::Deserialize)]
pub struct ConnectorCode {
    pub connector: api_enums::Connector,
    pub code: String,
}

#[derive(Debug, Clone, serde::Serialize, serde::Deserialize, ToSchema, PartialEq, Eq)]
pub struct BankCodeResponse {
    pub bank_name: Vec<api_enums::BankNames>,
    pub eligible_connectors: Vec<String>,
}

#[derive(Default, Debug, serde::Deserialize, serde::Serialize, Clone, ToSchema)]
pub struct CustomerDetails {
    /// The identifier for the customer.
    pub id: String,

    /// The customer's name
    #[schema(max_length = 255, value_type = Option<String>, example = "John Doe")]
    pub name: Option<Secret<String>>,

    /// The customer's email address
    #[schema(max_length = 255, value_type = Option<String>, example = "johntest@test.com")]
    pub email: Option<Email>,

    /// The customer's phone number
    #[schema(value_type = Option<String>, max_length = 10, example = "3141592653")]
    pub phone: Option<Secret<String>>,

    /// The country code for the customer's phone number
    #[schema(max_length = 2, example = "+1")]
    pub phone_country_code: Option<String>,
}

#[derive(
    Default,
    Debug,
    serde::Deserialize,
    serde::Serialize,
    Clone,
    ToSchema,
    router_derive::PolymorphicSchema,
)]
#[generate_schemas(PaymentsCreateRequest)]
#[serde(deny_unknown_fields)]
pub struct PaymentsRequest {
    /// Unique identifier for the payment. This ensures idempotency for multiple payments
    /// that have been done by a single merchant. This field is auto generated and is returned in the API response.
    #[schema(
        value_type = Option<String>,
        min_length = 30,
        max_length = 30,
        example = "pay_mbabizu24mvu3mela5njyhpit4"
    )]
    #[serde(default, deserialize_with = "payment_id_type::deserialize_option")]
    pub payment_id: Option<PaymentIdType>,

    /// This is an identifier for the merchant account. This is inferred from the API key
    /// provided during the request
    #[schema(max_length = 255, example = "merchant_1668273825")]
    pub merchant_id: Option<String>,

    /// The payment amount. Amount for the payment in lowest denomination of the currency. (i.e) in cents for USD denomination, in paisa for INR denomination etc.,
    #[schema(value_type = Option<u64>, example = 6540)]
    #[serde(default, deserialize_with = "amount::deserialize_option")]
    #[mandatory_in(PaymentsCreateRequest)]
    // Makes the field mandatory in PaymentsCreateRequest
    pub amount: Option<Amount>,

    #[schema(value_type = Option<RoutingAlgorithm>, example = json!({
        "type": "single",
        "data": "stripe"
    }))]
    pub routing: Option<serde_json::Value>,

    /// This allows the merchant to manually select a connector with which the payment can go through
    #[schema(value_type = Option<Vec<Connector>>, max_length = 255, example = json!(["stripe", "adyen"]))]
    pub connector: Option<Vec<api_enums::Connector>>,

    /// The currency of the payment request can be specified here
    #[schema(value_type = Option<Currency>, example = "USD")]
    #[mandatory_in(PaymentsCreateRequest)]
    pub currency: Option<api_enums::Currency>,

    /// This is the instruction for capture/ debit the money from the users' card. On the other hand authorization refers to blocking the amount on the users' payment method.
    #[schema(value_type = Option<CaptureMethod>, example = "PaymentProcessor")]
    pub capture_method: Option<api_enums::CaptureMethod>,

    /// The Amount to be captured/ debited from the users payment method. It shall be in lowest denomination of the currency. (i.e) in cents for USD denomination, in paisa for INR denomination etc.,
    /// If not provided, the default amount_to_capture will be the payment amount.
    #[schema(example = 6540)]
    pub amount_to_capture: Option<i64>,

    /// A timestamp (ISO 8601 code) that determines when the payment should be captured.
    /// Providing this field will automatically set `capture` to true
    #[schema(example = "2022-09-10T10:11:12Z")]
    #[serde(default, with = "common_utils::custom_serde::iso8601::option")]
    pub capture_on: Option<PrimitiveDateTime>,

    /// Whether to confirm the payment (if applicable)
    #[schema(default = false, example = true)]
    pub confirm: Option<bool>,

    /// The details of a customer for this payment
    /// This will create the customer if `customer.id` does not exist
    /// If customer id already exists, it will update the details of the customer
    pub customer: Option<CustomerDetails>,

    /// The identifier for the customer object.
    /// This field will be deprecated soon, use the customer object instead
    #[schema(max_length = 255, example = "cus_y3oqhf46pyzuxjbcn2giaqnb44")]
    pub customer_id: Option<String>,

    /// The customer's email address
    /// This field will be deprecated soon, use the customer object instead
    #[schema(max_length = 255, value_type = Option<String>, example = "johntest@test.com")]
    pub email: Option<Email>,

    /// description: The customer's name
    /// This field will be deprecated soon, use the customer object instead
    #[schema(value_type = Option<String>, max_length = 255, example = "John Test")]
    pub name: Option<Secret<String>>,

    /// The customer's phone number
    /// This field will be deprecated soon, use the customer object instead
    #[schema(value_type = Option<String>, max_length = 255, example = "3141592653")]
    pub phone: Option<Secret<String>>,

    /// The country code for the customer phone number
    /// This field will be deprecated soon, use the customer object instead
    #[schema(max_length = 255, example = "+1")]
    pub phone_country_code: Option<String>,

    /// Set to true to indicate that the customer is not in your checkout flow during this payment, and therefore is unable to authenticate. This parameter is intended for scenarios where you collect card details and charge them later. This parameter can only be used with `confirm: true`.
    #[schema(example = true)]
    pub off_session: Option<bool>,

    /// A description of the payment
    #[schema(example = "It's my first payment request")]
    pub description: Option<String>,

    /// The URL to redirect after the completion of the operation
    #[schema(value_type = Option<String>, example = "https://hyperswitch.io")]
    pub return_url: Option<url::Url>,
    /// Indicates that you intend to make future payments with this Payment’s payment method. Providing this parameter will attach the payment method to the Customer, if present, after the Payment is confirmed and any required actions from the user are complete.
    #[schema(value_type = Option<FutureUsage>, example = "off_session")]
    pub setup_future_usage: Option<api_enums::FutureUsage>,

    /// The transaction authentication can be set to undergo payer authentication.
    #[schema(value_type = Option<AuthenticationType>, example = "no_three_ds", default = "three_ds")]
    pub authentication_type: Option<api_enums::AuthenticationType>,

    /// The payment method information provided for making a payment
    #[schema(example = "bank_transfer")]
    pub payment_method_data: Option<PaymentMethodData>,

    /// The payment method that is to be used
    #[schema(value_type = Option<PaymentMethod>, example = "card")]
    pub payment_method: Option<api_enums::PaymentMethod>,

    /// Provide a reference to a stored payment method
    #[schema(example = "187282ab-40ef-47a9-9206-5099ba31e432")]
    pub payment_token: Option<String>,

    /// This is used when payment is to be confirmed and the card is not saved
    #[schema(value_type = Option<String>)]
    pub card_cvc: Option<Secret<String>>,

    /// The shipping address for the payment
    pub shipping: Option<Address>,

    /// The billing address for the payment
    pub billing: Option<Address>,

    /// For non-card charges, you can use this value as the complete description that appears on your customers’ statements. Must contain at least one letter, maximum 22 characters.
    #[schema(max_length = 255, example = "Hyperswitch Router")]
    pub statement_descriptor_name: Option<String>,

    /// Provides information about a card payment that customers see on their statements. Concatenated with the prefix (shortened descriptor) or statement descriptor that’s set on the account to form the complete statement descriptor. Maximum 22 characters for the concatenated descriptor.
    #[schema(max_length = 255, example = "Payment for shoes purchase")]
    pub statement_descriptor_suffix: Option<String>,

    /// You can specify up to 50 keys, with key names up to 40 characters long and values up to 500 characters long. Metadata is useful for storing additional, structured information on an object.
    pub metadata: Option<Metadata>,

    /// Information about the product , quantity and amount for connectors. (e.g. Klarna)
    #[schema(value_type = Option<Vec<OrderDetailsWithAmount>>, example = r#"[{
        "product_name": "gillete creme",
        "quantity": 15,
        "amount" : 900
    }]"#)]
    pub order_details: Option<Vec<OrderDetailsWithAmount>>,

    /// It's a token used for client side verification.
    #[schema(example = "pay_U42c409qyHwOkWo3vK60_secret_el9ksDkiB8hi6j9N78yo")]
    pub client_secret: Option<String>,

    /// Provide mandate information for creating a mandate
    pub mandate_data: Option<MandateData>,

    /// A unique identifier to link the payment to a mandate, can be use instead of payment_method_data
    #[schema(max_length = 255, example = "mandate_iwer89rnjef349dni3")]
    pub mandate_id: Option<String>,

    /// Additional details required by 3DS 2.0
    #[schema(value_type = Option<Object>, example = r#"{
        "user_agent": "Mozilla/5.0 (Windows NT 10.0; Win64; x64) AppleWebKit/537.36 (KHTML, like Gecko) Chrome/70.0.3538.110 Safari/537.36",
        "accept_header": "text/html,application/xhtml+xml,application/xml;q=0.9,image/webp,image/apng,*/*;q=0.8",
        "language": "nl-NL",
        "color_depth": 24,
        "screen_height": 723,
        "screen_width": 1536,
        "time_zone": 0,
        "java_enabled": true,
        "java_script_enabled":true
    }"#)]
    pub browser_info: Option<serde_json::Value>,

    /// Payment Experience for the current payment
    #[schema(value_type = Option<PaymentExperience>, example = "redirect_to_url")]
    pub payment_experience: Option<api_enums::PaymentExperience>,

    /// Payment Method Type
    #[schema(value_type = Option<PaymentMethodType>, example = "google_pay")]
    pub payment_method_type: Option<api_enums::PaymentMethodType>,

    /// Business country of the merchant for this payment
    #[schema(value_type = Option<CountryAlpha2>, example = "US")]
    pub business_country: Option<api_enums::CountryAlpha2>,

    /// Business label of the merchant for this payment
    #[schema(example = "food")]
    pub business_label: Option<String>,

    /// Merchant connector details used to make payments.
    #[schema(value_type = Option<MerchantConnectorDetailsWrap>)]
    pub merchant_connector_details: Option<admin::MerchantConnectorDetailsWrap>,

    /// Allowed Payment Method Types for a given PaymentIntent
    #[schema(value_type = Option<Vec<PaymentMethodType>>)]
    pub allowed_payment_method_types: Option<Vec<api_enums::PaymentMethodType>>,

    /// Business sub label for the payment
    pub business_sub_label: Option<String>,

    /// If enabled payment can be retried from the client side until the payment is successful or payment expires or the attempts(configured by the merchant) for payment are exhausted.
    #[serde(default)]
    pub manual_retry: bool,

    /// Any user defined fields can be passed here.
    #[schema(value_type = Option<Object>, example = r#"{ "udf1": "some-value", "udf2": "some-value" }"#)]
    pub udf: Option<pii::SecretSerdeValue>,
}

#[derive(Default, Debug, serde::Deserialize, serde::Serialize, Clone, Copy, PartialEq, Eq)]
pub enum Amount {
    Value(NonZeroI64),
    #[default]
    Zero,
}

impl From<Amount> for i64 {
    fn from(amount: Amount) -> Self {
        match amount {
            Amount::Value(val) => val.get(),
            Amount::Zero => 0,
        }
    }
}

impl From<i64> for Amount {
    fn from(val: i64) -> Self {
        NonZeroI64::new(val).map_or(Self::Zero, Amount::Value)
    }
}

#[derive(Default, Debug, serde::Deserialize, serde::Serialize, Clone)]
#[serde(deny_unknown_fields)]
pub struct PaymentsRedirectRequest {
    pub payment_id: String,
    pub merchant_id: String,
    pub connector: String,
    pub param: String,
}

#[derive(Default, Debug, serde::Deserialize, serde::Serialize, Clone)]
#[serde(deny_unknown_fields)]
pub struct VerifyRequest {
    // The merchant_id is generated through api key
    // and is later passed in the struct
    pub merchant_id: Option<String>,
    pub customer_id: Option<String>,
    pub email: Option<Email>,
    pub name: Option<Secret<String>>,
    pub phone: Option<Secret<String>>,
    pub phone_country_code: Option<String>,
    pub payment_method: Option<api_enums::PaymentMethod>,
    pub payment_method_data: Option<PaymentMethodData>,
    pub payment_token: Option<String>,
    pub mandate_data: Option<MandateData>,
    pub setup_future_usage: Option<api_enums::FutureUsage>,
    pub off_session: Option<bool>,
    pub client_secret: Option<String>,
    pub merchant_connector_details: Option<admin::MerchantConnectorDetailsWrap>,
}

#[derive(Debug, Clone, serde::Serialize, serde::Deserialize)]
#[serde(rename_all = "snake_case")]
pub enum MandateTransactionType {
    NewMandateTransaction,
    RecurringMandateTransaction,
}

#[derive(Default, Eq, PartialEq, Debug, serde::Deserialize, serde::Serialize, Clone)]
pub struct MandateIds {
    pub mandate_id: String,
    pub mandate_reference_id: Option<MandateReferenceId>,
}

#[derive(Eq, PartialEq, Debug, serde::Deserialize, serde::Serialize, Clone)]
pub enum MandateReferenceId {
    ConnectorMandateId(ConnectorMandateReferenceId), // mandate_id send by connector
    NetworkMandateId(String), // network_txns_id send by Issuer to connector, Used for PG agnostic mandate txns
}

#[derive(Eq, PartialEq, Debug, serde::Deserialize, serde::Serialize, Clone)]
pub struct ConnectorMandateReferenceId {
    pub connector_mandate_id: Option<String>,
    pub payment_method_id: Option<String>,
}

impl MandateIds {
    pub fn new(mandate_id: String) -> Self {
        Self {
            mandate_id,
            mandate_reference_id: None,
        }
    }
}

// The fields on this struct are optional, as we want to allow the merchant to provide partial
// information about creating mandates
#[derive(Default, Eq, PartialEq, Debug, serde::Deserialize, serde::Serialize, Clone, ToSchema)]
#[serde(deny_unknown_fields)]
pub struct MandateData {
    /// A concent from the customer to store the payment method
    pub customer_acceptance: Option<CustomerAcceptance>,
    /// A way to select the type of mandate used
    pub mandate_type: Option<MandateType>,
}

#[derive(Clone, Eq, PartialEq, Copy, Debug, Default, serde::Serialize, serde::Deserialize)]
pub struct SingleUseMandate {
    pub amount: i64,
    pub currency: api_enums::Currency,
}

#[derive(Clone, Eq, PartialEq, Debug, Default, ToSchema, serde::Serialize, serde::Deserialize)]
pub struct MandateAmountData {
    /// The maximum amount to be debited for the mandate transaction
    #[schema(example = 6540)]
    pub amount: i64,
    /// The currency for the transaction
    #[schema(value_type = Currency, example = "USD")]
    pub currency: api_enums::Currency,
    /// Specifying start date of the mandate
    #[schema(example = "2022-09-10T00:00:00Z")]
    #[serde(default, with = "common_utils::custom_serde::iso8601::option")]
    pub start_date: Option<PrimitiveDateTime>,
    /// Specifying end date of the mandate
    #[schema(example = "2023-09-10T23:59:59Z")]
    #[serde(default, with = "common_utils::custom_serde::iso8601::option")]
    pub end_date: Option<PrimitiveDateTime>,
    /// Additional details required by mandate
    #[schema(value_type = Option<Object>, example = r#"{
        "frequency": "DAILY"
    }"#)]
    pub metadata: Option<pii::SecretSerdeValue>,
}

#[derive(Eq, PartialEq, Debug, serde::Deserialize, serde::Serialize, Clone, ToSchema)]
#[serde(rename_all = "snake_case")]
pub enum MandateType {
    /// If the mandate should only be valid for 1 off-session use
    SingleUse(MandateAmountData),
    /// If the mandate should be valid for multiple debits
    MultiUse(Option<MandateAmountData>),
}

impl Default for MandateType {
    fn default() -> Self {
        Self::MultiUse(None)
    }
}

#[derive(Default, Eq, PartialEq, Debug, serde::Deserialize, serde::Serialize, Clone, ToSchema)]
#[serde(deny_unknown_fields)]
pub struct CustomerAcceptance {
    /// Type of acceptance provided by the
    #[schema(example = "online")]
    pub acceptance_type: AcceptanceType,
    /// Specifying when the customer acceptance was provided
    #[schema(example = "2022-09-10T10:11:12Z")]
    #[serde(default, with = "common_utils::custom_serde::iso8601::option")]
    pub accepted_at: Option<PrimitiveDateTime>,
    /// Information required for online mandate generation
    pub online: Option<OnlineMandate>,
}

#[derive(Default, Debug, serde::Deserialize, serde::Serialize, PartialEq, Eq, Clone, ToSchema)]
#[serde(rename_all = "lowercase")]
pub enum AcceptanceType {
    Online,
    #[default]
    Offline,
}

#[derive(Default, Eq, PartialEq, Debug, serde::Deserialize, serde::Serialize, Clone, ToSchema)]
#[serde(deny_unknown_fields)]
pub struct OnlineMandate {
    /// Ip address of the customer machine from which the mandate was created
    #[schema(value_type = String, example = "123.32.25.123")]
    pub ip_address: Option<Secret<String, pii::IpAddress>>,
    /// The user-agent of the customer's browser
    pub user_agent: String,
}

#[derive(Default, Eq, PartialEq, Clone, Debug, serde::Deserialize, serde::Serialize, ToSchema)]
pub struct Card {
    /// The card number
    #[schema(value_type = String, example = "4242424242424242")]
    pub card_number: CardNumber,

    /// The card's expiry month
    #[schema(value_type = String, example = "24")]
    pub card_exp_month: Secret<String>,

    /// The card's expiry year
    #[schema(value_type = String, example = "24")]
    pub card_exp_year: Secret<String>,

    /// The card holder's name
    #[schema(value_type = String, example = "John Test")]
    pub card_holder_name: Secret<String>,

    /// The CVC number for the card
    #[schema(value_type = String, example = "242")]
    pub card_cvc: Secret<String>,

    /// The name of the issuer of card
    #[schema(example = "chase")]
    pub card_issuer: Option<String>,

    /// The card network for the card
    #[schema(value_type = Option<CardNetwork>, example = "Visa")]
    pub card_network: Option<api_enums::CardNetwork>,
}

#[derive(Eq, PartialEq, Clone, Debug, serde::Deserialize, serde::Serialize, ToSchema)]
#[serde(rename_all = "snake_case")]
pub enum PayLaterData {
    /// For KlarnaRedirect as PayLater Option
    KlarnaRedirect {
        /// The billing email
        #[schema(value_type = String)]
        billing_email: Email,
        // The billing country code
        #[schema(value_type = CountryAlpha2, example = "US")]
        billing_country: api_enums::CountryAlpha2,
    },
    /// For Klarna Sdk as PayLater Option
    KlarnaSdk {
        /// The token for the sdk workflow
        token: String,
    },
    /// For Affirm redirect as PayLater Option
    AffirmRedirect {},
    /// For AfterpayClearpay redirect as PayLater Option
    AfterpayClearpayRedirect {
        /// The billing email
        #[schema(value_type = String)]
        billing_email: Email,
        /// The billing name
        #[schema(value_type = String)]
        billing_name: Secret<String>,
    },
    PayBrightRedirect {},
    WalleyRedirect {},
}

#[derive(serde::Deserialize, serde::Serialize, Debug, Clone, ToSchema, Eq, PartialEq)]
#[serde(rename_all = "snake_case")]
pub enum BankDebitData {
    /// Payment Method data for Ach bank debit
    AchBankDebit {
        /// Billing details for bank debit
        billing_details: BankDebitBilling,
        /// Account number for ach bank debit payment
        #[schema(value_type = String, example = "000123456789")]
        account_number: Secret<String>,
        /// Routing number for ach bank debit payment
        #[schema(value_type = String, example = "110000000")]
        routing_number: Secret<String>,

        #[schema(value_type = String, example = "John Test")]
        card_holder_name: Option<Secret<String>>,

        #[schema(value_type = String, example = "John Doe")]
        bank_account_holder_name: Option<Secret<String>>,
    },
    SepaBankDebit {
        /// Billing details for bank debit
        billing_details: BankDebitBilling,
        /// International bank account number (iban) for SEPA
        #[schema(value_type = String, example = "DE89370400440532013000")]
        iban: Secret<String>,
        /// Owner name for bank debit
        #[schema(value_type = String, example = "A. Schneider")]
        bank_account_holder_name: Option<Secret<String>>,
    },
    BecsBankDebit {
        /// Billing details for bank debit
        billing_details: BankDebitBilling,
        /// Account number for Becs payment method
        #[schema(value_type = String, example = "000123456")]
        account_number: Secret<String>,
        /// Bank-State-Branch (bsb) number
        #[schema(value_type = String, example = "000000")]
        bsb_number: Secret<String>,
    },
    BacsBankDebit {
        /// Billing details for bank debit
        billing_details: BankDebitBilling,
        /// Account number for Bacs payment method
        #[schema(value_type = String, example = "00012345")]
        account_number: Secret<String>,
        /// Sort code for Bacs payment method
        #[schema(value_type = String, example = "108800")]
        sort_code: Secret<String>,
        /// holder name for bank debit
        #[schema(value_type = String, example = "A. Schneider")]
        bank_account_holder_name: Option<Secret<String>>,
    },
}

#[derive(Debug, Clone, serde::Deserialize, serde::Serialize, ToSchema, Eq, PartialEq)]
#[serde(rename_all = "snake_case")]
pub enum PaymentMethodData {
    Card(Card),
    Wallet(WalletData),
    PayLater(PayLaterData),
    BankRedirect(BankRedirectData),
    BankDebit(BankDebitData),
    BankTransfer(Box<BankTransferData>),
    Crypto(CryptoData),
    MandatePayment,
    Reward(RewardData),
    Upi(UpiData),
}

#[derive(Debug, Clone, Eq, PartialEq, serde::Deserialize, serde::Serialize)]
#[serde(rename_all = "snake_case")]
pub enum AdditionalPaymentData {
    Card {
        card_issuer: Option<String>,
        card_network: Option<String>,
    },
    BankRedirect {
        bank_name: Option<api_enums::BankNames>,
    },
    Wallet {},
    PayLater {},
    BankTransfer {},
    Crypto {},
    BankDebit {},
    MandatePayment {},
    Reward {},
    Upi {},
}

impl From<&PaymentMethodData> for AdditionalPaymentData {
    fn from(pm_data: &PaymentMethodData) -> Self {
        match pm_data {
            PaymentMethodData::Card(card_data) => Self::Card {
                card_issuer: card_data.card_issuer.to_owned(),
                card_network: card_data
                    .card_network
                    .as_ref()
                    .map(|card_network| card_network.to_string()),
            },
            PaymentMethodData::BankRedirect(bank_redirect_data) => match bank_redirect_data {
                BankRedirectData::Eps { bank_name, .. } => Self::BankRedirect {
                    bank_name: bank_name.to_owned(),
                },
                BankRedirectData::Ideal { bank_name, .. } => Self::BankRedirect {
                    bank_name: bank_name.to_owned(),
                },
                _ => Self::BankRedirect { bank_name: None },
            },
            PaymentMethodData::Wallet(_) => Self::Wallet {},
            PaymentMethodData::PayLater(_) => Self::PayLater {},
            PaymentMethodData::BankTransfer(_) => Self::BankTransfer {},
            PaymentMethodData::Crypto(_) => Self::Crypto {},
            PaymentMethodData::BankDebit(_) => Self::BankDebit {},
            PaymentMethodData::MandatePayment => Self::MandatePayment {},
            PaymentMethodData::Reward(_) => Self::Reward {},
            PaymentMethodData::Upi(_) => Self::Upi {},
        }
    }
}

#[derive(Debug, Clone, Eq, PartialEq, serde::Deserialize, serde::Serialize, ToSchema)]
#[serde(rename_all = "snake_case")]
pub enum BankRedirectData {
    BancontactCard {
        /// The card number
        #[schema(value_type = String, example = "4242424242424242")]
        card_number: Option<CardNumber>,
        /// The card's expiry month
        #[schema(value_type = String, example = "24")]
        card_exp_month: Option<Secret<String>>,

        /// The card's expiry year
        #[schema(value_type = String, example = "24")]
        card_exp_year: Option<Secret<String>>,

        /// The card holder's name
        #[schema(value_type = String, example = "John Test")]
        card_holder_name: Option<Secret<String>>,

        //Required by Stripes
        billing_details: Option<BankRedirectBilling>,
    },
    Blik {
        // Blik Code
        blik_code: String,
    },
    Eps {
        /// The billing details for bank redirection
        billing_details: BankRedirectBilling,

        /// The hyperswitch bank code for eps
        #[schema(value_type = BankNames, example = "triodos_bank")]
        bank_name: Option<api_enums::BankNames>,
    },
    Giropay {
        /// The billing details for bank redirection
        billing_details: BankRedirectBilling,
        /// Bank account details for Giropay

        #[schema(value_type = Option<String>)]
        /// Bank account bic code
        bank_account_bic: Option<Secret<String>>,

        /// Bank account iban
        #[schema(value_type = Option<String>)]
        bank_account_iban: Option<Secret<String>>,
    },
    Ideal {
        /// The billing details for bank redirection
        billing_details: BankRedirectBilling,

        /// The hyperswitch bank code for ideal
        #[schema(value_type = BankNames, example = "abn_amro")]
        bank_name: Option<api_enums::BankNames>,
    },
    Interac {
        /// The country for bank payment
        #[schema(value_type = CountryAlpha2, example = "US")]
        country: api_enums::CountryAlpha2,

        #[schema(value_type = String, example = "john.doe@example.com")]
        email: Email,
    },
    OnlineBankingCzechRepublic {
        // Issuer banks
        #[schema(value_type = BankNames)]
        issuer: api_enums::BankNames,
    },
    OnlineBankingFinland {
        // Shopper Email
        #[schema(value_type = Option<String>)]
        email: Option<Email>,
    },
    OnlineBankingPoland {
        // Issuer banks
        #[schema(value_type = BankNames)]
        issuer: api_enums::BankNames,
    },
    OnlineBankingSlovakia {
        // Issuer value corresponds to the bank
        #[schema(value_type = BankNames)]
        issuer: api_enums::BankNames,
    },
    Przelewy24 {
        //Issuer banks
        #[schema(value_type = Option<BankNames>)]
        bank_name: Option<api_enums::BankNames>,

        // The billing details for bank redirect
        billing_details: BankRedirectBilling,
    },
    Sofort {
        /// The billing details for bank redirection
        billing_details: BankRedirectBilling,

        /// The country for bank payment
        #[schema(value_type = CountryAlpha2, example = "US")]
        country: api_enums::CountryAlpha2,

        /// The preferred language
        #[schema(example = "en")]
        preferred_language: String,
    },
    Swish {},
    Trustly {
        /// The country for bank payment
        #[schema(value_type = CountryAlpha2, example = "US")]
        country: api_enums::CountryAlpha2,
    },
}

#[derive(Debug, Clone, Eq, PartialEq, serde::Deserialize, serde::Serialize, ToSchema)]
pub struct AchBillingDetails {
    /// The Email ID for ACH billing
    #[schema(value_type = String, example = "example@me.com")]
    pub email: Email,
}

#[derive(Debug, Clone, Eq, PartialEq, serde::Deserialize, serde::Serialize, ToSchema)]
pub struct SepaAndBacsBillingDetails {
    /// The Email ID for SEPA and BACS billing
    #[schema(value_type = String, example = "example@me.com")]
    pub email: Email,
    /// The billing name for SEPA and BACS billing
    #[schema(value_type = String, example = "Jane Doe")]
    pub name: Secret<String>,
}

#[derive(Debug, Clone, Eq, PartialEq, serde::Deserialize, serde::Serialize, ToSchema)]
#[serde(rename_all = "snake_case")]
pub struct CryptoData {
    pub pay_currency: Option<String>,
}

#[derive(Debug, Clone, Eq, PartialEq, serde::Deserialize, serde::Serialize, ToSchema)]
#[serde(rename_all = "snake_case")]
pub struct UpiData {
    #[schema(value_type = Option<String>, example = "successtest@iata")]
    pub vpa_id: Option<Secret<String>>,
}

#[derive(Debug, Clone, Eq, PartialEq, serde::Deserialize, serde::Serialize, ToSchema)]
pub struct SofortBilling {
    /// The country associated with the billing
    #[schema(value_type = CountryAlpha2, example = "US")]
    pub billing_country: String,
}

#[derive(Debug, Clone, Eq, PartialEq, serde::Deserialize, serde::Serialize, ToSchema)]
pub struct BankRedirectBilling {
    /// The name for which billing is issued
    #[schema(value_type = String, example = "John Doe")]
    pub billing_name: Option<Secret<String>>,
    /// The billing email for bank redirect
    #[schema(value_type = String, example = "example@example.com")]
    pub email: Option<Email>,
}

#[derive(Eq, PartialEq, Clone, Debug, serde::Deserialize, serde::Serialize, ToSchema)]
#[serde(rename_all = "snake_case")]
pub enum BankTransferData {
    AchBankTransfer {
        /// The billing details for ACH Bank Transfer
        billing_details: AchBillingDetails,
    },
    SepaBankTransfer {
        /// The billing details for SEPA
        billing_details: SepaAndBacsBillingDetails,

        /// The two-letter ISO country code for SEPA and BACS
        #[schema(value_type = CountryAlpha2, example = "US")]
        country: api_enums::CountryAlpha2,
    },
    BacsBankTransfer {
        /// The billing details for SEPA
        billing_details: SepaAndBacsBillingDetails,
    },
}

#[derive(serde::Deserialize, serde::Serialize, Debug, Clone, ToSchema, Eq, PartialEq)]
pub struct BankDebitBilling {
    /// The billing name for bank debits
    #[schema(value_type = String, example = "John Doe")]
    pub name: Secret<String>,
    /// The billing email for bank debits
    #[schema(value_type = String, example = "example@example.com")]
    pub email: Email,
    /// The billing address for bank debits
    pub address: Option<AddressDetails>,
}

#[derive(Eq, PartialEq, Clone, Debug, serde::Deserialize, serde::Serialize, ToSchema)]
#[serde(rename_all = "snake_case")]
pub enum WalletData {
    /// The wallet data for Ali Pay redirect
    AliPayRedirect(AliPayRedirection),
    /// The wallet data for Ali Pay HK redirect
    AliPayHkRedirect(AliPayHkRedirection),
<<<<<<< HEAD
    /// The wallet data for GoPay redirect
    GoPayRedirect(GoPayRedirection),
=======
>>>>>>> 47cd08a0
    /// The wallet data for Apple pay
    ApplePay(ApplePayWalletData),
    /// Wallet data for apple pay redirect flow
    ApplePayRedirect(Box<ApplePayRedirectData>),
    /// Wallet data for apple pay third party sdk flow
    ApplePayThirdPartySdk(Box<ApplePayThirdPartySdkData>),
    /// The wallet data for Google pay
    GooglePay(GooglePayWalletData),
    /// Wallet data for google pay redirect flow
    GooglePayRedirect(Box<GooglePayRedirectData>),
    /// Wallet data for Google pay third party sdk flow
    GooglePayThirdPartySdk(Box<GooglePayThirdPartySdkData>),
    MbWayRedirect(Box<MbWayRedirection>),
    /// The wallet data for MobilePay redirect
    MobilePayRedirect(Box<MobilePayRedirection>),
    /// This is for paypal redirection
    PaypalRedirect(PaypalRedirection),
    /// The wallet data for Paypal
    PaypalSdk(PayPalWalletData),
    /// The wallet data for Samsung Pay
    SamsungPay(Box<SamsungPayWalletData>),
    /// The wallet data for WeChat Pay Redirection
    WeChatPayRedirect(Box<WeChatPayRedirection>),
}

#[derive(Eq, PartialEq, Clone, Debug, serde::Deserialize, serde::Serialize, ToSchema)]
#[serde(rename_all = "snake_case")]
pub struct SamsungPayWalletData {
    /// The encrypted payment token from Samsung
    #[schema(value_type = String)]
    pub token: Secret<String>,
}

#[derive(Eq, PartialEq, Clone, Debug, serde::Deserialize, serde::Serialize, ToSchema)]
#[serde(rename_all = "snake_case")]
pub struct GooglePayWalletData {
    /// The type of payment method
    #[serde(rename = "type")]
    pub pm_type: String,
    /// User-facing message to describe the payment method that funds this transaction.
    pub description: String,
    /// The information of the payment method
    pub info: GooglePayPaymentMethodInfo,
    /// The tokenization data of Google pay
    pub tokenization_data: GpayTokenizationData,
}

#[derive(Eq, PartialEq, Clone, Debug, serde::Deserialize, serde::Serialize, ToSchema)]
pub struct ApplePayRedirectData {}

#[derive(Eq, PartialEq, Clone, Debug, serde::Deserialize, serde::Serialize, ToSchema)]
pub struct GooglePayRedirectData {}

#[derive(Eq, PartialEq, Clone, Debug, serde::Deserialize, serde::Serialize, ToSchema)]
pub struct GooglePayThirdPartySdkData {}

#[derive(Eq, PartialEq, Clone, Debug, serde::Deserialize, serde::Serialize, ToSchema)]
pub struct ApplePayThirdPartySdkData {}

#[derive(Eq, PartialEq, Clone, Debug, serde::Deserialize, serde::Serialize, ToSchema)]
pub struct WeChatPayRedirection {}

#[derive(Eq, PartialEq, Clone, Debug, serde::Deserialize, serde::Serialize, ToSchema)]
pub struct PaypalRedirection {}

#[derive(Eq, PartialEq, Clone, Debug, serde::Deserialize, serde::Serialize, ToSchema)]
pub struct AliPayRedirection {}

#[derive(Eq, PartialEq, Clone, Debug, serde::Deserialize, serde::Serialize, ToSchema)]
pub struct AliPayHkRedirection {}

#[derive(Eq, PartialEq, Clone, Debug, serde::Deserialize, serde::Serialize, ToSchema)]
<<<<<<< HEAD
pub struct GoPayRedirection {}

#[derive(Eq, PartialEq, Clone, Debug, serde::Deserialize, serde::Serialize, ToSchema)]
=======
>>>>>>> 47cd08a0
pub struct MobilePayRedirection {}

#[derive(Eq, PartialEq, Clone, Debug, serde::Deserialize, serde::Serialize, ToSchema)]
pub struct MbWayRedirection {
    /// Telephone number of the shopper. Should be Portuguese phone number.
    #[schema(value_type = String)]
    pub telephone_number: Secret<String>,
}

#[derive(Eq, PartialEq, Clone, Debug, serde::Deserialize, serde::Serialize, ToSchema)]
#[serde(rename_all = "snake_case")]
pub struct GooglePayPaymentMethodInfo {
    /// The name of the card network
    pub card_network: String,
    /// The details of the card
    pub card_details: String,
}

#[derive(Eq, PartialEq, Clone, Debug, serde::Deserialize, serde::Serialize, ToSchema)]
pub struct PayPalWalletData {
    /// Token generated for the Apple pay
    pub token: String,
}

#[derive(Eq, PartialEq, Clone, Debug, serde::Deserialize, serde::Serialize, ToSchema)]
pub struct GpayTokenizationData {
    /// The type of the token
    #[serde(rename = "type")]
    pub token_type: String,
    /// Token generated for the wallet
    pub token: String,
}

#[derive(Eq, PartialEq, Clone, Debug, serde::Deserialize, serde::Serialize, ToSchema)]
pub struct ApplePayWalletData {
    /// The payment data of Apple pay
    pub payment_data: String,
    /// The payment method of Apple pay
    pub payment_method: ApplepayPaymentMethod,
    /// The unique identifier for the transaction
    pub transaction_identifier: String,
}

#[derive(Eq, PartialEq, Clone, Debug, serde::Deserialize, serde::Serialize, ToSchema)]
pub struct ApplepayPaymentMethod {
    /// The name to be displayed on Apple Pay button
    pub display_name: String,
    /// The network of the Apple pay payment method
    pub network: String,
    /// The type of the payment method
    #[serde(rename = "type")]
    pub pm_type: String,
}

#[derive(Eq, PartialEq, Clone, Debug, serde::Serialize)]
pub struct CardResponse {
    last4: String,
    exp_month: String,
    exp_year: String,
}

#[derive(Debug, Clone, Eq, PartialEq, serde::Serialize, serde::Deserialize, ToSchema)]
#[serde(rename_all = "snake_case")]
pub struct RewardData {
    /// The merchant ID with which we have to call the connector
    pub merchant_id: String,
}

#[derive(Debug, Clone, Eq, PartialEq, serde::Serialize)]
#[serde(rename_all = "snake_case")]
pub enum PaymentMethodDataResponse {
    #[serde(rename = "card")]
    Card(CardResponse),
    BankTransfer(BankTransferData),
    Wallet(WalletData),
    PayLater(PayLaterData),
    Paypal,
    BankRedirect(BankRedirectData),
    Crypto(CryptoData),
    BankDebit(BankDebitData),
    MandatePayment,
    Reward(RewardData),
    Upi(UpiData),
}

#[derive(Debug, Clone, PartialEq, Eq, serde::Serialize, serde::Deserialize, ToSchema)]
pub enum PaymentIdType {
    /// The identifier for payment intent
    PaymentIntentId(String),
    /// The identifier for connector transaction
    ConnectorTransactionId(String),
    /// The identifier for payment attempt
    PaymentAttemptId(String),
    /// The identifier for preprocessing step
    PreprocessingId(String),
}

impl std::fmt::Display for PaymentIdType {
    fn fmt(&self, f: &mut std::fmt::Formatter<'_>) -> std::fmt::Result {
        match self {
            Self::PaymentIntentId(payment_id) => {
                write!(f, "payment_intent_id = \"{payment_id}\"")
            }
            Self::ConnectorTransactionId(connector_transaction_id) => write!(
                f,
                "connector_transaction_id = \"{connector_transaction_id}\""
            ),
            Self::PaymentAttemptId(payment_attempt_id) => {
                write!(f, "payment_attempt_id = \"{payment_attempt_id}\"")
            }
            Self::PreprocessingId(preprocessing_id) => {
                write!(f, "preprocessing_id = \"{preprocessing_id}\"")
            }
        }
    }
}

impl Default for PaymentIdType {
    fn default() -> Self {
        Self::PaymentIntentId(Default::default())
    }
}

#[derive(
    Default,
    Clone,
    Debug,
    Eq,
    PartialEq,
    ToSchema,
    serde::Deserialize,
    serde::Serialize,
    frunk::LabelledGeneric,
)]
#[serde(deny_unknown_fields)]
pub struct Address {
    /// Provide the address details
    pub address: Option<AddressDetails>,

    pub phone: Option<PhoneDetails>,
}

// used by customers also, could be moved outside
#[derive(
    Clone,
    Default,
    Debug,
    Eq,
    serde::Deserialize,
    serde::Serialize,
    PartialEq,
    ToSchema,
    frunk::LabelledGeneric,
)]
#[serde(deny_unknown_fields)]
pub struct AddressDetails {
    /// The address city
    #[schema(max_length = 50, example = "New York")]
    pub city: Option<String>,

    /// The two-letter ISO country code for the address
    #[schema(value_type = Option<CountryAlpha2>, example = "US")]
    pub country: Option<api_enums::CountryAlpha2>,

    /// The first line of the address
    #[schema(value_type = Option<String>, max_length = 200, example = "123, King Street")]
    pub line1: Option<Secret<String>>,

    /// The second line of the address
    #[schema(value_type = Option<String>, max_length = 50, example = "Powelson Avenue")]
    pub line2: Option<Secret<String>>,

    /// The third line of the address
    #[schema(value_type = Option<String>, max_length = 50, example = "Bridgewater")]
    pub line3: Option<Secret<String>>,

    /// The zip/postal code for the address
    #[schema(value_type = Option<String>, max_length = 50, example = "08807")]
    pub zip: Option<Secret<String>>,

    /// The address state
    #[schema(value_type = Option<String>, example = "New York")]
    pub state: Option<Secret<String>>,

    /// The first name for the address
    #[schema(value_type = Option<String>, max_length = 255, example = "John")]
    pub first_name: Option<Secret<String>>,

    /// The last name for the address
    #[schema(value_type = Option<String>, max_length = 255, example = "Doe")]
    pub last_name: Option<Secret<String>>,
}

#[derive(
    Debug,
    Clone,
    Default,
    Eq,
    PartialEq,
    ToSchema,
    serde::Deserialize,
    serde::Serialize,
    frunk::LabelledGeneric,
)]
pub struct PhoneDetails {
    /// The contact number
    #[schema(value_type = Option<String>, example = "9999999999")]
    pub number: Option<Secret<String>>,
    /// The country code attached to the number
    #[schema(example = "+1")]
    pub country_code: Option<String>,
}

#[derive(Debug, Clone, Default, Eq, PartialEq, serde::Deserialize, serde::Serialize, ToSchema)]
pub struct PaymentsCaptureRequest {
    /// The unique identifier for the payment
    pub payment_id: Option<String>,
    /// The unique identifier for the merchant
    pub merchant_id: Option<String>,
    /// The Amount to be captured/ debited from the user's payment method.
    pub amount_to_capture: Option<i64>,
    /// Decider to refund the uncaptured amount
    pub refund_uncaptured_amount: Option<bool>,
    /// Provides information about a card payment that customers see on their statements.
    pub statement_descriptor_suffix: Option<String>,
    /// Concatenated with the statement descriptor suffix that’s set on the account to form the complete statement descriptor.
    pub statement_descriptor_prefix: Option<String>,
    /// Merchant connector details used to make payments.
    #[schema(value_type = Option<MerchantConnectorDetailsWrap>)]
    pub merchant_connector_details: Option<admin::MerchantConnectorDetailsWrap>,
}

#[derive(Default, Clone, Debug, Eq, PartialEq, serde::Serialize)]
pub struct UrlDetails {
    pub url: String,
    pub method: String,
}
#[derive(Default, Clone, Debug, Eq, PartialEq, serde::Serialize)]
pub struct AuthenticationForStartResponse {
    pub authentication: UrlDetails,
}
#[derive(Clone, Debug, Eq, PartialEq, serde::Serialize, ToSchema)]
#[serde(rename_all = "snake_case")]
pub enum NextActionType {
    RedirectToUrl,
    DisplayQrCode,
    InvokeSdkClient,
    TriggerApi,
    DisplayBankTransferInformation,
}

#[derive(Clone, Debug, Eq, PartialEq, serde::Serialize, ToSchema)]
#[serde(tag = "type", rename_all = "snake_case")]
pub enum NextActionData {
    /// Contains the url for redirection flow
    RedirectToUrl { redirect_to_url: String },
    /// Informs the next steps for bank transfer and also contains the charges details (ex: amount received, amount charged etc)
    DisplayBankTransferInformation {
        bank_transfer_steps_and_charges_details: BankTransferNextStepsData,
    },
    /// contains third party sdk session token response
    ThirdPartySdkSessionToken { session_token: Option<SessionToken> },
}

#[derive(Clone, Debug, Eq, PartialEq, serde::Serialize, serde::Deserialize, ToSchema)]
pub struct BankTransferNextStepsData {
    /// The instructions for performing a bank transfer
    #[serde(flatten)]
    pub bank_transfer_instructions: BankTransferInstructions,
    /// The details received by the receiver
    pub receiver: ReceiverDetails,
}

#[derive(Clone, Debug, Eq, PartialEq, serde::Serialize, serde::Deserialize, ToSchema)]
#[serde(rename_all = "snake_case")]
pub enum BankTransferInstructions {
    /// The credit transfer for ACH transactions
    AchCreditTransfer(Box<AchTransfer>),
    /// The instructions for SEPA bank transactions
    SepaBankInstructions(Box<SepaBankTransferInstructions>),
    /// The instructions for BACS bank transactions
    BacsBankInstructions(Box<BacsBankTransferInstructions>),
}

#[derive(Clone, Debug, Eq, PartialEq, serde::Deserialize, serde::Serialize, ToSchema)]
pub struct SepaBankTransferInstructions {
    #[schema(value_type = String, example = "Jane Doe")]
    pub account_holder_name: Secret<String>,
    #[schema(value_type = String, example = "1024419982")]
    pub bic: Secret<String>,
    pub country: String,
    #[schema(value_type = String, example = "123456789")]
    pub iban: Secret<String>,
}

#[derive(Clone, Debug, Eq, PartialEq, serde::Deserialize, serde::Serialize, ToSchema)]
pub struct BacsBankTransferInstructions {
    #[schema(value_type = String, example = "Jane Doe")]
    pub account_holder_name: Secret<String>,
    #[schema(value_type = String, example = "10244123908")]
    pub account_number: Secret<String>,
    #[schema(value_type = String, example = "012")]
    pub sort_code: Secret<String>,
}

#[derive(Clone, Debug, Eq, PartialEq, serde::Serialize, serde::Deserialize, ToSchema)]
pub struct AchTransfer {
    #[schema(value_type = String, example = "122385736258")]
    pub account_number: Secret<String>,
    pub bank_name: String,
    #[schema(value_type = String, example = "012")]
    pub routing_number: Secret<String>,
    #[schema(value_type = String, example = "234")]
    pub swift_code: Secret<String>,
}

#[derive(Clone, Debug, Eq, PartialEq, serde::Serialize, serde::Deserialize, ToSchema)]
pub struct ReceiverDetails {
    /// The amount received by receiver
    amount_received: i64,
    /// The amount charged by ACH
    amount_charged: Option<i64>,
    /// The amount remaining to be sent via ACH
    amount_remaining: Option<i64>,
}

#[derive(Setter, Clone, Default, Debug, PartialEq, serde::Serialize, ToSchema)]
pub struct PaymentsResponse {
    /// Unique identifier for the payment. This ensures idempotency for multiple payments
    /// that have been done by a single merchant.
    #[schema(
        min_length = 30,
        max_length = 30,
        example = "pay_mbabizu24mvu3mela5njyhpit4"
    )]
    pub payment_id: Option<String>,

    /// This is an identifier for the merchant account. This is inferred from the API key
    /// provided during the request
    #[schema(max_length = 255, example = "merchant_1668273825")]
    pub merchant_id: Option<String>,

    /// The status of the current payment that was made
    #[schema(value_type = IntentStatus, example = "failed", default = "requires_confirmation")]
    pub status: api_enums::IntentStatus,

    /// The payment amount. Amount for the payment in lowest denomination of the currency. (i.e) in cents for USD denomination, in paisa for INR denomination etc.,
    #[schema(example = 100)]
    pub amount: i64,

    /// The maximum amount that could be captured from the payment
    #[schema(minimum = 100, example = 6540)]
    pub amount_capturable: Option<i64>,

    /// The amount which is already captured from the payment
    #[schema(minimum = 100, example = 6540)]
    pub amount_received: Option<i64>,

    /// The connector used for the payment
    #[schema(example = "stripe")]
    pub connector: Option<String>,

    /// It's a token used for client side verification.
    #[schema(value_type = Option<String>, example = "pay_U42c409qyHwOkWo3vK60_secret_el9ksDkiB8hi6j9N78yo")]
    pub client_secret: Option<Secret<String>>,

    /// Time when the payment was created
    #[schema(example = "2022-09-10T10:11:12Z")]
    #[serde(with = "common_utils::custom_serde::iso8601::option")]
    pub created: Option<PrimitiveDateTime>,

    /// The currency of the amount of the payment
    #[schema(value_type = Currency, example = "USD")]
    pub currency: String,

    /// The identifier for the customer object. If not provided the customer ID will be autogenerated.
    #[schema(max_length = 255, example = "cus_y3oqhf46pyzuxjbcn2giaqnb44")]
    pub customer_id: Option<String>,

    /// A description of the payment
    #[schema(example = "It's my first payment request")]
    pub description: Option<String>,

    /// List of refund that happened on this intent
    #[schema(value_type = Option<Vec<RefundResponse>>)]
    pub refunds: Option<Vec<refunds::RefundResponse>>,

    /// List of dispute that happened on this intent
    #[schema(value_type = Option<Vec<DisputeResponsePaymentsRetrieve>>)]
    pub disputes: Option<Vec<disputes::DisputeResponsePaymentsRetrieve>>,

    /// A unique identifier to link the payment to a mandate, can be use instead of payment_method_data
    #[schema(max_length = 255, example = "mandate_iwer89rnjef349dni3")]
    pub mandate_id: Option<String>,

    /// Provided mandate information for creating a mandate
    pub mandate_data: Option<MandateData>,

    /// Indicates that you intend to make future payments with this Payment’s payment method. Providing this parameter will attach the payment method to the Customer, if present, after the Payment is confirmed and any required actions from the user are complete.
    #[schema(value_type = Option<FutureUsage>, example = "off_session")]
    pub setup_future_usage: Option<api_enums::FutureUsage>,

    /// Set to true to indicate that the customer is not in your checkout flow during this payment, and therefore is unable to authenticate. This parameter is intended for scenarios where you collect card details and charge them later. This parameter can only be used with confirm=true.
    #[schema(example = true)]
    pub off_session: Option<bool>,

    /// A timestamp (ISO 8601 code) that determines when the payment should be captured.
    /// Providing this field will automatically set `capture` to true
    #[schema(example = "2022-09-10T10:11:12Z")]
    #[serde(with = "common_utils::custom_serde::iso8601::option")]
    pub capture_on: Option<PrimitiveDateTime>,

    /// This is the instruction for capture/ debit the money from the users' card. On the other hand authorization refers to blocking the amount on the users' payment method.
    #[schema(value_type = Option<CaptureMethod>, example = "PaymentProcessor")]
    pub capture_method: Option<api_enums::CaptureMethod>,

    /// The payment method that is to be used
    #[schema(value_type = PaymentMethodType, example = "bank_transfer")]
    #[auth_based]
    pub payment_method: Option<api_enums::PaymentMethod>,

    /// The payment method information provided for making a payment
    #[schema(value_type = Option<PaymentMethod>, example = "bank_transfer")]
    #[auth_based]
    pub payment_method_data: Option<PaymentMethodDataResponse>,

    /// Provide a reference to a stored payment method
    #[schema(example = "187282ab-40ef-47a9-9206-5099ba31e432")]
    pub payment_token: Option<String>,

    /// The shipping address for the payment
    pub shipping: Option<Address>,

    /// The billing address for the payment
    pub billing: Option<Address>,

    /// You can specify up to 50 keys, with key names up to 40 characters long and values up to 500 characters long. Metadata is useful for storing additional, structured information on an object.
    #[schema(value_type = Option<Object>)]
    pub metadata: Option<pii::SecretSerdeValue>,

    /// Information about the product , quantity and amount for connectors. (e.g. Klarna)
    #[schema(value_type = Option<Vec<OrderDetailsWithAmount>>, example = r#"[{
        "product_name": "gillete creme",
        "quantity": 15,
        "amount" : 900
    }]"#)]
    pub order_details: Option<Vec<pii::SecretSerdeValue>>,

    /// description: The customer's email address
    #[schema(max_length = 255, value_type = Option<String>, example = "johntest@test.com")]
    pub email: crypto::OptionalEncryptableEmail,

    /// description: The customer's name
    #[schema(value_type = Option<String>, max_length = 255, example = "John Test")]
    pub name: crypto::OptionalEncryptableName,

    /// The customer's phone number
    #[schema(value_type = Option<String>, max_length = 255, example = "3141592653")]
    pub phone: crypto::OptionalEncryptablePhone,

    /// The URL to redirect after the completion of the operation
    #[schema(example = "https://hyperswitch.io")]
    pub return_url: Option<String>,

    /// The transaction authentication can be set to undergo payer authentication. By default, the authentication will be marked as NO_THREE_DS
    #[schema(value_type = Option<AuthenticationType>, example = "no_three_ds", default = "three_ds")]
    pub authentication_type: Option<api_enums::AuthenticationType>,

    /// For non-card charges, you can use this value as the complete description that appears on your customers’ statements. Must contain at least one letter, maximum 22 characters.
    #[schema(max_length = 255, example = "Hyperswitch Router")]
    pub statement_descriptor_name: Option<String>,

    /// Provides information about a card payment that customers see on their statements. Concatenated with the prefix (shortened descriptor) or statement descriptor that’s set on the account to form the complete statement descriptor. Maximum 255 characters for the concatenated descriptor.
    #[schema(max_length = 255, example = "Payment for shoes purchase")]
    pub statement_descriptor_suffix: Option<String>,

    /// Additional information required for redirection
    pub next_action: Option<NextActionData>,

    /// If the payment was cancelled the reason provided here
    pub cancellation_reason: Option<String>,

    /// If there was an error while calling the connectors the code is received here
    #[schema(example = "E0001")]
    pub error_code: Option<String>,

    /// If there was an error while calling the connector the error message is received here
    #[schema(example = "Failed while verifying the card")]
    pub error_message: Option<String>,

    /// Payment Experience for the current payment
    #[schema(value_type = Option<PaymentExperience>, example = "redirect_to_url")]
    pub payment_experience: Option<api_enums::PaymentExperience>,

    /// Payment Method Type
    #[schema(value_type = Option<PaymentMethodType>, example = "gpay")]
    pub payment_method_type: Option<api_enums::PaymentMethodType>,

    /// The connector used for this payment along with the country and business details
    #[schema(example = "stripe_US_food")]
    pub connector_label: Option<String>,

    /// The business country of merchant for this payment
    #[schema(value_type = CountryAlpha2, example = "US")]
    pub business_country: api_enums::CountryAlpha2,

    /// The business label of merchant for this payment
    pub business_label: String,

    /// The business_sub_label for this payment
    pub business_sub_label: Option<String>,

    /// Allowed Payment Method Types for a given PaymentIntent
    #[schema(value_type = Option<Vec<PaymentMethodType>>)]
    pub allowed_payment_method_types: Option<Vec<api_enums::PaymentMethodType>>,

    /// ephemeral_key for the customer_id mentioned
    pub ephemeral_key: Option<EphemeralKeyCreateResponse>,

    /// Any user defined fields can be passed here.
    #[schema(value_type = Option<Object>, example = r#"{ "udf1": "some-value", "udf2": "some-value" }"#)]
    pub udf: Option<pii::SecretSerdeValue>,

    /// A unique identifier for a payment provided by the connector
    #[schema(value_type = Option<String>, example = "993672945374576J")]
    pub connector_transaction_id: Option<String>,
}

#[derive(Clone, Debug, serde::Deserialize, ToSchema)]
#[serde(deny_unknown_fields)]
pub struct PaymentListConstraints {
    /// The identifier for customer
    #[schema(example = "cus_meowuwunwiuwiwqw")]
    pub customer_id: Option<String>,

    /// A cursor for use in pagination, fetch the next list after some object
    #[schema(example = "pay_fafa124123")]
    pub starting_after: Option<String>,

    /// A cursor for use in pagination, fetch the previous list before some object
    #[schema(example = "pay_fafa124123")]
    pub ending_before: Option<String>,

    /// limit on the number of objects to return
    #[schema(default = 10)]
    #[serde(default = "default_limit")]
    pub limit: i64,

    /// The time at which payment is created
    #[schema(example = "2022-09-10T10:11:12Z")]
    #[serde(default, with = "common_utils::custom_serde::iso8601::option")]
    pub created: Option<PrimitiveDateTime>,

    /// Time less than the payment created time
    #[schema(example = "2022-09-10T10:11:12Z")]
    #[serde(
        default,
        with = "common_utils::custom_serde::iso8601::option",
        rename = "created.lt"
    )]
    pub created_lt: Option<PrimitiveDateTime>,

    /// Time greater than the payment created time
    #[schema(example = "2022-09-10T10:11:12Z")]
    #[serde(
        default,
        with = "common_utils::custom_serde::iso8601::option",
        rename = "created.gt"
    )]
    pub created_gt: Option<PrimitiveDateTime>,

    /// Time less than or equals to the payment created time
    #[schema(example = "2022-09-10T10:11:12Z")]
    #[serde(
        default,
        with = "common_utils::custom_serde::iso8601::option",
        rename = "created.lte"
    )]
    pub created_lte: Option<PrimitiveDateTime>,

    /// Time greater than or equals to the payment created time
    #[schema(example = "2022-09-10T10:11:12Z")]
    #[serde(default, with = "common_utils::custom_serde::iso8601::option")]
    #[serde(rename = "created.gte")]
    pub created_gte: Option<PrimitiveDateTime>,
}

#[derive(Clone, Debug, serde::Serialize, ToSchema)]
pub struct PaymentListResponse {
    /// The number of payments included in the list
    pub size: usize,
    // The list of payments response objects
    pub data: Vec<PaymentsResponse>,
}

#[derive(Setter, Clone, Default, Debug, PartialEq, serde::Serialize)]
pub struct VerifyResponse {
    pub verify_id: Option<String>,
    pub merchant_id: Option<String>,
    // pub status: enums::VerifyStatus,
    pub client_secret: Option<Secret<String>>,
    pub customer_id: Option<String>,
    pub email: crypto::OptionalEncryptableEmail,
    pub name: crypto::OptionalEncryptableName,
    pub phone: crypto::OptionalEncryptablePhone,
    pub mandate_id: Option<String>,
    #[auth_based]
    pub payment_method: Option<api_enums::PaymentMethod>,
    #[auth_based]
    pub payment_method_data: Option<PaymentMethodDataResponse>,
    pub payment_token: Option<String>,
    pub error_code: Option<String>,
    pub error_message: Option<String>,
}

fn default_limit() -> i64 {
    10
}

#[derive(Default, Debug, serde::Deserialize, serde::Serialize)]
pub struct PaymentsRedirectionResponse {
    pub redirect_url: String,
}

pub struct MandateValidationFields {
    pub mandate_id: Option<String>,
    pub confirm: Option<bool>,
    pub customer_id: Option<String>,
    pub mandate_data: Option<MandateData>,
    pub setup_future_usage: Option<api_enums::FutureUsage>,
    pub off_session: Option<bool>,
}

impl From<&PaymentsRequest> for MandateValidationFields {
    fn from(req: &PaymentsRequest) -> Self {
        Self {
            mandate_id: req.mandate_id.clone(),
            confirm: req.confirm,
            customer_id: req
                .customer
                .as_ref()
                .map(|customer_details| &customer_details.id)
                .or(req.customer_id.as_ref())
                .map(ToOwned::to_owned),
            mandate_data: req.mandate_data.clone(),
            setup_future_usage: req.setup_future_usage,
            off_session: req.off_session,
        }
    }
}

impl From<&VerifyRequest> for MandateValidationFields {
    fn from(req: &VerifyRequest) -> Self {
        Self {
            mandate_id: None,
            confirm: Some(true),
            customer_id: req.customer_id.clone(),
            mandate_data: req.mandate_data.clone(),
            off_session: req.off_session,
            setup_future_usage: req.setup_future_usage,
        }
    }
}

impl From<PaymentsSessionRequest> for PaymentsSessionResponse {
    fn from(item: PaymentsSessionRequest) -> Self {
        let client_secret: Secret<String, pii::ClientSecret> = Secret::new(item.client_secret);
        Self {
            session_token: vec![],
            payment_id: item.payment_id,
            client_secret,
        }
    }
}

impl From<PaymentsStartRequest> for PaymentsRequest {
    fn from(item: PaymentsStartRequest) -> Self {
        Self {
            payment_id: Some(PaymentIdType::PaymentIntentId(item.payment_id)),
            merchant_id: Some(item.merchant_id),
            ..Default::default()
        }
    }
}

impl From<Card> for CardResponse {
    fn from(card: Card) -> Self {
        let card_number_length = card.card_number.peek().clone().len();
        Self {
            last4: card.card_number.peek().clone()[card_number_length - 4..card_number_length]
                .to_string(),
            exp_month: card.card_exp_month.peek().clone(),
            exp_year: card.card_exp_year.peek().clone(),
        }
    }
}

impl From<PaymentMethodData> for PaymentMethodDataResponse {
    fn from(payment_method_data: PaymentMethodData) -> Self {
        match payment_method_data {
            PaymentMethodData::Card(card) => Self::Card(CardResponse::from(card)),
            PaymentMethodData::PayLater(pay_later_data) => Self::PayLater(pay_later_data),
            PaymentMethodData::Wallet(wallet_data) => Self::Wallet(wallet_data),
            PaymentMethodData::BankRedirect(bank_redirect_data) => {
                Self::BankRedirect(bank_redirect_data)
            }
            PaymentMethodData::BankTransfer(bank_transfer_data) => {
                Self::BankTransfer(*bank_transfer_data)
            }
            PaymentMethodData::Crypto(crpto_data) => Self::Crypto(crpto_data),
            PaymentMethodData::BankDebit(bank_debit_data) => Self::BankDebit(bank_debit_data),
            PaymentMethodData::MandatePayment => Self::MandatePayment,
            PaymentMethodData::Reward(reward_data) => Self::Reward(reward_data),
            PaymentMethodData::Upi(upi_data) => Self::Upi(upi_data),
        }
    }
}

#[derive(Debug, Clone, serde::Serialize)]
pub struct PgRedirectResponse {
    pub payment_id: String,
    pub status: api_enums::IntentStatus,
    pub gateway_id: String,
    pub customer_id: Option<String>,
    pub amount: Option<i64>,
}

#[derive(Debug, serde::Serialize, PartialEq, Eq, serde::Deserialize)]
pub struct RedirectionResponse {
    pub return_url: String,
    pub params: Vec<(String, String)>,
    pub return_url_with_query_params: String,
    pub http_method: String,
    pub headers: Vec<(String, String)>,
}

#[derive(Debug, serde::Deserialize)]
pub struct PaymentsResponseForm {
    pub transaction_id: String,
    // pub transaction_reference_id: String,
    pub merchant_id: String,
    pub order_id: String,
}

#[derive(Default, Debug, serde::Deserialize, serde::Serialize, Clone, ToSchema)]
pub struct PaymentsRetrieveRequest {
    /// The type of ID (ex: payment intent id, payment attempt id or connector txn id)
    pub resource_id: PaymentIdType,
    /// The identifier for the Merchant Account.
    pub merchant_id: Option<String>,
    /// Decider to enable or disable the connector call for retrieve request
    pub force_sync: bool,
    /// The parameters passed to a retrieve request
    pub param: Option<String>,
    /// The name of the connector
    pub connector: Option<String>,
    /// Merchant connector details used to make payments.
    #[schema(value_type = Option<MerchantConnectorDetailsWrap>)]
    pub merchant_connector_details: Option<admin::MerchantConnectorDetailsWrap>,
}

#[derive(Debug, Default, Eq, PartialEq, serde::Deserialize, serde::Serialize, Clone, ToSchema)]
pub struct OrderDetailsWithAmount {
    /// Name of the product that is being purchased
    #[schema(max_length = 255, example = "shirt")]
    pub product_name: String,
    /// The quantity of the product to be purchased
    #[schema(example = 1)]
    pub quantity: u16,
    /// the amount per quantity of product
    pub amount: i64,
}

#[derive(Debug, Default, Eq, PartialEq, serde::Deserialize, serde::Serialize, Clone, ToSchema)]
pub struct OrderDetails {
    /// Name of the product that is being purchased
    #[schema(max_length = 255, example = "shirt")]
    pub product_name: String,
    /// The quantity of the product to be purchased
    #[schema(example = 1)]
    pub quantity: u16,
}

#[derive(Default, Debug, Eq, PartialEq, serde::Deserialize, serde::Serialize, Clone, ToSchema)]
pub struct Metadata {
    /// Information about the product and quantity for specific connectors. (e.g. Klarna)
    pub order_details: Option<OrderDetails>,

    /// Information about the order category that merchant wants to specify at connector level. (e.g. In Noon Payments it can take values like "pay", "food", or any other custom string set by the merchant in Noon's Dashboard)
    pub order_category: Option<String>,

    /// Redirection response coming in request as metadata field only for redirection scenarios
    #[schema(value_type = Option<RedirectResponse>)]
    pub redirect_response: Option<RedirectResponse>,

    /// Allowed payment method types for a payment intent
    #[schema(value_type = Option<Vec<PaymentMethodType>>)]
    pub allowed_payment_method_types: Option<Vec<api_enums::PaymentMethodType>>,
}

#[derive(Default, Debug, Eq, PartialEq, serde::Deserialize, serde::Serialize, Clone, ToSchema)]
pub struct RedirectResponse {
    #[schema(value_type = Option<String>)]
    pub param: Option<Secret<String>>,
    #[schema(value_type = Option<Object>)]
    pub json_payload: Option<pii::SecretSerdeValue>,
}

#[derive(Debug, serde::Deserialize, serde::Serialize, Clone, ToSchema)]
pub struct PaymentsSessionRequest {
    /// The identifier for the payment
    pub payment_id: String,
    /// This is a token which expires after 15 minutes, used from the client to authenticate and create sessions from the SDK
    pub client_secret: String,
    /// The list of the supported wallets
    #[schema(value_type = Vec<PaymentMethodType>)]
    pub wallets: Vec<api_enums::PaymentMethodType>,
    /// Merchant connector details used to make payments.
    #[schema(value_type = Option<MerchantConnectorDetailsWrap>)]
    pub merchant_connector_details: Option<admin::MerchantConnectorDetailsWrap>,
}

#[derive(Debug, Clone, Eq, PartialEq, serde::Serialize, serde::Deserialize, ToSchema)]
pub struct GpayAllowedMethodsParameters {
    /// The list of allowed auth methods (ex: 3DS, No3DS, PAN_ONLY etc)
    pub allowed_auth_methods: Vec<String>,
    /// The list of allowed card networks (ex: AMEX,JCB etc)
    pub allowed_card_networks: Vec<String>,
}

#[derive(Debug, Clone, Eq, PartialEq, serde::Serialize, serde::Deserialize, ToSchema)]
pub struct GpayTokenParameters {
    /// The name of the connector
    pub gateway: String,
    /// The merchant ID registered in the connector associated
    #[serde(skip_serializing_if = "Option::is_none")]
    pub gateway_merchant_id: Option<String>,
    #[serde(skip_serializing_if = "Option::is_none", rename = "stripe:version")]
    pub stripe_version: Option<String>,
    #[serde(
        skip_serializing_if = "Option::is_none",
        rename = "stripe:publishableKey"
    )]
    pub stripe_publishable_key: Option<String>,
}

#[derive(Debug, Clone, Eq, PartialEq, serde::Serialize, serde::Deserialize, ToSchema)]
pub struct GpayTokenizationSpecification {
    /// The token specification type(ex: PAYMENT_GATEWAY)
    #[serde(rename = "type")]
    pub token_specification_type: String,
    /// The parameters for the token specification Google Pay
    pub parameters: GpayTokenParameters,
}

#[derive(Debug, Clone, Eq, PartialEq, serde::Serialize, serde::Deserialize, ToSchema)]
pub struct GpayAllowedPaymentMethods {
    /// The type of payment method
    #[serde(rename = "type")]
    pub payment_method_type: String,
    /// The parameters Google Pay requires
    pub parameters: GpayAllowedMethodsParameters,
    /// The tokenization specification for Google Pay
    pub tokenization_specification: GpayTokenizationSpecification,
}

#[derive(Debug, Clone, Eq, PartialEq, serde::Serialize, serde::Deserialize, ToSchema)]
pub struct GpayTransactionInfo {
    /// The country code
    #[schema(value_type = CountryAlpha2, example = "US")]
    pub country_code: api_enums::CountryAlpha2,
    /// The currency code
    #[schema(value_type = Currency, example = "USD")]
    pub currency_code: api_enums::Currency,
    /// The total price status (ex: 'FINAL')
    pub total_price_status: String,
    /// The total price
    pub total_price: String,
}

#[derive(Debug, Clone, Eq, PartialEq, serde::Serialize, serde::Deserialize, ToSchema)]
pub struct GpayMerchantInfo {
    /// The name of the merchant
    pub merchant_name: String,
}

#[derive(Debug, Clone, serde::Serialize, serde::Deserialize)]
pub struct GpayMetaData {
    pub merchant_info: GpayMerchantInfo,
    pub allowed_payment_methods: Vec<GpayAllowedPaymentMethods>,
}

#[derive(Debug, Clone, serde::Serialize, serde::Deserialize)]
pub struct GpaySessionTokenData {
    #[serde(rename = "google_pay")]
    pub data: GpayMetaData,
}

#[derive(Debug, Clone, serde::Serialize, serde::Deserialize)]
#[serde(rename_all = "camelCase")]
pub struct ApplepaySessionRequest {
    pub merchant_identifier: String,
    pub display_name: String,
    pub initiative: String,
    pub initiative_context: String,
}

#[derive(Debug, Clone, serde::Serialize, serde::Deserialize)]
pub struct ConnectorMetadata {
    pub apple_pay: Option<ApplepayConnectorMetadataRequest>,
}

#[derive(Debug, Clone, serde::Serialize, serde::Deserialize)]
pub struct ApplepayConnectorMetadataRequest {
    pub session_token_data: Option<SessionTokenInfo>,
}

#[derive(Debug, Clone, serde::Serialize, serde::Deserialize)]
pub struct ApplepaySessionTokenData {
    #[serde(rename = "apple_pay")]
    pub data: ApplePayMetadata,
}

#[derive(Debug, Clone, serde::Serialize, serde::Deserialize)]
pub struct ApplePayMetadata {
    pub payment_request_data: PaymentRequestMetadata,
    pub session_token_data: SessionTokenInfo,
}

#[derive(Debug, Clone, serde::Serialize, serde::Deserialize)]
pub struct PaymentRequestMetadata {
    pub supported_networks: Vec<String>,
    pub merchant_capabilities: Vec<String>,
    pub label: String,
}

#[derive(Debug, Clone, serde::Serialize, serde::Deserialize)]
pub struct SessionTokenInfo {
    pub certificate: String,
    pub certificate_keys: String,
    pub merchant_identifier: String,
    pub display_name: String,
    pub initiative: String,
    pub initiative_context: String,
}

#[derive(Debug, Clone, Eq, PartialEq, serde::Serialize, ToSchema)]
#[serde(tag = "wallet_name")]
#[serde(rename_all = "snake_case")]
pub enum SessionToken {
    /// The session response structure for Google Pay
    GooglePay(Box<GpaySessionTokenResponse>),
    /// The session response structure for Klarna
    Klarna(Box<KlarnaSessionTokenResponse>),
    /// The session response structure for PayPal
    Paypal(Box<PaypalSessionTokenResponse>),
    /// The session response structure for Apple Pay
    ApplePay(Box<ApplepaySessionTokenResponse>),
    /// Whenever there is no session token response or an error in session response
    NoSessionTokenReceived,
}

#[derive(Debug, Clone, Eq, PartialEq, serde::Serialize, ToSchema)]
#[serde(untagged)]
pub enum GpaySessionTokenResponse {
    /// Google pay response involving third party sdk
    ThirdPartyResponse(GooglePayThirdPartySdk),
    /// Google pay session response for non third party sdk
    GooglePaySession(GooglePaySessionResponse),
}

#[derive(Debug, Clone, Eq, PartialEq, serde::Serialize, ToSchema)]
#[serde(rename_all = "lowercase")]
pub struct GooglePayThirdPartySdk {
    /// Identifier for the delayed session response
    pub delayed_session_token: bool,
    /// The name of the connector
    pub connector: String,
    /// The next action for the sdk (ex: calling confirm or sync call)
    pub sdk_next_action: SdkNextAction,
}

#[derive(Debug, Clone, Eq, PartialEq, serde::Serialize, ToSchema)]
#[serde(rename_all = "lowercase")]
pub struct GooglePaySessionResponse {
    /// The merchant info
    pub merchant_info: GpayMerchantInfo,
    /// List of the allowed payment meythods
    pub allowed_payment_methods: Vec<GpayAllowedPaymentMethods>,
    /// The transaction info Google Pay requires
    pub transaction_info: GpayTransactionInfo,
    /// Identifier for the delayed session response
    pub delayed_session_token: bool,
    /// The name of the connector
    pub connector: String,
    /// The next action for the sdk (ex: calling confirm or sync call)
    pub sdk_next_action: SdkNextAction,
    /// Secrets for sdk display and payment
    pub secrets: Option<SecretInfoToInitiateSdk>,
}

#[derive(Debug, Clone, Eq, PartialEq, serde::Serialize, ToSchema)]
#[serde(rename_all = "lowercase")]
pub struct KlarnaSessionTokenResponse {
    /// The session token for Klarna
    pub session_token: String,
    /// The identifier for the session
    pub session_id: String,
}

#[derive(Debug, Clone, Eq, PartialEq, serde::Serialize, ToSchema)]
#[serde(rename_all = "lowercase")]
pub struct PaypalSessionTokenResponse {
    /// The session token for PayPal
    pub session_token: String,
}

#[derive(Debug, Clone, Eq, PartialEq, serde::Serialize, ToSchema)]
#[serde(rename_all = "lowercase")]
pub struct ApplepaySessionTokenResponse {
    /// Session object for Apple Pay
    pub session_token_data: ApplePaySessionResponse,
    /// Payment request object for Apple Pay
    pub payment_request_data: Option<ApplePayPaymentRequest>,
    /// The session token is w.r.t this connector
    pub connector: String,
    /// Identifier for the delayed session response
    pub delayed_session_token: bool,
    /// The next action for the sdk (ex: calling confirm or sync call)
    pub sdk_next_action: SdkNextAction,
}

#[derive(Debug, Eq, PartialEq, serde::Serialize, Clone, ToSchema)]
pub struct SdkNextAction {
    /// The type of next action
    pub next_action: NextActionCall,
}

#[derive(Debug, Eq, PartialEq, serde::Serialize, Clone, ToSchema)]
#[serde(rename_all = "snake_case")]
pub enum NextActionCall {
    /// The next action call is confirm
    Confirm,
    /// The next action call is sync
    Sync,
}

#[derive(Debug, Clone, Eq, PartialEq, serde::Serialize, ToSchema)]
#[serde(untagged)]
pub enum ApplePaySessionResponse {
    ///  We get this session response, when third party sdk is involved
    ThirdPartySdk(ThirdPartySdkSessionResponse),
    ///  We get this session response, when there is no involvement of third party sdk
    /// This is the common response most of the times
    NoThirdPartySdk(NoThirdPartySdkSessionResponse),
    /// This is for the empty session response
    NoSessionResponse,
}

#[derive(Debug, Clone, Eq, PartialEq, serde::Serialize, ToSchema, serde::Deserialize)]
#[serde(rename_all(deserialize = "camelCase"))]
pub struct NoThirdPartySdkSessionResponse {
    /// Timestamp at which session is requested
    pub epoch_timestamp: u64,
    /// Timestamp at which session expires
    pub expires_at: u64,
    /// The identifier for the merchant session
    pub merchant_session_identifier: String,
    /// Apple pay generated unique ID (UUID) value
    pub nonce: String,
    /// The identifier for the merchant
    pub merchant_identifier: String,
    /// The domain name of the merchant which is registered in Apple Pay
    pub domain_name: String,
    /// The name to be displayed on Apple Pay button
    pub display_name: String,
    /// A string which represents the properties of a payment
    pub signature: String,
    /// The identifier for the operational analytics
    pub operational_analytics_identifier: String,
    /// The number of retries to get the session response
    pub retries: u8,
    /// The identifier for the connector transaction
    pub psp_id: String,
}

#[derive(Debug, Clone, Eq, PartialEq, serde::Serialize, ToSchema)]
pub struct ThirdPartySdkSessionResponse {
    pub secrets: SecretInfoToInitiateSdk,
}

#[derive(Debug, Clone, Eq, PartialEq, serde::Serialize, ToSchema, serde::Deserialize)]
pub struct SecretInfoToInitiateSdk {
    // Authorization secrets used by client to initiate sdk
    #[schema(value_type = String)]
    pub display: Secret<String>,
    // Authorization secrets used by client for payment
    #[schema(value_type = String)]
    pub payment: Secret<String>,
}

#[derive(Debug, Clone, Eq, PartialEq, serde::Serialize, ToSchema, serde::Deserialize)]
pub struct ApplePayPaymentRequest {
    /// The code for country
    #[schema(value_type = CountryAlpha2, example = "US")]
    pub country_code: api_enums::CountryAlpha2,
    /// The code for currency
    #[schema(value_type = Currency, example = "USD")]
    pub currency_code: api_enums::Currency,
    /// Represents the total for the payment.
    pub total: AmountInfo,
    /// The list of merchant capabilities(ex: whether capable of 3ds or no-3ds)
    pub merchant_capabilities: Vec<String>,
    /// The list of supported networks
    pub supported_networks: Vec<String>,
    pub merchant_identifier: Option<String>,
}

#[derive(Debug, Clone, Eq, PartialEq, serde::Serialize, ToSchema, serde::Deserialize)]
pub struct AmountInfo {
    /// The label must be the name of the merchant.
    pub label: String,
    /// A value that indicates whether the line item(Ex: total, tax, discount, or grand total) is final or pending.
    #[serde(rename = "type")]
    pub total_type: Option<String>,
    /// The total amount for the payment
    pub amount: String,
}

#[derive(Debug, Clone, serde::Deserialize)]
#[serde(rename_all = "camelCase")]
pub struct ApplepayErrorResponse {
    pub status_code: String,
    pub status_message: String,
}

#[derive(Default, Debug, serde::Serialize, Clone, ToSchema)]
pub struct PaymentsSessionResponse {
    /// The identifier for the payment
    pub payment_id: String,
    /// This is a token which expires after 15 minutes, used from the client to authenticate and create sessions from the SDK
    #[schema(value_type = String)]
    pub client_secret: Secret<String, pii::ClientSecret>,
    /// The list of session token object
    pub session_token: Vec<SessionToken>,
}

#[derive(Default, Debug, serde::Deserialize, serde::Serialize, Clone, ToSchema)]
pub struct PaymentRetrieveBody {
    /// The identifier for the Merchant Account.
    pub merchant_id: Option<String>,
    /// Decider to enable or disable the connector call for retrieve request
    pub force_sync: Option<bool>,
}

#[derive(Default, Debug, serde::Deserialize, serde::Serialize, Clone, ToSchema)]
pub struct PaymentRetrieveBodyWithCredentials {
    /// The identifier for payment.
    pub payment_id: String,
    /// The identifier for the Merchant Account.
    pub merchant_id: Option<String>,
    /// Decider to enable or disable the connector call for retrieve request
    pub force_sync: Option<bool>,
    /// Merchant connector details used to make payments.
    pub merchant_connector_details: Option<admin::MerchantConnectorDetailsWrap>,
}

#[derive(Default, Debug, serde::Deserialize, serde::Serialize, Clone, ToSchema)]
pub struct PaymentsCancelRequest {
    /// The identifier for the payment
    #[serde(skip)]
    pub payment_id: String,
    /// The reason for the payment cancel
    pub cancellation_reason: Option<String>,
    /// Merchant connector details used to make payments.
    #[schema(value_type = MerchantConnectorDetailsWrap)]
    pub merchant_connector_details: Option<admin::MerchantConnectorDetailsWrap>,
}

#[derive(Default, Debug, serde::Deserialize, serde::Serialize, ToSchema)]
pub struct PaymentsStartRequest {
    /// Unique identifier for the payment. This ensures idempotency for multiple payments
    /// that have been done by a single merchant. This field is auto generated and is returned in the API response.
    pub payment_id: String,
    /// The identifier for the Merchant Account.
    pub merchant_id: String,
    /// The identifier for the payment transaction
    pub attempt_id: String,
}

mod payment_id_type {
    use std::fmt;

    use serde::{
        de::{self, Visitor},
        Deserializer,
    };

    use super::PaymentIdType;

    struct PaymentIdVisitor;
    struct OptionalPaymentIdVisitor;

    impl<'de> Visitor<'de> for PaymentIdVisitor {
        type Value = PaymentIdType;

        fn expecting(&self, formatter: &mut fmt::Formatter<'_>) -> fmt::Result {
            formatter.write_str("payment id")
        }

        fn visit_str<E>(self, value: &str) -> Result<Self::Value, E>
        where
            E: de::Error,
        {
            Ok(PaymentIdType::PaymentIntentId(value.to_string()))
        }
    }

    impl<'de> Visitor<'de> for OptionalPaymentIdVisitor {
        type Value = Option<PaymentIdType>;

        fn expecting(&self, formatter: &mut fmt::Formatter<'_>) -> fmt::Result {
            formatter.write_str("payment id")
        }

        fn visit_some<D>(self, deserializer: D) -> Result<Self::Value, D::Error>
        where
            D: Deserializer<'de>,
        {
            deserializer.deserialize_any(PaymentIdVisitor).map(Some)
        }

        fn visit_none<E>(self) -> Result<Self::Value, E>
        where
            E: de::Error,
        {
            Ok(None)
        }

        fn visit_unit<E>(self) -> Result<Self::Value, E>
        where
            E: de::Error,
        {
            Ok(None)
        }
    }

    #[allow(dead_code)]
    pub(crate) fn deserialize<'a, D>(deserializer: D) -> Result<PaymentIdType, D::Error>
    where
        D: Deserializer<'a>,
    {
        deserializer.deserialize_any(PaymentIdVisitor)
    }

    pub(crate) fn deserialize_option<'a, D>(
        deserializer: D,
    ) -> Result<Option<PaymentIdType>, D::Error>
    where
        D: Deserializer<'a>,
    {
        deserializer.deserialize_option(OptionalPaymentIdVisitor)
    }
}

mod amount {
    use serde::de;

    use super::Amount;
    struct AmountVisitor;
    struct OptionalAmountVisitor;

    // This is defined to provide guarded deserialization of amount
    // which itself handles zero and non-zero values internally
    impl<'de> de::Visitor<'de> for AmountVisitor {
        type Value = Amount;

        fn expecting(&self, formatter: &mut std::fmt::Formatter<'_>) -> std::fmt::Result {
            write!(formatter, "amount as integer")
        }

        fn visit_u64<E>(self, v: u64) -> Result<Self::Value, E>
        where
            E: de::Error,
        {
            let v = i64::try_from(v).map_err(|_| {
                E::custom(format!(
                    "invalid value `{v}`, expected an integer between 0 and {}",
                    i64::MAX
                ))
            })?;
            self.visit_i64(v)
        }

        fn visit_i64<E>(self, v: i64) -> Result<Self::Value, E>
        where
            E: de::Error,
        {
            if v.is_negative() {
                return Err(E::custom(format!(
                    "invalid value `{v}`, expected a positive integer"
                )));
            }
            Ok(Amount::from(v))
        }
    }

    impl<'de> de::Visitor<'de> for OptionalAmountVisitor {
        type Value = Option<Amount>;

        fn expecting(&self, formatter: &mut std::fmt::Formatter<'_>) -> std::fmt::Result {
            write!(formatter, "option of amount (as integer)")
        }

        fn visit_some<D>(self, deserializer: D) -> Result<Self::Value, D::Error>
        where
            D: serde::Deserializer<'de>,
        {
            deserializer.deserialize_i64(AmountVisitor).map(Some)
        }

        fn visit_none<E>(self) -> Result<Self::Value, E>
        where
            E: de::Error,
        {
            Ok(None)
        }
    }

    #[allow(dead_code)]
    pub(crate) fn deserialize<'de, D>(deserializer: D) -> Result<Amount, D::Error>
    where
        D: de::Deserializer<'de>,
    {
        deserializer.deserialize_any(AmountVisitor)
    }
    pub(crate) fn deserialize_option<'de, D>(deserializer: D) -> Result<Option<Amount>, D::Error>
    where
        D: de::Deserializer<'de>,
    {
        deserializer.deserialize_option(OptionalAmountVisitor)
    }
}

#[cfg(test)]
mod tests {
    #![allow(clippy::unwrap_used)]
    use super::*;

    #[test]
    fn test_mandate_type() {
        let mandate_type = MandateType::default();
        assert_eq!(
            serde_json::to_string(&mandate_type).unwrap(),
            r#"{"multi_use":null}"#
        )
    }
}<|MERGE_RESOLUTION|>--- conflicted
+++ resolved
@@ -842,11 +842,8 @@
     AliPayRedirect(AliPayRedirection),
     /// The wallet data for Ali Pay HK redirect
     AliPayHkRedirect(AliPayHkRedirection),
-<<<<<<< HEAD
     /// The wallet data for GoPay redirect
     GoPayRedirect(GoPayRedirection),
-=======
->>>>>>> 47cd08a0
     /// The wallet data for Apple pay
     ApplePay(ApplePayWalletData),
     /// Wallet data for apple pay redirect flow
@@ -919,12 +916,9 @@
 pub struct AliPayHkRedirection {}
 
 #[derive(Eq, PartialEq, Clone, Debug, serde::Deserialize, serde::Serialize, ToSchema)]
-<<<<<<< HEAD
 pub struct GoPayRedirection {}
 
 #[derive(Eq, PartialEq, Clone, Debug, serde::Deserialize, serde::Serialize, ToSchema)]
-=======
->>>>>>> 47cd08a0
 pub struct MobilePayRedirection {}
 
 #[derive(Eq, PartialEq, Clone, Debug, serde::Deserialize, serde::Serialize, ToSchema)]
