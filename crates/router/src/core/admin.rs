use std::str::FromStr;

use api_models::{
    admin::{self as admin_types},
    enums as api_enums, routing as routing_types,
};
use common_utils::{
    date_time,
    ext_traits::{AsyncExt, Encode, OptionExt, ValueExt},
    fp_utils, id_type, pii, type_name,
    types::keymanager::{self as km_types, KeyManagerState, ToEncryptable},
};
use diesel_models::configs;
#[cfg(all(any(feature = "v1", feature = "v2"), feature = "olap"))]
use diesel_models::{business_profile::CardTestingGuardConfig, organization::OrganizationBridge};
use error_stack::{report, FutureExt, ResultExt};
use hyperswitch_connectors::connectors::{chargebee, recurly};
use hyperswitch_domain_models::merchant_connector_account::{
    FromRequestEncryptableMerchantConnectorAccount, UpdateEncryptableMerchantConnectorAccount,
};
use masking::{ExposeInterface, PeekInterface, Secret};
use pm_auth::{connector::plaid::transformers::PlaidAuthType, types as pm_auth_types};
use regex::Regex;
use uuid::Uuid;

#[cfg(any(feature = "v1", feature = "v2"))]
use crate::types::transformers::ForeignFrom;
use crate::{
    consts,
    core::{
        encryption::transfer_encryption_key,
        errors::{self, RouterResponse, RouterResult, StorageErrorExt},
        payment_methods::{cards, transformers},
        payments::helpers,
        pm_auth::helpers::PaymentAuthConnectorDataExt,
        routing, utils as core_utils,
    },
    db::{AccountsStorageInterface, StorageInterface},
    routes::{metrics, SessionState},
    services::{
        self,
        api::{self as service_api, client},
        authentication, pm_auth as payment_initiation_service,
    },
    types::{
        self,
        api::{self, admin},
        domain::{
            self,
            types::{self as domain_types, AsyncLift},
        },
        storage::{self, enums::MerchantStorageScheme},
        transformers::{ForeignInto, ForeignTryFrom, ForeignTryInto},
    },
    utils,
};

const IBAN_MAX_LENGTH: usize = 34;
const BACS_SORT_CODE_LENGTH: usize = 6;
const BACS_MAX_ACCOUNT_NUMBER_LENGTH: usize = 8;

#[inline]
pub fn create_merchant_publishable_key() -> String {
    format!(
        "pk_{}_{}",
        router_env::env::prefix_for_env(),
        Uuid::new_v4().simple()
    )
}

pub async fn insert_merchant_configs(
    db: &dyn StorageInterface,
    merchant_id: &id_type::MerchantId,
) -> RouterResult<()> {
    db.insert_config(configs::ConfigNew {
        key: merchant_id.get_requires_cvv_key(),
        config: "true".to_string(),
    })
    .await
    .change_context(errors::ApiErrorResponse::InternalServerError)
    .attach_printable("Error while setting requires_cvv config")?;

    db.insert_config(configs::ConfigNew {
        key: merchant_id.get_merchant_fingerprint_secret_key(),
        config: utils::generate_id(consts::FINGERPRINT_SECRET_LENGTH, "fs"),
    })
    .await
    .change_context(errors::ApiErrorResponse::InternalServerError)
    .attach_printable("Error while inserting merchant fingerprint secret")?;

    Ok(())
}

#[cfg(feature = "olap")]
fn add_publishable_key_to_decision_service(
    state: &SessionState,
    merchant_account: &domain::MerchantAccount,
) {
    let state = state.clone();
    let publishable_key = merchant_account.publishable_key.clone();
    let merchant_id = merchant_account.get_id().clone();

    authentication::decision::spawn_tracked_job(
        async move {
            authentication::decision::add_publishable_key(
                &state,
                publishable_key.into(),
                merchant_id,
                None,
            )
            .await
        },
        authentication::decision::ADD,
    );
}

#[cfg(feature = "olap")]
pub async fn create_organization(
    state: SessionState,
    req: api::OrganizationCreateRequest,
) -> RouterResponse<api::OrganizationResponse> {
    let db_organization = ForeignFrom::foreign_from(req);
    state
        .accounts_store
        .insert_organization(db_organization)
        .await
        .to_duplicate_response(errors::ApiErrorResponse::GenericDuplicateError {
            message: "Organization with the given organization_name already exists".to_string(),
        })
        .attach_printable("Error when creating organization")
        .map(ForeignFrom::foreign_from)
        .map(service_api::ApplicationResponse::Json)
}

#[cfg(feature = "olap")]
pub async fn update_organization(
    state: SessionState,
    org_id: api::OrganizationId,
    req: api::OrganizationUpdateRequest,
) -> RouterResponse<api::OrganizationResponse> {
    let organization_update = diesel_models::organization::OrganizationUpdate::Update {
        organization_name: req.organization_name,
        organization_details: req.organization_details,
        metadata: req.metadata,
    };
    state
        .accounts_store
        .update_organization_by_org_id(&org_id.organization_id, organization_update)
        .await
        .to_not_found_response(errors::ApiErrorResponse::GenericNotFoundError {
            message: "organization with the given id does not exist".to_string(),
        })
        .attach_printable(format!(
            "Failed to update organization with organization_id: {:?}",
            org_id.organization_id
        ))
        .map(ForeignFrom::foreign_from)
        .map(service_api::ApplicationResponse::Json)
}

#[cfg(feature = "olap")]
pub async fn get_organization(
    state: SessionState,
    org_id: api::OrganizationId,
) -> RouterResponse<api::OrganizationResponse> {
    #[cfg(all(feature = "v1", feature = "olap"))]
    {
        CreateOrValidateOrganization::new(Some(org_id.organization_id))
            .create_or_validate(state.accounts_store.as_ref())
            .await
            .map(ForeignFrom::foreign_from)
            .map(service_api::ApplicationResponse::Json)
    }
    #[cfg(all(feature = "v2", feature = "olap"))]
    {
        CreateOrValidateOrganization::new(org_id.organization_id)
            .create_or_validate(state.accounts_store.as_ref())
            .await
            .map(ForeignFrom::foreign_from)
            .map(service_api::ApplicationResponse::Json)
    }
}

#[cfg(feature = "olap")]
pub async fn create_merchant_account(
    state: SessionState,
    req: api::MerchantAccountCreate,
) -> RouterResponse<api::MerchantAccountResponse> {
    #[cfg(feature = "keymanager_create")]
    use common_utils::{keymanager, types::keymanager::EncryptionTransferRequest};

    let db = state.store.as_ref();

    let key = services::generate_aes256_key()
        .change_context(errors::ApiErrorResponse::InternalServerError)
        .attach_printable("Unable to generate aes 256 key")?;

    let master_key = db.get_master_key();

    let key_manager_state: &KeyManagerState = &(&state).into();
    let merchant_id = req.get_merchant_reference_id();
    let identifier = km_types::Identifier::Merchant(merchant_id.clone());
    #[cfg(feature = "keymanager_create")]
    {
        use base64::Engine;

        use crate::consts::BASE64_ENGINE;

        if key_manager_state.enabled {
            keymanager::transfer_key_to_key_manager(
                key_manager_state,
                EncryptionTransferRequest {
                    identifier: identifier.clone(),
                    key: BASE64_ENGINE.encode(key),
                },
            )
            .await
            .change_context(errors::ApiErrorResponse::DuplicateMerchantAccount)
            .attach_printable("Failed to insert key to KeyManager")?;
        }
    }

    let key_store = domain::MerchantKeyStore {
        merchant_id: merchant_id.clone(),
        key: domain_types::crypto_operation(
            key_manager_state,
            type_name!(domain::MerchantKeyStore),
            domain_types::CryptoOperation::Encrypt(key.to_vec().into()),
            identifier.clone(),
            master_key,
        )
        .await
        .and_then(|val| val.try_into_operation())
        .change_context(errors::ApiErrorResponse::InternalServerError)
        .attach_printable("Failed to decrypt data from key store")?,
        created_at: date_time::now(),
    };

    let domain_merchant_account = req
        .create_domain_model_from_request(&state, key_store.clone(), &merchant_id)
        .await?;
    let key_manager_state = &(&state).into();
    db.insert_merchant_key_store(
        key_manager_state,
        key_store.clone(),
        &master_key.to_vec().into(),
    )
    .await
    .to_duplicate_response(errors::ApiErrorResponse::DuplicateMerchantAccount)?;

    let merchant_account = db
        .insert_merchant(key_manager_state, domain_merchant_account, &key_store)
        .await
        .to_duplicate_response(errors::ApiErrorResponse::DuplicateMerchantAccount)?;

    add_publishable_key_to_decision_service(&state, &merchant_account);

    insert_merchant_configs(db, &merchant_id).await?;

    Ok(service_api::ApplicationResponse::Json(
        api::MerchantAccountResponse::foreign_try_from(merchant_account)
            .change_context(errors::ApiErrorResponse::InternalServerError)
            .attach_printable("Failed while generating response")?,
    ))
}

#[cfg(feature = "olap")]
#[async_trait::async_trait]
trait MerchantAccountCreateBridge {
    async fn create_domain_model_from_request(
        self,
        state: &SessionState,
        key: domain::MerchantKeyStore,
        identifier: &id_type::MerchantId,
    ) -> RouterResult<domain::MerchantAccount>;
}

#[cfg(all(feature = "v1", feature = "olap"))]
#[async_trait::async_trait]
impl MerchantAccountCreateBridge for api::MerchantAccountCreate {
    async fn create_domain_model_from_request(
        self,
        state: &SessionState,
        key_store: domain::MerchantKeyStore,
        identifier: &id_type::MerchantId,
    ) -> RouterResult<domain::MerchantAccount> {
        let db = &*state.accounts_store;
        let publishable_key = create_merchant_publishable_key();

        let primary_business_details = self.get_primary_details_as_value().change_context(
            errors::ApiErrorResponse::InvalidDataValue {
                field_name: "primary_business_details",
            },
        )?;

        let webhook_details = self.webhook_details.clone().map(ForeignInto::foreign_into);

        let pm_collect_link_config = self.get_pm_link_config_as_value().change_context(
            errors::ApiErrorResponse::InvalidDataValue {
                field_name: "pm_collect_link_config",
            },
        )?;

        let merchant_details = self.get_merchant_details_as_secret().change_context(
            errors::ApiErrorResponse::InvalidDataValue {
                field_name: "merchant_details",
            },
        )?;

        self.parse_routing_algorithm()
            .change_context(errors::ApiErrorResponse::InvalidDataValue {
                field_name: "routing_algorithm",
            })
            .attach_printable("Invalid routing algorithm given")?;

        let metadata = self.get_metadata_as_secret().change_context(
            errors::ApiErrorResponse::InvalidDataValue {
                field_name: "metadata",
            },
        )?;

        // Get the enable payment response hash as a boolean, where the default value is true
        let enable_payment_response_hash = self.get_enable_payment_response_hash();

        let payment_response_hash_key = self.get_payment_response_hash_key();

        let parent_merchant_id = get_parent_merchant(
            state,
            self.sub_merchants_enabled,
            self.parent_merchant_id.as_ref(),
            &key_store,
        )
        .await?;

        let organization = CreateOrValidateOrganization::new(self.organization_id)
            .create_or_validate(db)
            .await?;

        let key = key_store.key.clone().into_inner();
        let key_manager_state = state.into();

        let merchant_account = async {
            Ok::<_, error_stack::Report<common_utils::errors::CryptoError>>(
                domain::MerchantAccountSetter {
                    merchant_id: identifier.clone(),
                    merchant_name: self
                        .merchant_name
                        .async_lift(|inner| async {
                            domain_types::crypto_operation(
                                &key_manager_state,
                                type_name!(domain::MerchantAccount),
                                domain_types::CryptoOperation::EncryptOptional(inner),
                                km_types::Identifier::Merchant(key_store.merchant_id.clone()),
                                key.peek(),
                            )
                            .await
                            .and_then(|val| val.try_into_optionaloperation())
                        })
                        .await?,
                    merchant_details: merchant_details
                        .async_lift(|inner| async {
                            domain_types::crypto_operation(
                                &key_manager_state,
                                type_name!(domain::MerchantAccount),
                                domain_types::CryptoOperation::EncryptOptional(inner),
                                km_types::Identifier::Merchant(key_store.merchant_id.clone()),
                                key.peek(),
                            )
                            .await
                            .and_then(|val| val.try_into_optionaloperation())
                        })
                        .await?,
                    return_url: self.return_url.map(|a| a.to_string()),
                    webhook_details,
                    routing_algorithm: Some(serde_json::json!({
                        "algorithm_id": null,
                        "timestamp": 0
                    })),
                    sub_merchants_enabled: self.sub_merchants_enabled,
                    parent_merchant_id,
                    enable_payment_response_hash,
                    payment_response_hash_key,
                    redirect_to_merchant_with_http_post: self
                        .redirect_to_merchant_with_http_post
                        .unwrap_or_default(),
                    publishable_key,
                    locker_id: self.locker_id,
                    metadata,
                    storage_scheme: MerchantStorageScheme::PostgresOnly,
                    primary_business_details,
                    created_at: date_time::now(),
                    modified_at: date_time::now(),
                    intent_fulfillment_time: None,
                    frm_routing_algorithm: self.frm_routing_algorithm,
                    #[cfg(feature = "payouts")]
                    payout_routing_algorithm: self.payout_routing_algorithm,
                    #[cfg(not(feature = "payouts"))]
                    payout_routing_algorithm: None,
                    organization_id: organization.get_organization_id(),
                    is_recon_enabled: false,
                    default_profile: None,
                    recon_status: diesel_models::enums::ReconStatus::NotRequested,
                    payment_link_config: None,
                    pm_collect_link_config,
                    version: common_types::consts::API_VERSION,
                    is_platform_account: false,
                    product_type: self.product_type,
                },
            )
        }
        .await
        .change_context(errors::ApiErrorResponse::InternalServerError)?;

        let mut domain_merchant_account = domain::MerchantAccount::from(merchant_account);

        CreateProfile::new(self.primary_business_details.clone())
            .create_profiles(state, &mut domain_merchant_account, &key_store)
            .await?;

        Ok(domain_merchant_account)
    }
}

#[cfg(feature = "olap")]
enum CreateOrValidateOrganization {
    /// Creates a new organization
    #[cfg(feature = "v1")]
    Create,
    /// Validates if this organization exists in the records
    Validate {
        organization_id: id_type::OrganizationId,
    },
}

#[cfg(feature = "olap")]
impl CreateOrValidateOrganization {
    #[cfg(all(feature = "v1", feature = "olap"))]
    /// Create an action to either create or validate the given organization_id
    /// If organization_id is passed, then validate if this organization exists
    /// If not passed, create a new organization
    fn new(organization_id: Option<id_type::OrganizationId>) -> Self {
        if let Some(organization_id) = organization_id {
            Self::Validate { organization_id }
        } else {
            Self::Create
        }
    }

    #[cfg(all(feature = "v2", feature = "olap"))]
    /// Create an action to validate the provided organization_id
    fn new(organization_id: id_type::OrganizationId) -> Self {
        Self::Validate { organization_id }
    }

    #[cfg(feature = "olap")]
    /// Apply the action, whether to create the organization or validate the given organization_id
    async fn create_or_validate(
        &self,
        db: &dyn AccountsStorageInterface,
    ) -> RouterResult<diesel_models::organization::Organization> {
        match self {
            #[cfg(feature = "v1")]
            Self::Create => {
                let new_organization = api_models::organization::OrganizationNew::new(None);
                let db_organization = ForeignFrom::foreign_from(new_organization);
                db.insert_organization(db_organization)
                    .await
                    .to_duplicate_response(errors::ApiErrorResponse::InternalServerError)
                    .attach_printable("Error when creating organization")
            }
            Self::Validate { organization_id } => db
                .find_organization_by_org_id(organization_id)
                .await
                .to_not_found_response(errors::ApiErrorResponse::GenericNotFoundError {
                    message: "organization with the given id does not exist".to_string(),
                }),
        }
    }
}

#[cfg(all(feature = "v1", feature = "olap"))]
enum CreateProfile {
    /// Create profiles from primary business details
    /// If there is only one profile created, then set this profile as default
    CreateFromPrimaryBusinessDetails {
        primary_business_details: Vec<admin_types::PrimaryBusinessDetails>,
    },
    /// Create a default profile, set this as default profile
    CreateDefaultProfile,
}

#[cfg(all(feature = "v1", feature = "olap"))]
impl CreateProfile {
    /// Create a new profile action from the given information
    /// If primary business details exist, then create profiles from them
    /// If primary business details are empty, then create default profile
    fn new(primary_business_details: Option<Vec<admin_types::PrimaryBusinessDetails>>) -> Self {
        match primary_business_details {
            Some(primary_business_details) if !primary_business_details.is_empty() => {
                Self::CreateFromPrimaryBusinessDetails {
                    primary_business_details,
                }
            }
            _ => Self::CreateDefaultProfile,
        }
    }

    async fn create_profiles(
        &self,
        state: &SessionState,
        merchant_account: &mut domain::MerchantAccount,
        key_store: &domain::MerchantKeyStore,
    ) -> RouterResult<()> {
        match self {
            Self::CreateFromPrimaryBusinessDetails {
                primary_business_details,
            } => {
                let business_profiles = Self::create_profiles_for_each_business_details(
                    state,
                    merchant_account.clone(),
                    primary_business_details,
                    key_store,
                )
                .await?;

                // Update the default business profile in merchant account
                if business_profiles.len() == 1 {
                    merchant_account.default_profile = business_profiles
                        .first()
                        .map(|business_profile| business_profile.get_id().to_owned())
                }
            }
            Self::CreateDefaultProfile => {
                let business_profile = self
                    .create_default_business_profile(state, merchant_account.clone(), key_store)
                    .await?;

                merchant_account.default_profile = Some(business_profile.get_id().to_owned());
            }
        }

        Ok(())
    }

    /// Create default profile
    async fn create_default_business_profile(
        &self,
        state: &SessionState,
        merchant_account: domain::MerchantAccount,
        key_store: &domain::MerchantKeyStore,
    ) -> RouterResult<domain::Profile> {
        let business_profile = create_and_insert_business_profile(
            state,
            api_models::admin::ProfileCreate::default(),
            merchant_account.clone(),
            key_store,
        )
        .await?;

        Ok(business_profile)
    }

    /// Create profile for each primary_business_details,
    /// If there is no default profile in merchant account and only one primary_business_detail
    /// is available, then create a default profile.
    async fn create_profiles_for_each_business_details(
        state: &SessionState,
        merchant_account: domain::MerchantAccount,
        primary_business_details: &Vec<admin_types::PrimaryBusinessDetails>,
        key_store: &domain::MerchantKeyStore,
    ) -> RouterResult<Vec<domain::Profile>> {
        let mut business_profiles_vector = Vec::with_capacity(primary_business_details.len());

        // This must ideally be run in a transaction,
        // if there is an error in inserting some profile, because of unique constraints
        // the whole query must be rolled back
        for business_profile in primary_business_details {
            let profile_name =
                format!("{}_{}", business_profile.country, business_profile.business);

            let profile_create_request = api_models::admin::ProfileCreate {
                profile_name: Some(profile_name),
                ..Default::default()
            };

            create_and_insert_business_profile(
                state,
                profile_create_request,
                merchant_account.clone(),
                key_store,
            )
            .await
            .map_err(|profile_insert_error| {
                crate::logger::warn!("Profile already exists {profile_insert_error:?}");
            })
            .map(|business_profile| business_profiles_vector.push(business_profile))
            .ok();
        }

        Ok(business_profiles_vector)
    }
}

#[cfg(all(feature = "v2", feature = "olap"))]
#[async_trait::async_trait]
impl MerchantAccountCreateBridge for api::MerchantAccountCreate {
    async fn create_domain_model_from_request(
        self,
        state: &SessionState,
        key_store: domain::MerchantKeyStore,
        identifier: &id_type::MerchantId,
    ) -> RouterResult<domain::MerchantAccount> {
        let publishable_key = create_merchant_publishable_key();
        let db = &*state.accounts_store;

        let metadata = self.get_metadata_as_secret().change_context(
            errors::ApiErrorResponse::InvalidDataValue {
                field_name: "metadata",
            },
        )?;

        let merchant_details = self.get_merchant_details_as_secret().change_context(
            errors::ApiErrorResponse::InvalidDataValue {
                field_name: "merchant_details",
            },
        )?;

        let organization = CreateOrValidateOrganization::new(self.organization_id.clone())
            .create_or_validate(db)
            .await?;

        let key = key_store.key.into_inner();
        let id = identifier.to_owned();
        let key_manager_state = state.into();
        let identifier = km_types::Identifier::Merchant(id.clone());

        async {
            Ok::<_, error_stack::Report<common_utils::errors::CryptoError>>(
                domain::MerchantAccount::from(domain::MerchantAccountSetter {
                    id,
                    merchant_name: Some(
                        domain_types::crypto_operation(
                            &key_manager_state,
                            type_name!(domain::MerchantAccount),
                            domain_types::CryptoOperation::Encrypt(
                                self.merchant_name
                                    .map(|merchant_name| merchant_name.into_inner()),
                            ),
                            identifier.clone(),
                            key.peek(),
                        )
                        .await
                        .and_then(|val| val.try_into_operation())?,
                    ),
                    merchant_details: merchant_details
                        .async_lift(|inner| async {
                            domain_types::crypto_operation(
                                &key_manager_state,
                                type_name!(domain::MerchantAccount),
                                domain_types::CryptoOperation::EncryptOptional(inner),
                                identifier.clone(),
                                key.peek(),
                            )
                            .await
                            .and_then(|val| val.try_into_optionaloperation())
                        })
                        .await?,
                    publishable_key,
                    metadata,
                    storage_scheme: MerchantStorageScheme::PostgresOnly,
                    created_at: date_time::now(),
                    modified_at: date_time::now(),
                    organization_id: organization.get_organization_id(),
                    recon_status: diesel_models::enums::ReconStatus::NotRequested,
                    is_platform_account: false,
                    version: common_types::consts::API_VERSION,
                    product_type: self.product_type,
                }),
            )
        }
        .await
        .change_context(errors::ApiErrorResponse::InternalServerError)
        .attach_printable("failed to encrypt merchant details")
    }
}

#[cfg(all(feature = "olap", feature = "v2"))]
pub async fn list_merchant_account(
    state: SessionState,
    organization_id: api_models::organization::OrganizationId,
) -> RouterResponse<Vec<api::MerchantAccountResponse>> {
    let merchant_accounts = state
        .store
        .list_merchant_accounts_by_organization_id(
            &(&state).into(),
            &organization_id.organization_id,
        )
        .await
        .to_not_found_response(errors::ApiErrorResponse::MerchantAccountNotFound)?;

    let merchant_accounts = merchant_accounts
        .into_iter()
        .map(|merchant_account| {
            api::MerchantAccountResponse::foreign_try_from(merchant_account).change_context(
                errors::ApiErrorResponse::InvalidDataValue {
                    field_name: "merchant_account",
                },
            )
        })
        .collect::<Result<Vec<_>, _>>()?;

    Ok(services::ApplicationResponse::Json(merchant_accounts))
}

#[cfg(all(feature = "olap", feature = "v1"))]
pub async fn list_merchant_account(
    state: SessionState,
    req: api_models::admin::MerchantAccountListRequest,
) -> RouterResponse<Vec<api::MerchantAccountResponse>> {
    let merchant_accounts = state
        .store
        .list_merchant_accounts_by_organization_id(&(&state).into(), &req.organization_id)
        .await
        .to_not_found_response(errors::ApiErrorResponse::MerchantAccountNotFound)?;

    let merchant_accounts = merchant_accounts
        .into_iter()
        .map(|merchant_account| {
            api::MerchantAccountResponse::foreign_try_from(merchant_account).change_context(
                errors::ApiErrorResponse::InvalidDataValue {
                    field_name: "merchant_account",
                },
            )
        })
        .collect::<Result<Vec<_>, _>>()?;

    Ok(services::ApplicationResponse::Json(merchant_accounts))
}

pub async fn get_merchant_account(
    state: SessionState,
    req: api::MerchantId,
    _profile_id: Option<id_type::ProfileId>,
) -> RouterResponse<api::MerchantAccountResponse> {
    let db = state.store.as_ref();
    let key_manager_state = &(&state).into();
    let key_store = db
        .get_merchant_key_store_by_merchant_id(
            key_manager_state,
            &req.merchant_id,
            &db.get_master_key().to_vec().into(),
        )
        .await
        .to_not_found_response(errors::ApiErrorResponse::MerchantAccountNotFound)?;

    let merchant_account = db
        .find_merchant_account_by_merchant_id(key_manager_state, &req.merchant_id, &key_store)
        .await
        .to_not_found_response(errors::ApiErrorResponse::MerchantAccountNotFound)?;

    Ok(service_api::ApplicationResponse::Json(
        api::MerchantAccountResponse::foreign_try_from(merchant_account)
            .change_context(errors::ApiErrorResponse::InternalServerError)
            .attach_printable("Failed to construct response")?,
    ))
}

#[cfg(feature = "v1")]
/// For backwards compatibility, whenever new business labels are passed in
/// primary_business_details, create a profile
pub async fn create_profile_from_business_labels(
    state: &SessionState,
    db: &dyn StorageInterface,
    key_store: &domain::MerchantKeyStore,
    merchant_id: &id_type::MerchantId,
    new_business_details: Vec<admin_types::PrimaryBusinessDetails>,
) -> RouterResult<()> {
    let key_manager_state = &state.into();
    let merchant_account = db
        .find_merchant_account_by_merchant_id(key_manager_state, merchant_id, key_store)
        .await
        .to_not_found_response(errors::ApiErrorResponse::MerchantAccountNotFound)?;

    let old_business_details = merchant_account
        .primary_business_details
        .clone()
        .parse_value::<Vec<admin_types::PrimaryBusinessDetails>>("PrimaryBusinessDetails")
        .change_context(errors::ApiErrorResponse::InvalidDataValue {
            field_name: "routing_algorithm",
        })
        .attach_printable("Invalid routing algorithm given")?;

    // find the diff between two vectors
    let business_profiles_to_create = new_business_details
        .into_iter()
        .filter(|business_details| !old_business_details.contains(business_details))
        .collect::<Vec<_>>();

    for business_profile in business_profiles_to_create {
        let profile_name = format!("{}_{}", business_profile.country, business_profile.business);

        let profile_create_request = admin_types::ProfileCreate {
            profile_name: Some(profile_name),
            ..Default::default()
        };

        let profile_create_result = create_and_insert_business_profile(
            state,
            profile_create_request,
            merchant_account.clone(),
            key_store,
        )
        .await
        .map_err(|profile_insert_error| {
            // If there is any duplicate error, we need not take any action
            crate::logger::warn!("Profile already exists {profile_insert_error:?}");
        });

        // If a profile is created, then unset the default profile
        if profile_create_result.is_ok() && merchant_account.default_profile.is_some() {
            let unset_default_profile = domain::MerchantAccountUpdate::UnsetDefaultProfile;
            db.update_merchant(
                key_manager_state,
                merchant_account.clone(),
                unset_default_profile,
                key_store,
            )
            .await
            .to_not_found_response(errors::ApiErrorResponse::MerchantAccountNotFound)?;
        }
    }

    Ok(())
}

#[cfg(any(feature = "v1", feature = "v2", feature = "olap"))]
#[async_trait::async_trait]
trait MerchantAccountUpdateBridge {
    async fn get_update_merchant_object(
        self,
        state: &SessionState,
        merchant_id: &id_type::MerchantId,
        key_store: &domain::MerchantKeyStore,
    ) -> RouterResult<storage::MerchantAccountUpdate>;
}

#[cfg(feature = "v1")]
#[async_trait::async_trait]
impl MerchantAccountUpdateBridge for api::MerchantAccountUpdate {
    async fn get_update_merchant_object(
        self,
        state: &SessionState,
        merchant_id: &id_type::MerchantId,
        key_store: &domain::MerchantKeyStore,
    ) -> RouterResult<storage::MerchantAccountUpdate> {
        let key_manager_state = &state.into();
        let key = key_store.key.get_inner().peek();

        let db = state.store.as_ref();

        let primary_business_details = self.get_primary_details_as_value().change_context(
            errors::ApiErrorResponse::InvalidDataValue {
                field_name: "primary_business_details",
            },
        )?;

        let pm_collect_link_config = self.get_pm_link_config_as_value().change_context(
            errors::ApiErrorResponse::InvalidDataValue {
                field_name: "pm_collect_link_config",
            },
        )?;

        let merchant_details = self.get_merchant_details_as_secret().change_context(
            errors::ApiErrorResponse::InvalidDataValue {
                field_name: "merchant_details",
            },
        )?;

        self.parse_routing_algorithm().change_context(
            errors::ApiErrorResponse::InvalidDataValue {
                field_name: "routing_algorithm",
            },
        )?;

        let webhook_details = self.webhook_details.map(ForeignInto::foreign_into);

        let parent_merchant_id = get_parent_merchant(
            state,
            self.sub_merchants_enabled,
            self.parent_merchant_id.as_ref(),
            key_store,
        )
        .await?;

        // This supports changing the business profile by passing in the profile_id
        let business_profile_id_update = if let Some(ref profile_id) = self.default_profile {
            // Validate whether profile_id passed in request is valid and is linked to the merchant
            core_utils::validate_and_get_business_profile(
                state.store.as_ref(),
                key_manager_state,
                key_store,
                Some(profile_id),
                merchant_id,
            )
            .await?
            .map(|business_profile| Some(business_profile.get_id().to_owned()))
        } else {
            None
        };

        #[cfg(any(feature = "v1", feature = "v2"))]
        // In order to support backwards compatibility, if a business_labels are passed in the update
        // call, then create new profiles with the profile_name as business_label
        self.primary_business_details
            .clone()
            .async_map(|primary_business_details| async {
                let _ = create_profile_from_business_labels(
                    state,
                    db,
                    key_store,
                    merchant_id,
                    primary_business_details,
                )
                .await;
            })
            .await;

        let identifier = km_types::Identifier::Merchant(key_store.merchant_id.clone());
        Ok(storage::MerchantAccountUpdate::Update {
            merchant_name: self
                .merchant_name
                .map(Secret::new)
                .async_lift(|inner| async {
                    domain_types::crypto_operation(
                        key_manager_state,
                        type_name!(storage::MerchantAccount),
                        domain_types::CryptoOperation::EncryptOptional(inner),
                        identifier.clone(),
                        key,
                    )
                    .await
                    .and_then(|val| val.try_into_optionaloperation())
                })
                .await
                .change_context(errors::ApiErrorResponse::InternalServerError)
                .attach_printable("Unable to encrypt merchant name")?,
            merchant_details: merchant_details
                .async_lift(|inner| async {
                    domain_types::crypto_operation(
                        key_manager_state,
                        type_name!(storage::MerchantAccount),
                        domain_types::CryptoOperation::EncryptOptional(inner),
                        identifier.clone(),
                        key,
                    )
                    .await
                    .and_then(|val| val.try_into_optionaloperation())
                })
                .await
                .change_context(errors::ApiErrorResponse::InternalServerError)
                .attach_printable("Unable to encrypt merchant details")?,
            return_url: self.return_url.map(|a| a.to_string()),
            webhook_details,
            sub_merchants_enabled: self.sub_merchants_enabled,
            parent_merchant_id,
            enable_payment_response_hash: self.enable_payment_response_hash,
            payment_response_hash_key: self.payment_response_hash_key,
            redirect_to_merchant_with_http_post: self.redirect_to_merchant_with_http_post,
            locker_id: self.locker_id,
            metadata: self.metadata,
            publishable_key: None,
            primary_business_details,
            frm_routing_algorithm: self.frm_routing_algorithm,
            intent_fulfillment_time: None,
            #[cfg(feature = "payouts")]
            payout_routing_algorithm: self.payout_routing_algorithm,
            #[cfg(not(feature = "payouts"))]
            payout_routing_algorithm: None,
            default_profile: business_profile_id_update,
            payment_link_config: None,
            pm_collect_link_config,
            routing_algorithm: self.routing_algorithm,
        })
    }
}

#[cfg(feature = "v2")]
#[async_trait::async_trait]
impl MerchantAccountUpdateBridge for api::MerchantAccountUpdate {
    async fn get_update_merchant_object(
        self,
        state: &SessionState,
        _merchant_id: &id_type::MerchantId,
        key_store: &domain::MerchantKeyStore,
    ) -> RouterResult<storage::MerchantAccountUpdate> {
        let key_manager_state = &state.into();
        let key = key_store.key.get_inner().peek();

        let merchant_details = self.get_merchant_details_as_secret().change_context(
            errors::ApiErrorResponse::InvalidDataValue {
                field_name: "merchant_details",
            },
        )?;

        let metadata = self.get_metadata_as_secret().change_context(
            errors::ApiErrorResponse::InvalidDataValue {
                field_name: "metadata",
            },
        )?;

        let identifier = km_types::Identifier::Merchant(key_store.merchant_id.clone());
        Ok(storage::MerchantAccountUpdate::Update {
            merchant_name: self
                .merchant_name
                .map(Secret::new)
                .async_lift(|inner| async {
                    domain_types::crypto_operation(
                        key_manager_state,
                        type_name!(storage::MerchantAccount),
                        domain_types::CryptoOperation::EncryptOptional(inner),
                        identifier.clone(),
                        key,
                    )
                    .await
                    .and_then(|val| val.try_into_optionaloperation())
                })
                .await
                .change_context(errors::ApiErrorResponse::InternalServerError)
                .attach_printable("Unable to encrypt merchant name")?,
            merchant_details: merchant_details
                .async_lift(|inner| async {
                    domain_types::crypto_operation(
                        key_manager_state,
                        type_name!(storage::MerchantAccount),
                        domain_types::CryptoOperation::EncryptOptional(inner),
                        identifier.clone(),
                        key,
                    )
                    .await
                    .and_then(|val| val.try_into_optionaloperation())
                })
                .await
                .change_context(errors::ApiErrorResponse::InternalServerError)
                .attach_printable("Unable to encrypt merchant details")?,
            metadata: metadata.map(Box::new),
            publishable_key: None,
        })
    }
}

pub async fn merchant_account_update(
    state: SessionState,
    merchant_id: &id_type::MerchantId,
    _profile_id: Option<id_type::ProfileId>,
    req: api::MerchantAccountUpdate,
) -> RouterResponse<api::MerchantAccountResponse> {
    let db = state.store.as_ref();
    let key_manager_state = &(&state).into();
    let key_store = db
        .get_merchant_key_store_by_merchant_id(
            key_manager_state,
            merchant_id,
            &db.get_master_key().to_vec().into(),
        )
        .await
        .to_not_found_response(errors::ApiErrorResponse::MerchantAccountNotFound)?;

    let merchant_account_storage_object = req
        .get_update_merchant_object(&state, merchant_id, &key_store)
        .await
        .attach_printable("Failed to create merchant account update object")?;

    let response = db
        .update_specific_fields_in_merchant(
            key_manager_state,
            merchant_id,
            merchant_account_storage_object,
            &key_store,
        )
        .await
        .to_not_found_response(errors::ApiErrorResponse::MerchantAccountNotFound)?;

    Ok(service_api::ApplicationResponse::Json(
        api::MerchantAccountResponse::foreign_try_from(response)
            .change_context(errors::ApiErrorResponse::InternalServerError)
            .attach_printable("Failed while generating response")?,
    ))
}

pub async fn merchant_account_delete(
    state: SessionState,
    merchant_id: id_type::MerchantId,
) -> RouterResponse<api::MerchantAccountDeleteResponse> {
    let mut is_deleted = false;
    let db = state.store.as_ref();
    let key_manager_state = &(&state).into();
    let merchant_key_store = db
        .get_merchant_key_store_by_merchant_id(
            key_manager_state,
            &merchant_id,
            &state.store.get_master_key().to_vec().into(),
        )
        .await
        .to_not_found_response(errors::ApiErrorResponse::MerchantAccountNotFound)?;

    let merchant_account = db
        .find_merchant_account_by_merchant_id(key_manager_state, &merchant_id, &merchant_key_store)
        .await
        .to_not_found_response(errors::ApiErrorResponse::MerchantAccountNotFound)?;

    let is_merchant_account_deleted = db
        .delete_merchant_account_by_merchant_id(&merchant_id)
        .await
        .to_not_found_response(errors::ApiErrorResponse::MerchantAccountNotFound)?;
    if is_merchant_account_deleted {
        let is_merchant_key_store_deleted = db
            .delete_merchant_key_store_by_merchant_id(&merchant_id)
            .await
            .to_not_found_response(errors::ApiErrorResponse::MerchantAccountNotFound)?;
        is_deleted = is_merchant_account_deleted && is_merchant_key_store_deleted;
    }

    let state = state.clone();
    authentication::decision::spawn_tracked_job(
        async move {
            authentication::decision::revoke_api_key(
                &state,
                merchant_account.publishable_key.into(),
            )
            .await
        },
        authentication::decision::REVOKE,
    );

    match db
        .delete_config_by_key(merchant_id.get_requires_cvv_key().as_str())
        .await
    {
        Ok(_) => Ok::<_, errors::ApiErrorResponse>(()),
        Err(err) => {
            if err.current_context().is_db_not_found() {
                crate::logger::error!("requires_cvv config not found in db: {err:?}");
                Ok(())
            } else {
                Err(err
                    .change_context(errors::ApiErrorResponse::InternalServerError)
                    .attach_printable("Failed while deleting requires_cvv config"))?
            }
        }
    }
    .ok();

    let response = api::MerchantAccountDeleteResponse {
        merchant_id,
        deleted: is_deleted,
    };
    Ok(service_api::ApplicationResponse::Json(response))
}

#[cfg(feature = "v1")]
async fn get_parent_merchant(
    state: &SessionState,
    sub_merchants_enabled: Option<bool>,
    parent_merchant: Option<&id_type::MerchantId>,
    key_store: &domain::MerchantKeyStore,
) -> RouterResult<Option<id_type::MerchantId>> {
    Ok(match sub_merchants_enabled {
        Some(true) => {
            Some(
                parent_merchant.ok_or_else(|| {
                    report!(errors::ValidationError::MissingRequiredField {
                        field_name: "parent_merchant_id".to_string()
                    })
                    .change_context(errors::ApiErrorResponse::PreconditionFailed {
                        message: "If `sub_merchants_enabled` is `true`, then `parent_merchant_id` is mandatory".to_string(),
                    })
                })
                .map(|id| validate_merchant_id(state, id,key_store).change_context(
                    errors::ApiErrorResponse::InvalidDataValue { field_name: "parent_merchant_id" }
                ))?
                .await?
                .get_id().to_owned()
            )
        }
        _ => None,
    })
}

#[cfg(feature = "v1")]
async fn validate_merchant_id(
    state: &SessionState,
    merchant_id: &id_type::MerchantId,
    key_store: &domain::MerchantKeyStore,
) -> RouterResult<domain::MerchantAccount> {
    let db = &*state.store;
    db.find_merchant_account_by_merchant_id(&state.into(), merchant_id, key_store)
        .await
        .to_not_found_response(errors::ApiErrorResponse::MerchantAccountNotFound)
}

struct ConnectorAuthTypeAndMetadataValidation<'a> {
    connector_name: &'a api_models::enums::Connector,
    auth_type: &'a types::ConnectorAuthType,
    connector_meta_data: &'a Option<pii::SecretSerdeValue>,
}

impl ConnectorAuthTypeAndMetadataValidation<'_> {
    pub fn validate_auth_and_metadata_type(
        &self,
    ) -> Result<(), error_stack::Report<errors::ApiErrorResponse>> {
        let connector_auth_type_validation = ConnectorAuthTypeValidation {
            auth_type: self.auth_type,
        };
        connector_auth_type_validation.validate_connector_auth_type()?;
        self.validate_auth_and_metadata_type_with_connector()
            .map_err(|err| match *err.current_context() {
                errors::ConnectorError::InvalidConnectorName => {
                    err.change_context(errors::ApiErrorResponse::InvalidRequestData {
                        message: "The connector name is invalid".to_string(),
                    })
                }
                errors::ConnectorError::InvalidConnectorConfig { config: field_name } => err
                    .change_context(errors::ApiErrorResponse::InvalidRequestData {
                        message: format!("The {} is invalid", field_name),
                    }),
                errors::ConnectorError::FailedToObtainAuthType => {
                    err.change_context(errors::ApiErrorResponse::InvalidRequestData {
                        message: "The auth type is invalid for the connector".to_string(),
                    })
                }
                _ => err.change_context(errors::ApiErrorResponse::InvalidRequestData {
                    message: "The request body is invalid".to_string(),
                }),
            })
    }

    fn validate_auth_and_metadata_type_with_connector(
        &self,
    ) -> Result<(), error_stack::Report<errors::ConnectorError>> {
        use crate::connector::*;

        match self.connector_name {
            api_enums::Connector::Adyenplatform => {
                adyenplatform::transformers::AdyenplatformAuthType::try_from(self.auth_type)?;
                Ok(())
            }
            // api_enums::Connector::Payone => {payone::transformers::PayoneAuthType::try_from(val)?;Ok(())} Added as a template code for future usage
            #[cfg(feature = "dummy_connector")]
            api_enums::Connector::DummyConnector1
            | api_enums::Connector::DummyConnector2
            | api_enums::Connector::DummyConnector3
            | api_enums::Connector::DummyConnector4
            | api_enums::Connector::DummyConnector5
            | api_enums::Connector::DummyConnector6
            | api_enums::Connector::DummyConnector7 => {
                dummyconnector::transformers::DummyConnectorAuthType::try_from(self.auth_type)?;
                Ok(())
            }
            api_enums::Connector::Aci => {
                aci::transformers::AciAuthType::try_from(self.auth_type)?;
                Ok(())
            }
            api_enums::Connector::Adyen => {
                adyen::transformers::AdyenAuthType::try_from(self.auth_type)?;
                adyen::transformers::AdyenConnectorMetadataObject::try_from(
                    self.connector_meta_data,
                )?;
                Ok(())
            }
            api_enums::Connector::Airwallex => {
                airwallex::transformers::AirwallexAuthType::try_from(self.auth_type)?;
                Ok(())
            }
            api_enums::Connector::Authorizedotnet => {
                authorizedotnet::transformers::AuthorizedotnetAuthType::try_from(self.auth_type)?;
                Ok(())
            }
            api_enums::Connector::Bankofamerica => {
                bankofamerica::transformers::BankOfAmericaAuthType::try_from(self.auth_type)?;
                Ok(())
            }
            api_enums::Connector::Billwerk => {
                billwerk::transformers::BillwerkAuthType::try_from(self.auth_type)?;
                Ok(())
            }
            api_enums::Connector::Bitpay => {
                bitpay::transformers::BitpayAuthType::try_from(self.auth_type)?;
                Ok(())
            }
            api_enums::Connector::Bambora => {
                bambora::transformers::BamboraAuthType::try_from(self.auth_type)?;
                Ok(())
            }
            api_enums::Connector::Bamboraapac => {
                bamboraapac::transformers::BamboraapacAuthType::try_from(self.auth_type)?;
                Ok(())
            }
            api_enums::Connector::Boku => {
                boku::transformers::BokuAuthType::try_from(self.auth_type)?;
                Ok(())
            }
            api_enums::Connector::Bluesnap => {
                bluesnap::transformers::BluesnapAuthType::try_from(self.auth_type)?;
                Ok(())
            }
            api_enums::Connector::Braintree => {
                braintree::transformers::BraintreeAuthType::try_from(self.auth_type)?;
                braintree::transformers::BraintreeMeta::try_from(self.connector_meta_data)?;
                Ok(())
            }
            api_enums::Connector::Cashtocode => {
                cashtocode::transformers::CashtocodeAuthType::try_from(self.auth_type)?;
                Ok(())
            }
            api_enums::Connector::Chargebee => {
                chargebee::transformers::ChargebeeAuthType::try_from(self.auth_type)?;
                chargebee::transformers::ChargebeeMetadata::try_from(self.connector_meta_data)?;
                Ok(())
            }
            api_enums::Connector::Checkout => {
                checkout::transformers::CheckoutAuthType::try_from(self.auth_type)?;
                Ok(())
            }
            api_enums::Connector::Coinbase => {
                coinbase::transformers::CoinbaseAuthType::try_from(self.auth_type)?;
                coinbase::transformers::CoinbaseConnectorMeta::try_from(self.connector_meta_data)?;
                Ok(())
            }
            api_enums::Connector::Coingate => {
                coingate::transformers::CoingateAuthType::try_from(self.auth_type)?;
                coingate::transformers::CoingateConnectorMetadataObject::try_from(
                    self.connector_meta_data,
                )?;
                Ok(())
            }
            api_enums::Connector::Cryptopay => {
                cryptopay::transformers::CryptopayAuthType::try_from(self.auth_type)?;
                Ok(())
            }
            api_enums::Connector::CtpMastercard => Ok(()),
            api_enums::Connector::CtpVisa => Ok(()),
            api_enums::Connector::Cybersource => {
                cybersource::transformers::CybersourceAuthType::try_from(self.auth_type)?;
                cybersource::transformers::CybersourceConnectorMetadataObject::try_from(
                    self.connector_meta_data,
                )?;
                Ok(())
            }
            api_enums::Connector::Datatrans => {
                datatrans::transformers::DatatransAuthType::try_from(self.auth_type)?;
                Ok(())
            }
            api_enums::Connector::Deutschebank => {
                deutschebank::transformers::DeutschebankAuthType::try_from(self.auth_type)?;
                Ok(())
            }
            api_enums::Connector::Digitalvirgo => {
                digitalvirgo::transformers::DigitalvirgoAuthType::try_from(self.auth_type)?;
                Ok(())
            }
            api_enums::Connector::Dlocal => {
                dlocal::transformers::DlocalAuthType::try_from(self.auth_type)?;
                Ok(())
            }
            api_enums::Connector::Ebanx => {
                ebanx::transformers::EbanxAuthType::try_from(self.auth_type)?;
                Ok(())
            }
            api_enums::Connector::Elavon => {
                elavon::transformers::ElavonAuthType::try_from(self.auth_type)?;
                Ok(())
            }
            // api_enums::Connector::Facilitapay => {
            //     facilitapay::transformers::FacilitapayAuthType::try_from(self.auth_type)?;
            //     Ok(())
            // }
            api_enums::Connector::Fiserv => {
                fiserv::transformers::FiservAuthType::try_from(self.auth_type)?;
                fiserv::transformers::FiservSessionObject::try_from(self.connector_meta_data)?;
                Ok(())
            }
            api_enums::Connector::Fiservemea => {
                fiservemea::transformers::FiservemeaAuthType::try_from(self.auth_type)?;
                Ok(())
            }
            api_enums::Connector::Fiuu => {
                fiuu::transformers::FiuuAuthType::try_from(self.auth_type)?;
                Ok(())
            }
            api_enums::Connector::Forte => {
                forte::transformers::ForteAuthType::try_from(self.auth_type)?;
                Ok(())
            }
            api_enums::Connector::Getnet => {
                getnet::transformers::GetnetAuthType::try_from(self.auth_type)?;
                Ok(())
            }
            api_enums::Connector::Globalpay => {
                globalpay::transformers::GlobalpayAuthType::try_from(self.auth_type)?;
                globalpay::transformers::GlobalPayMeta::try_from(self.connector_meta_data)?;
                Ok(())
            }
            api_enums::Connector::Globepay => {
                globepay::transformers::GlobepayAuthType::try_from(self.auth_type)?;
                Ok(())
            }
            api_enums::Connector::Gocardless => {
                gocardless::transformers::GocardlessAuthType::try_from(self.auth_type)?;
                Ok(())
            }
            api_enums::Connector::Gpayments => {
                gpayments::transformers::GpaymentsAuthType::try_from(self.auth_type)?;
                gpayments::transformers::GpaymentsMetaData::try_from(self.connector_meta_data)?;
                Ok(())
            }
            api_enums::Connector::Hipay => {
                hipay::transformers::HipayAuthType::try_from(self.auth_type)?;
                Ok(())
            }
            api_enums::Connector::Helcim => {
                helcim::transformers::HelcimAuthType::try_from(self.auth_type)?;
                Ok(())
            }
            api_enums::Connector::Iatapay => {
                iatapay::transformers::IatapayAuthType::try_from(self.auth_type)?;
                Ok(())
            }
            api_enums::Connector::Inespay => {
                inespay::transformers::InespayAuthType::try_from(self.auth_type)?;
                Ok(())
            }
            api_enums::Connector::Itaubank => {
                itaubank::transformers::ItaubankAuthType::try_from(self.auth_type)?;
                Ok(())
            }
            api_enums::Connector::Jpmorgan => {
                jpmorgan::transformers::JpmorganAuthType::try_from(self.auth_type)?;
                Ok(())
            }
            api_enums::Connector::Juspaythreedsserver => Ok(()),
            api_enums::Connector::Klarna => {
                klarna::transformers::KlarnaAuthType::try_from(self.auth_type)?;
                klarna::transformers::KlarnaConnectorMetadataObject::try_from(
                    self.connector_meta_data,
                )?;
                Ok(())
            }
            api_enums::Connector::Mifinity => {
                mifinity::transformers::MifinityAuthType::try_from(self.auth_type)?;
                mifinity::transformers::MifinityConnectorMetadataObject::try_from(
                    self.connector_meta_data,
                )?;
                Ok(())
            }
            api_enums::Connector::Mollie => {
                mollie::transformers::MollieAuthType::try_from(self.auth_type)?;
                Ok(())
            }
            api_enums::Connector::Moneris => {
                moneris::transformers::MonerisAuthType::try_from(self.auth_type)?;
                Ok(())
            }
            api_enums::Connector::Multisafepay => {
                multisafepay::transformers::MultisafepayAuthType::try_from(self.auth_type)?;
                Ok(())
            }
            api_enums::Connector::Netcetera => {
                netcetera::transformers::NetceteraAuthType::try_from(self.auth_type)?;
                netcetera::transformers::NetceteraMetaData::try_from(self.connector_meta_data)?;
                Ok(())
            }
            api_enums::Connector::Nexinets => {
                nexinets::transformers::NexinetsAuthType::try_from(self.auth_type)?;
                Ok(())
            }
            api_enums::Connector::Nexixpay => {
                nexixpay::transformers::NexixpayAuthType::try_from(self.auth_type)?;
                Ok(())
            }
            api_enums::Connector::Nmi => {
                nmi::transformers::NmiAuthType::try_from(self.auth_type)?;
                Ok(())
            }
            api_enums::Connector::Nomupay => {
                nomupay::transformers::NomupayAuthType::try_from(self.auth_type)?;
                Ok(())
            }
            api_enums::Connector::Noon => {
                noon::transformers::NoonAuthType::try_from(self.auth_type)?;
                Ok(())
            }
            api_enums::Connector::Novalnet => {
                novalnet::transformers::NovalnetAuthType::try_from(self.auth_type)?;
                Ok(())
            }
            api_enums::Connector::Nuvei => {
                nuvei::transformers::NuveiAuthType::try_from(self.auth_type)?;
                Ok(())
            }
            api_enums::Connector::Opennode => {
                opennode::transformers::OpennodeAuthType::try_from(self.auth_type)?;
                Ok(())
            }
            api_enums::Connector::Paybox => {
                paybox::transformers::PayboxAuthType::try_from(self.auth_type)?;
                Ok(())
            }
            api_enums::Connector::Payme => {
                payme::transformers::PaymeAuthType::try_from(self.auth_type)?;
                Ok(())
            }
            api_enums::Connector::Paypal => {
                paypal::transformers::PaypalAuthType::try_from(self.auth_type)?;
                Ok(())
            }
            api_enums::Connector::Payone => {
                payone::transformers::PayoneAuthType::try_from(self.auth_type)?;
                Ok(())
            }
            api_enums::Connector::Paystack => {
                paystack::transformers::PaystackAuthType::try_from(self.auth_type)?;
                Ok(())
            }
            api_enums::Connector::Payu => {
                payu::transformers::PayuAuthType::try_from(self.auth_type)?;
                Ok(())
            }
            api_enums::Connector::Placetopay => {
                placetopay::transformers::PlacetopayAuthType::try_from(self.auth_type)?;
                Ok(())
            }
            api_enums::Connector::Powertranz => {
                powertranz::transformers::PowertranzAuthType::try_from(self.auth_type)?;
                Ok(())
            }
            api_enums::Connector::Prophetpay => {
                prophetpay::transformers::ProphetpayAuthType::try_from(self.auth_type)?;
                Ok(())
            }
            api_enums::Connector::Rapyd => {
                rapyd::transformers::RapydAuthType::try_from(self.auth_type)?;
                Ok(())
            }
            api_enums::Connector::Razorpay => {
                razorpay::transformers::RazorpayAuthType::try_from(self.auth_type)?;
                Ok(())
            }
            api_enums::Connector::Recurly => {
                recurly::transformers::RecurlyAuthType::try_from(self.auth_type)?;
                Ok(())
            }
            api_enums::Connector::Redsys => {
                redsys::transformers::RedsysAuthType::try_from(self.auth_type)?;
                Ok(())
            }
            api_enums::Connector::Shift4 => {
                shift4::transformers::Shift4AuthType::try_from(self.auth_type)?;
                Ok(())
            }
            api_enums::Connector::Square => {
                square::transformers::SquareAuthType::try_from(self.auth_type)?;
                Ok(())
            }
            api_enums::Connector::Stax => {
                stax::transformers::StaxAuthType::try_from(self.auth_type)?;
                Ok(())
            }
            api_enums::Connector::Taxjar => {
                taxjar::transformers::TaxjarAuthType::try_from(self.auth_type)?;
                Ok(())
            }
            api_enums::Connector::Stripe => {
                stripe::transformers::StripeAuthType::try_from(self.auth_type)?;
                Ok(())
            }
            api_enums::Connector::Stripebilling => {
                stripebilling::transformers::StripebillingAuthType::try_from(self.auth_type)?;
                Ok(())
            }
            api_enums::Connector::Trustpay => {
                trustpay::transformers::TrustpayAuthType::try_from(self.auth_type)?;
                Ok(())
            }
            api_enums::Connector::Tsys => {
                tsys::transformers::TsysAuthType::try_from(self.auth_type)?;
                Ok(())
            }
            api_enums::Connector::Volt => {
                volt::transformers::VoltAuthType::try_from(self.auth_type)?;
                Ok(())
            }
            api_enums::Connector::Wellsfargo => {
                wellsfargo::transformers::WellsfargoAuthType::try_from(self.auth_type)?;
                Ok(())
            }
            api_enums::Connector::Wise => {
                wise::transformers::WiseAuthType::try_from(self.auth_type)?;
                Ok(())
            }
            api_enums::Connector::Worldline => {
                worldline::transformers::WorldlineAuthType::try_from(self.auth_type)?;
                Ok(())
            }
            api_enums::Connector::Worldpay => {
                worldpay::transformers::WorldpayAuthType::try_from(self.auth_type)?;
                Ok(())
            }
            api_enums::Connector::Xendit => {
                xendit::transformers::XenditAuthType::try_from(self.auth_type)?;
                Ok(())
            }
            api_enums::Connector::Zen => {
                zen::transformers::ZenAuthType::try_from(self.auth_type)?;
                Ok(())
            }
            api_enums::Connector::Zsl => {
                zsl::transformers::ZslAuthType::try_from(self.auth_type)?;
                Ok(())
            }
            api_enums::Connector::Signifyd => {
                signifyd::transformers::SignifydAuthType::try_from(self.auth_type)?;
                Ok(())
            }
            api_enums::Connector::Riskified => {
                riskified::transformers::RiskifiedAuthType::try_from(self.auth_type)?;
                Ok(())
            }
            api_enums::Connector::Plaid => {
                PlaidAuthType::foreign_try_from(self.auth_type)?;
                Ok(())
            }
            api_enums::Connector::Threedsecureio => {
                threedsecureio::transformers::ThreedsecureioAuthType::try_from(self.auth_type)?;
                Ok(())
            }
        }
    }
}

struct ConnectorAuthTypeValidation<'a> {
    auth_type: &'a types::ConnectorAuthType,
}

impl ConnectorAuthTypeValidation<'_> {
    fn validate_connector_auth_type(
        &self,
    ) -> Result<(), error_stack::Report<errors::ApiErrorResponse>> {
        let validate_non_empty_field = |field_value: &str, field_name: &str| {
            if field_value.trim().is_empty() {
                Err(errors::ApiErrorResponse::InvalidDataFormat {
                    field_name: format!("connector_account_details.{}", field_name),
                    expected_format: "a non empty String".to_string(),
                }
                .into())
            } else {
                Ok(())
            }
        };
        match self.auth_type {
            hyperswitch_domain_models::router_data::ConnectorAuthType::TemporaryAuth => Ok(()),
            hyperswitch_domain_models::router_data::ConnectorAuthType::HeaderKey { api_key } => {
                validate_non_empty_field(api_key.peek(), "api_key")
            }
            hyperswitch_domain_models::router_data::ConnectorAuthType::BodyKey {
                api_key,
                key1,
            } => {
                validate_non_empty_field(api_key.peek(), "api_key")?;
                validate_non_empty_field(key1.peek(), "key1")
            }
            hyperswitch_domain_models::router_data::ConnectorAuthType::SignatureKey {
                api_key,
                key1,
                api_secret,
            } => {
                validate_non_empty_field(api_key.peek(), "api_key")?;
                validate_non_empty_field(key1.peek(), "key1")?;
                validate_non_empty_field(api_secret.peek(), "api_secret")
            }
            hyperswitch_domain_models::router_data::ConnectorAuthType::MultiAuthKey {
                api_key,
                key1,
                api_secret,
                key2,
            } => {
                validate_non_empty_field(api_key.peek(), "api_key")?;
                validate_non_empty_field(key1.peek(), "key1")?;
                validate_non_empty_field(api_secret.peek(), "api_secret")?;
                validate_non_empty_field(key2.peek(), "key2")
            }
            hyperswitch_domain_models::router_data::ConnectorAuthType::CurrencyAuthKey {
                auth_key_map,
            } => {
                if auth_key_map.is_empty() {
                    Err(errors::ApiErrorResponse::InvalidDataFormat {
                        field_name: "connector_account_details.auth_key_map".to_string(),
                        expected_format: "a non empty map".to_string(),
                    }
                    .into())
                } else {
                    Ok(())
                }
            }
            hyperswitch_domain_models::router_data::ConnectorAuthType::CertificateAuth {
                certificate,
                private_key,
            } => {
                client::create_identity_from_certificate_and_key(
                    certificate.to_owned(),
                    private_key.to_owned(),
                )
                .change_context(errors::ApiErrorResponse::InvalidDataFormat {
                    field_name:
                        "connector_account_details.certificate or connector_account_details.private_key"
                            .to_string(),
                    expected_format:
                        "a valid base64 encoded string of PEM encoded Certificate and Private Key"
                            .to_string(),
                })?;
                Ok(())
            }
            hyperswitch_domain_models::router_data::ConnectorAuthType::NoKey => Ok(()),
        }
    }
}

struct ConnectorStatusAndDisabledValidation<'a> {
    status: &'a Option<api_enums::ConnectorStatus>,
    disabled: &'a Option<bool>,
    auth: &'a types::ConnectorAuthType,
    current_status: &'a api_enums::ConnectorStatus,
}

impl ConnectorStatusAndDisabledValidation<'_> {
    fn validate_status_and_disabled(
        &self,
    ) -> RouterResult<(api_enums::ConnectorStatus, Option<bool>)> {
        let connector_status = match (self.status, self.auth) {
            (
                Some(common_enums::ConnectorStatus::Active),
                types::ConnectorAuthType::TemporaryAuth,
            ) => {
                return Err(errors::ApiErrorResponse::InvalidRequestData {
                    message: "Connector status cannot be active when using TemporaryAuth"
                        .to_string(),
                }
                .into());
            }
            (Some(status), _) => status,
            (None, types::ConnectorAuthType::TemporaryAuth) => {
                &common_enums::ConnectorStatus::Inactive
            }
            (None, _) => self.current_status,
        };

        let disabled = match (self.disabled, connector_status) {
            (Some(false), common_enums::ConnectorStatus::Inactive) => {
                return Err(errors::ApiErrorResponse::InvalidRequestData {
                    message: "Connector cannot be enabled when connector_status is inactive or when using TemporaryAuth"
                        .to_string(),
                }
                .into());
            }
            (Some(disabled), _) => Some(*disabled),
            (None, common_enums::ConnectorStatus::Inactive) => Some(true),
            // Enable the connector if nothing is passed in the request
            (None, _) => Some(false),
        };

        Ok((*connector_status, disabled))
    }
}

struct ConnectorMetadata<'a> {
    connector_metadata: &'a Option<pii::SecretSerdeValue>,
}

impl ConnectorMetadata<'_> {
    fn validate_apple_pay_certificates_in_mca_metadata(&self) -> RouterResult<()> {
        self.connector_metadata
            .clone()
            .map(api_models::payments::ConnectorMetadata::from_value)
            .transpose()
            .change_context(errors::ApiErrorResponse::InvalidDataFormat {
                field_name: "metadata".to_string(),
                expected_format: "connector metadata".to_string(),
            })?
            .and_then(|metadata| metadata.get_apple_pay_certificates())
            .map(|(certificate, certificate_key)| {
                client::create_identity_from_certificate_and_key(certificate, certificate_key)
            })
            .transpose()
            .change_context(errors::ApiErrorResponse::InvalidDataValue {
                field_name: "certificate/certificate key",
            })?;
        Ok(())
    }
}

struct PMAuthConfigValidation<'a> {
    connector_type: &'a api_enums::ConnectorType,
    pm_auth_config: &'a Option<pii::SecretSerdeValue>,
    db: &'a dyn StorageInterface,
    merchant_id: &'a id_type::MerchantId,
    profile_id: &'a id_type::ProfileId,
    key_store: &'a domain::MerchantKeyStore,
    key_manager_state: &'a KeyManagerState,
}

impl PMAuthConfigValidation<'_> {
    async fn validate_pm_auth(&self, val: &pii::SecretSerdeValue) -> RouterResponse<()> {
        let config = serde_json::from_value::<api_models::pm_auth::PaymentMethodAuthConfig>(
            val.clone().expose(),
        )
        .change_context(errors::ApiErrorResponse::InvalidRequestData {
            message: "invalid data received for payment method auth config".to_string(),
        })
        .attach_printable("Failed to deserialize Payment Method Auth config")?;

        let all_mcas = self
            .db
            .find_merchant_connector_account_by_merchant_id_and_disabled_list(
                self.key_manager_state,
                self.merchant_id,
                true,
                self.key_store,
            )
            .await
            .change_context(errors::ApiErrorResponse::MerchantConnectorAccountNotFound {
                id: self.merchant_id.get_string_repr().to_owned(),
            })?;
        for conn_choice in config.enabled_payment_methods {
            let pm_auth_mca = all_mcas
                .iter()
                .find(|mca| mca.get_id() == conn_choice.mca_id)
                .ok_or(errors::ApiErrorResponse::GenericNotFoundError {
                    message: "payment method auth connector account not found".to_string(),
                })?;

            if &pm_auth_mca.profile_id != self.profile_id {
                return Err(errors::ApiErrorResponse::GenericNotFoundError {
                    message: "payment method auth profile_id differs from connector profile_id"
                        .to_string(),
                }
                .into());
            }
        }

        Ok(services::ApplicationResponse::StatusOk)
    }

    async fn validate_pm_auth_config(&self) -> RouterResult<()> {
        if self.connector_type != &api_enums::ConnectorType::PaymentMethodAuth {
            if let Some(val) = self.pm_auth_config.clone() {
                self.validate_pm_auth(&val).await?;
            }
        }
        Ok(())
    }
}

struct ConnectorTypeAndConnectorName<'a> {
    connector_type: &'a api_enums::ConnectorType,
    connector_name: &'a api_enums::Connector,
}

impl ConnectorTypeAndConnectorName<'_> {
    fn get_routable_connector(&self) -> RouterResult<Option<api_enums::RoutableConnectors>> {
        let mut routable_connector =
            api_enums::RoutableConnectors::from_str(&self.connector_name.to_string()).ok();

        let pm_auth_connector =
            api_enums::convert_pm_auth_connector(self.connector_name.to_string().as_str());
        let authentication_connector =
            api_enums::convert_authentication_connector(self.connector_name.to_string().as_str());
        let tax_connector =
            api_enums::convert_tax_connector(self.connector_name.to_string().as_str());
        let billing_connector =
            api_enums::convert_billing_connector(self.connector_name.to_string().as_str());

        if pm_auth_connector.is_some() {
            if self.connector_type != &api_enums::ConnectorType::PaymentMethodAuth
                && self.connector_type != &api_enums::ConnectorType::PaymentProcessor
            {
                return Err(errors::ApiErrorResponse::InvalidRequestData {
                    message: "Invalid connector type given".to_string(),
                }
                .into());
            }
        } else if authentication_connector.is_some() {
            if self.connector_type != &api_enums::ConnectorType::AuthenticationProcessor {
                return Err(errors::ApiErrorResponse::InvalidRequestData {
                    message: "Invalid connector type given".to_string(),
                }
                .into());
            }
        } else if tax_connector.is_some() {
            if self.connector_type != &api_enums::ConnectorType::TaxProcessor {
                return Err(errors::ApiErrorResponse::InvalidRequestData {
                    message: "Invalid connector type given".to_string(),
                }
                .into());
            }
        } else if billing_connector.is_some() {
            if self.connector_type != &api_enums::ConnectorType::BillingProcessor {
                return Err(errors::ApiErrorResponse::InvalidRequestData {
                    message: "Invalid connector type given".to_string(),
                }
                .into());
            }
        } else {
            let routable_connector_option = self
                .connector_name
                .to_string()
                .parse::<api_enums::RoutableConnectors>()
                .change_context(errors::ApiErrorResponse::InvalidRequestData {
                    message: "Invalid connector name given".to_string(),
                })?;
            routable_connector = Some(routable_connector_option);
        };
        Ok(routable_connector)
    }
}
#[cfg(feature = "v1")]
struct MerchantDefaultConfigUpdate<'a> {
    routable_connector: &'a Option<api_enums::RoutableConnectors>,
    merchant_connector_id: &'a id_type::MerchantConnectorAccountId,
    store: &'a dyn StorageInterface,
    merchant_id: &'a id_type::MerchantId,
    profile_id: &'a id_type::ProfileId,
    transaction_type: &'a api_enums::TransactionType,
}
#[cfg(feature = "v1")]
impl MerchantDefaultConfigUpdate<'_> {
    async fn retrieve_and_update_default_fallback_routing_algorithm_if_routable_connector_exists(
        &self,
    ) -> RouterResult<()> {
        let mut default_routing_config = routing::helpers::get_merchant_default_config(
            self.store,
            self.merchant_id.get_string_repr(),
            self.transaction_type,
        )
        .await?;

        let mut default_routing_config_for_profile = routing::helpers::get_merchant_default_config(
            self.store,
            self.profile_id.get_string_repr(),
            self.transaction_type,
        )
        .await?;

        if let Some(routable_connector_val) = self.routable_connector {
            let choice = routing_types::RoutableConnectorChoice {
                choice_kind: routing_types::RoutableChoiceKind::FullStruct,
                connector: *routable_connector_val,
                merchant_connector_id: Some(self.merchant_connector_id.clone()),
            };
            if !default_routing_config.contains(&choice) {
                default_routing_config.push(choice.clone());
                routing::helpers::update_merchant_default_config(
                    self.store,
                    self.merchant_id.get_string_repr(),
                    default_routing_config.clone(),
                    self.transaction_type,
                )
                .await?;
            }
            if !default_routing_config_for_profile.contains(&choice.clone()) {
                default_routing_config_for_profile.push(choice);
                routing::helpers::update_merchant_default_config(
                    self.store,
                    self.profile_id.get_string_repr(),
                    default_routing_config_for_profile.clone(),
                    self.transaction_type,
                )
                .await?;
            }
        }
        Ok(())
    }

    async fn retrieve_and_delete_from_default_fallback_routing_algorithm_if_routable_connector_exists(
        &self,
    ) -> RouterResult<()> {
        let mut default_routing_config = routing::helpers::get_merchant_default_config(
            self.store,
            self.merchant_id.get_string_repr(),
            self.transaction_type,
        )
        .await?;

        let mut default_routing_config_for_profile = routing::helpers::get_merchant_default_config(
            self.store,
            self.profile_id.get_string_repr(),
            self.transaction_type,
        )
        .await?;

        if let Some(routable_connector_val) = self.routable_connector {
            let choice = routing_types::RoutableConnectorChoice {
                choice_kind: routing_types::RoutableChoiceKind::FullStruct,
                connector: *routable_connector_val,
                merchant_connector_id: Some(self.merchant_connector_id.clone()),
            };
            if default_routing_config.contains(&choice) {
                default_routing_config.retain(|mca| {
                    mca.merchant_connector_id.as_ref() != Some(self.merchant_connector_id)
                });
                routing::helpers::update_merchant_default_config(
                    self.store,
                    self.merchant_id.get_string_repr(),
                    default_routing_config.clone(),
                    self.transaction_type,
                )
                .await?;
            }
            if default_routing_config_for_profile.contains(&choice.clone()) {
                default_routing_config_for_profile.retain(|mca| {
                    mca.merchant_connector_id.as_ref() != Some(self.merchant_connector_id)
                });
                routing::helpers::update_merchant_default_config(
                    self.store,
                    self.profile_id.get_string_repr(),
                    default_routing_config_for_profile.clone(),
                    self.transaction_type,
                )
                .await?;
            }
        }
        Ok(())
    }
}
#[cfg(feature = "v2")]
struct DefaultFallbackRoutingConfigUpdate<'a> {
    routable_connector: &'a Option<api_enums::RoutableConnectors>,
    merchant_connector_id: &'a id_type::MerchantConnectorAccountId,
    store: &'a dyn StorageInterface,
    business_profile: domain::Profile,
    key_store: hyperswitch_domain_models::merchant_key_store::MerchantKeyStore,
    key_manager_state: &'a KeyManagerState,
}
#[cfg(feature = "v2")]
impl DefaultFallbackRoutingConfigUpdate<'_> {
    async fn retrieve_and_update_default_fallback_routing_algorithm_if_routable_connector_exists(
        &self,
    ) -> RouterResult<()> {
        let profile_wrapper = ProfileWrapper::new(self.business_profile.clone());
        let default_routing_config_for_profile =
            &mut profile_wrapper.get_default_fallback_list_of_connector_under_profile()?;
        if let Some(routable_connector_val) = self.routable_connector {
            let choice = routing_types::RoutableConnectorChoice {
                choice_kind: routing_types::RoutableChoiceKind::FullStruct,
                connector: *routable_connector_val,
                merchant_connector_id: Some(self.merchant_connector_id.clone()),
            };
            if !default_routing_config_for_profile.contains(&choice.clone()) {
                default_routing_config_for_profile.push(choice);

                profile_wrapper
                    .update_default_fallback_routing_of_connectors_under_profile(
                        self.store,
                        default_routing_config_for_profile,
                        self.key_manager_state,
                        &self.key_store,
                    )
                    .await?
            }
        }
        Ok(())
    }

    async fn retrieve_and_delete_from_default_fallback_routing_algorithm_if_routable_connector_exists(
        &self,
    ) -> RouterResult<()> {
        let profile_wrapper = ProfileWrapper::new(self.business_profile.clone());
        let default_routing_config_for_profile =
            &mut profile_wrapper.get_default_fallback_list_of_connector_under_profile()?;
        if let Some(routable_connector_val) = self.routable_connector {
            let choice = routing_types::RoutableConnectorChoice {
                choice_kind: routing_types::RoutableChoiceKind::FullStruct,
                connector: *routable_connector_val,
                merchant_connector_id: Some(self.merchant_connector_id.clone()),
            };
            if default_routing_config_for_profile.contains(&choice.clone()) {
                default_routing_config_for_profile.retain(|mca| {
                    mca.merchant_connector_id.as_ref() != Some(self.merchant_connector_id)
                });

                profile_wrapper
                    .update_default_fallback_routing_of_connectors_under_profile(
                        self.store,
                        default_routing_config_for_profile,
                        self.key_manager_state,
                        &self.key_store,
                    )
                    .await?
            }
        }
        Ok(())
    }
}
#[cfg(any(feature = "v1", feature = "v2", feature = "olap"))]
#[async_trait::async_trait]
trait MerchantConnectorAccountUpdateBridge {
    async fn get_merchant_connector_account_from_id(
        self,
        db: &dyn StorageInterface,
        merchant_id: &id_type::MerchantId,
        merchant_connector_id: &id_type::MerchantConnectorAccountId,
        key_store: &domain::MerchantKeyStore,
        key_manager_state: &KeyManagerState,
    ) -> RouterResult<domain::MerchantConnectorAccount>;

    async fn create_domain_model_from_request(
        self,
        state: &SessionState,
        key_store: domain::MerchantKeyStore,
        mca: &domain::MerchantConnectorAccount,
        key_manager_state: &KeyManagerState,
        merchant_account: &domain::MerchantAccount,
    ) -> RouterResult<domain::MerchantConnectorAccountUpdate>;
}

#[cfg(all(feature = "v2", feature = "olap"))]
#[async_trait::async_trait]
impl MerchantConnectorAccountUpdateBridge for api_models::admin::MerchantConnectorUpdate {
    async fn get_merchant_connector_account_from_id(
        self,
        db: &dyn StorageInterface,
        _merchant_id: &id_type::MerchantId,
        merchant_connector_id: &id_type::MerchantConnectorAccountId,
        key_store: &domain::MerchantKeyStore,
        key_manager_state: &KeyManagerState,
    ) -> RouterResult<domain::MerchantConnectorAccount> {
        db.find_merchant_connector_account_by_id(
            key_manager_state,
            merchant_connector_id,
            key_store,
        )
        .await
        .to_not_found_response(errors::ApiErrorResponse::MerchantAccountNotFound)
    }

    async fn create_domain_model_from_request(
        self,
        state: &SessionState,
        key_store: domain::MerchantKeyStore,
        mca: &domain::MerchantConnectorAccount,
        key_manager_state: &KeyManagerState,
        merchant_account: &domain::MerchantAccount,
    ) -> RouterResult<domain::MerchantConnectorAccountUpdate> {
        let frm_configs = self.get_frm_config_as_secret();

        let payment_methods_enabled = self.payment_methods_enabled;

        let auth = types::ConnectorAuthType::from_secret_value(
            self.connector_account_details
                .clone()
                .unwrap_or(mca.connector_account_details.clone().into_inner()),
        )
        .change_context(errors::ApiErrorResponse::InvalidDataFormat {
            field_name: "connector_account_details".to_string(),
            expected_format: "auth_type and api_key".to_string(),
        })?;

        let metadata = self.metadata.clone().or(mca.metadata.clone());

        let connector_auth_type_and_metadata_validation = ConnectorAuthTypeAndMetadataValidation {
            connector_name: &mca.connector_name,
            auth_type: &auth,
            connector_meta_data: &metadata,
        };

        connector_auth_type_and_metadata_validation.validate_auth_and_metadata_type()?;
        let connector_status_and_disabled_validation = ConnectorStatusAndDisabledValidation {
            status: &self.status,
            disabled: &self.disabled,
            auth: &auth,
            current_status: &mca.status,
        };

        let (connector_status, disabled) =
            connector_status_and_disabled_validation.validate_status_and_disabled()?;

        let pm_auth_config_validation = PMAuthConfigValidation {
            connector_type: &self.connector_type,
            pm_auth_config: &self.pm_auth_config,
            db: state.store.as_ref(),
            merchant_id: merchant_account.get_id(),
            profile_id: &mca.profile_id.clone(),
            key_store: &key_store,
            key_manager_state,
        };

        pm_auth_config_validation.validate_pm_auth_config().await?;

        let merchant_recipient_data = if let Some(data) = &self.additional_merchant_data {
            Some(
                process_open_banking_connectors(
                    state,
                    merchant_account.get_id(),
                    &auth,
                    &self.connector_type,
                    &mca.connector_name,
                    types::AdditionalMerchantData::foreign_from(data.clone()),
                )
                .await?,
            )
        } else {
            None
        }
        .map(|data| {
            serde_json::to_value(types::AdditionalMerchantData::OpenBankingRecipientData(
                data,
            ))
        })
        .transpose()
        .change_context(errors::ApiErrorResponse::InternalServerError)
        .attach_printable("Failed to serialize MerchantRecipientData")?;

        let encrypted_data = domain_types::crypto_operation(
            key_manager_state,
            type_name!(domain::MerchantConnectorAccount),
            domain_types::CryptoOperation::BatchEncrypt(
                UpdateEncryptableMerchantConnectorAccount::to_encryptable(
                    UpdateEncryptableMerchantConnectorAccount {
                        connector_account_details: self.connector_account_details,
                        connector_wallets_details:
                            helpers::get_connector_wallets_details_with_apple_pay_certificates(
                                &self.metadata,
                                &self.connector_wallets_details,
                            )
                            .await?,
                        additional_merchant_data: merchant_recipient_data.map(Secret::new),
                    },
                ),
            ),
            km_types::Identifier::Merchant(key_store.merchant_id.clone()),
            key_store.key.peek(),
        )
        .await
        .and_then(|val| val.try_into_batchoperation())
        .change_context(errors::ApiErrorResponse::InternalServerError)
        .attach_printable("Failed while decrypting connector account details".to_string())?;

        let encrypted_data =
            UpdateEncryptableMerchantConnectorAccount::from_encryptable(encrypted_data)
                .change_context(errors::ApiErrorResponse::InternalServerError)
                .attach_printable("Failed while decrypting connector account details")?;

        let feature_metadata = self
            .feature_metadata
            .as_ref()
            .map(ForeignTryFrom::foreign_try_from)
            .transpose()?;

        Ok(storage::MerchantConnectorAccountUpdate::Update {
            connector_type: Some(self.connector_type),
            connector_label: self.connector_label.clone(),
            connector_account_details: Box::new(encrypted_data.connector_account_details),
            disabled,
            payment_methods_enabled,
            metadata: self.metadata,
            frm_configs,
            connector_webhook_details: match &self.connector_webhook_details {
                Some(connector_webhook_details) => Box::new(
                    connector_webhook_details
                        .encode_to_value()
                        .change_context(errors::ApiErrorResponse::InternalServerError)
                        .map(Some)?
                        .map(Secret::new),
                ),
                None => Box::new(None),
            },
            applepay_verified_domains: None,
            pm_auth_config: Box::new(self.pm_auth_config),
            status: Some(connector_status),
            additional_merchant_data: Box::new(encrypted_data.additional_merchant_data),
            connector_wallets_details: Box::new(encrypted_data.connector_wallets_details),
            feature_metadata: Box::new(feature_metadata),
        })
    }
}

#[cfg(all(feature = "v1", feature = "olap"))]
#[async_trait::async_trait]
impl MerchantConnectorAccountUpdateBridge for api_models::admin::MerchantConnectorUpdate {
    async fn get_merchant_connector_account_from_id(
        self,
        db: &dyn StorageInterface,
        merchant_id: &id_type::MerchantId,
        merchant_connector_id: &id_type::MerchantConnectorAccountId,
        key_store: &domain::MerchantKeyStore,
        key_manager_state: &KeyManagerState,
    ) -> RouterResult<domain::MerchantConnectorAccount> {
        db.find_by_merchant_connector_account_merchant_id_merchant_connector_id(
            key_manager_state,
            merchant_id,
            merchant_connector_id,
            key_store,
        )
        .await
        .to_not_found_response(
            errors::ApiErrorResponse::MerchantConnectorAccountNotFound {
                id: merchant_connector_id.get_string_repr().to_string(),
            },
        )
    }

    async fn create_domain_model_from_request(
        self,
        state: &SessionState,
        key_store: domain::MerchantKeyStore,
        mca: &domain::MerchantConnectorAccount,
        key_manager_state: &KeyManagerState,
        merchant_account: &domain::MerchantAccount,
    ) -> RouterResult<domain::MerchantConnectorAccountUpdate> {
        let payment_methods_enabled = self.payment_methods_enabled.map(|pm_enabled| {
            pm_enabled
                .iter()
                .flat_map(Encode::encode_to_value)
                .map(Secret::new)
                .collect::<Vec<pii::SecretSerdeValue>>()
        });

        let frm_configs = get_frm_config_as_secret(self.frm_configs);

        let auth: types::ConnectorAuthType = self
            .connector_account_details
            .clone()
            .unwrap_or(mca.connector_account_details.clone().into_inner())
            .parse_value("ConnectorAuthType")
            .change_context(errors::ApiErrorResponse::InvalidDataFormat {
                field_name: "connector_account_details".to_string(),
                expected_format: "auth_type and api_key".to_string(),
            })?;
        let metadata = self.metadata.clone().or(mca.metadata.clone());

        let connector_name = mca.connector_name.as_ref();
        let connector_enum = api_models::enums::Connector::from_str(connector_name)
            .change_context(errors::ApiErrorResponse::InvalidDataValue {
                field_name: "connector",
            })
            .attach_printable_lazy(|| {
                format!("unable to parse connector name {connector_name:?}")
            })?;
        let connector_auth_type_and_metadata_validation = ConnectorAuthTypeAndMetadataValidation {
            connector_name: &connector_enum,
            auth_type: &auth,
            connector_meta_data: &metadata,
        };
        connector_auth_type_and_metadata_validation.validate_auth_and_metadata_type()?;
        let connector_status_and_disabled_validation = ConnectorStatusAndDisabledValidation {
            status: &self.status,
            disabled: &self.disabled,
            auth: &auth,
            current_status: &mca.status,
        };
        let (connector_status, disabled) =
            connector_status_and_disabled_validation.validate_status_and_disabled()?;

        if self.connector_type != api_enums::ConnectorType::PaymentMethodAuth {
            if let Some(val) = self.pm_auth_config.clone() {
                validate_pm_auth(
                    val,
                    state,
                    merchant_account.get_id(),
                    &key_store,
                    merchant_account.clone(),
                    &mca.profile_id,
                )
                .await?;
            }
        }

        let merchant_recipient_data = if let Some(data) = &self.additional_merchant_data {
            Some(
                process_open_banking_connectors(
                    state,
                    merchant_account.get_id(),
                    &auth,
                    &self.connector_type,
                    &connector_enum,
                    types::AdditionalMerchantData::foreign_from(data.clone()),
                )
                .await?,
            )
        } else {
            None
        }
        .map(|data| {
            serde_json::to_value(types::AdditionalMerchantData::OpenBankingRecipientData(
                data,
            ))
        })
        .transpose()
        .change_context(errors::ApiErrorResponse::InternalServerError)
        .attach_printable("Failed to serialize MerchantRecipientData")?;

        let encrypted_data = domain_types::crypto_operation(
            key_manager_state,
            type_name!(domain::MerchantConnectorAccount),
            domain_types::CryptoOperation::BatchEncrypt(
                UpdateEncryptableMerchantConnectorAccount::to_encryptable(
                    UpdateEncryptableMerchantConnectorAccount {
                        connector_account_details: self.connector_account_details,
                        connector_wallets_details:
                            helpers::get_connector_wallets_details_with_apple_pay_certificates(
                                &self.metadata,
                                &self.connector_wallets_details,
                            )
                            .await?,
                        additional_merchant_data: merchant_recipient_data.map(Secret::new),
                    },
                ),
            ),
            km_types::Identifier::Merchant(key_store.merchant_id.clone()),
            key_store.key.peek(),
        )
        .await
        .and_then(|val| val.try_into_batchoperation())
        .change_context(errors::ApiErrorResponse::InternalServerError)
        .attach_printable("Failed while decrypting connector account details".to_string())?;

        let encrypted_data =
            UpdateEncryptableMerchantConnectorAccount::from_encryptable(encrypted_data)
                .change_context(errors::ApiErrorResponse::InternalServerError)
                .attach_printable("Failed while decrypting connector account details")?;

        Ok(storage::MerchantConnectorAccountUpdate::Update {
            connector_type: Some(self.connector_type),
            connector_name: None,
            merchant_connector_id: None,
            connector_label: self.connector_label.clone(),
            connector_account_details: Box::new(encrypted_data.connector_account_details),
            test_mode: self.test_mode,
            disabled,
            payment_methods_enabled,
            metadata: self.metadata,
            frm_configs,
            connector_webhook_details: match &self.connector_webhook_details {
                Some(connector_webhook_details) => Box::new(
                    connector_webhook_details
                        .encode_to_value()
                        .change_context(errors::ApiErrorResponse::InternalServerError)
                        .map(Some)?
                        .map(Secret::new),
                ),
                None => Box::new(None),
            },
            applepay_verified_domains: None,
            pm_auth_config: Box::new(self.pm_auth_config),
            status: Some(connector_status),
            additional_merchant_data: Box::new(encrypted_data.additional_merchant_data),
            connector_wallets_details: Box::new(encrypted_data.connector_wallets_details),
        })
    }
}

#[cfg(any(feature = "v1", feature = "v2", feature = "olap"))]
#[async_trait::async_trait]
trait MerchantConnectorAccountCreateBridge {
    async fn create_domain_model_from_request(
        self,
        state: &SessionState,
        key_store: domain::MerchantKeyStore,
        business_profile: &domain::Profile,
        key_manager_state: &KeyManagerState,
    ) -> RouterResult<domain::MerchantConnectorAccount>;

    async fn validate_and_get_business_profile(
        self,
        merchant_account: &domain::MerchantAccount,
        db: &dyn StorageInterface,
        key_manager_state: &KeyManagerState,
        key_store: &domain::MerchantKeyStore,
    ) -> RouterResult<domain::Profile>;
}

#[cfg(all(feature = "v2", feature = "olap",))]
#[async_trait::async_trait]
impl MerchantConnectorAccountCreateBridge for api::MerchantConnectorCreate {
    async fn create_domain_model_from_request(
        self,
        state: &SessionState,
        key_store: domain::MerchantKeyStore,
        business_profile: &domain::Profile,
        key_manager_state: &KeyManagerState,
    ) -> RouterResult<domain::MerchantConnectorAccount> {
        // If connector label is not passed in the request, generate one
        let connector_label = self.get_connector_label(business_profile.profile_name.clone());
        let frm_configs = self.get_frm_config_as_secret();
        let payment_methods_enabled = self.payment_methods_enabled;
        // Validate Merchant api details and return error if not in correct format
        let auth = types::ConnectorAuthType::from_option_secret_value(
            self.connector_account_details.clone(),
        )
        .change_context(errors::ApiErrorResponse::InvalidDataFormat {
            field_name: "connector_account_details".to_string(),
            expected_format: "auth_type and api_key".to_string(),
        })?;

        let connector_auth_type_and_metadata_validation = ConnectorAuthTypeAndMetadataValidation {
            connector_name: &self.connector_name,
            auth_type: &auth,
            connector_meta_data: &self.metadata,
        };
        connector_auth_type_and_metadata_validation.validate_auth_and_metadata_type()?;
        let connector_status_and_disabled_validation = ConnectorStatusAndDisabledValidation {
            status: &self.status,
            disabled: &self.disabled,
            auth: &auth,
            current_status: &api_enums::ConnectorStatus::Active,
        };
        let (connector_status, disabled) =
            connector_status_and_disabled_validation.validate_status_and_disabled()?;

        let identifier = km_types::Identifier::Merchant(business_profile.merchant_id.clone());
        let merchant_recipient_data = if let Some(data) = &self.additional_merchant_data {
            Some(
                process_open_banking_connectors(
                    state,
                    &business_profile.merchant_id,
                    &auth,
                    &self.connector_type,
                    &self.connector_name,
                    types::AdditionalMerchantData::foreign_from(data.clone()),
                )
                .await?,
            )
        } else {
            None
        }
        .map(|data| {
            serde_json::to_value(types::AdditionalMerchantData::OpenBankingRecipientData(
                data,
            ))
        })
        .transpose()
        .change_context(errors::ApiErrorResponse::InternalServerError)
        .attach_printable("Failed to serialize MerchantRecipientData")?;

        let encrypted_data = domain_types::crypto_operation(
            key_manager_state,
            type_name!(domain::MerchantConnectorAccount),
            domain_types::CryptoOperation::BatchEncrypt(
                FromRequestEncryptableMerchantConnectorAccount::to_encryptable(
                    FromRequestEncryptableMerchantConnectorAccount {
                        connector_account_details: self.connector_account_details.ok_or(
                            errors::ApiErrorResponse::MissingRequiredField {
                                field_name: "connector_account_details",
                            },
                        )?,
                        connector_wallets_details:
                            helpers::get_connector_wallets_details_with_apple_pay_certificates(
                                &self.metadata,
                                &self.connector_wallets_details,
                            )
                            .await?,
                        additional_merchant_data: merchant_recipient_data.map(Secret::new),
                    },
                ),
            ),
            identifier.clone(),
            key_store.key.peek(),
        )
        .await
        .and_then(|val| val.try_into_batchoperation())
        .change_context(errors::ApiErrorResponse::InternalServerError)
        .attach_printable("Failed while decrypting connector account details".to_string())?;

        let encrypted_data =
            FromRequestEncryptableMerchantConnectorAccount::from_encryptable(encrypted_data)
                .change_context(errors::ApiErrorResponse::InternalServerError)
                .attach_printable("Failed while decrypting connector account details")?;

        let feature_metadata = self
            .feature_metadata
            .as_ref()
            .map(ForeignTryFrom::foreign_try_from)
            .transpose()?;
        Ok(domain::MerchantConnectorAccount {
            merchant_id: business_profile.merchant_id.clone(),
            connector_type: self.connector_type,
            connector_name: self.connector_name,
            connector_account_details: encrypted_data.connector_account_details,
            payment_methods_enabled,
            disabled,
            metadata: self.metadata.clone(),
            frm_configs,
            connector_label: Some(connector_label.clone()),
            created_at: date_time::now(),
            modified_at: date_time::now(),
            id: common_utils::generate_merchant_connector_account_id_of_default_length(),
            connector_webhook_details: match self.connector_webhook_details {
                Some(connector_webhook_details) => {
                    connector_webhook_details.encode_to_value(
                    )
                    .change_context(errors::ApiErrorResponse::InternalServerError)
                    .attach_printable(format!("Failed to serialize api_models::admin::MerchantConnectorWebhookDetails for Merchant: {:?}", business_profile.merchant_id))
                    .map(Some)?
                    .map(Secret::new)
                }
                None => None,
            },
            profile_id: business_profile.get_id().to_owned(),
            applepay_verified_domains: None,
            pm_auth_config: self.pm_auth_config.clone(),
            status: connector_status,
            connector_wallets_details: encrypted_data.connector_wallets_details,
            additional_merchant_data: encrypted_data.additional_merchant_data,
            version: common_types::consts::API_VERSION,
            feature_metadata,
        })
    }

    async fn validate_and_get_business_profile(
        self,
        merchant_account: &domain::MerchantAccount,
        db: &dyn StorageInterface,
        key_manager_state: &KeyManagerState,
        key_store: &domain::MerchantKeyStore,
    ) -> RouterResult<domain::Profile> {
        let profile_id = self.profile_id;
        // Check whether this profile belongs to the merchant

        let business_profile = core_utils::validate_and_get_business_profile(
            db,
            key_manager_state,
            key_store,
            Some(&profile_id),
            merchant_account.get_id(),
        )
        .await?
        .get_required_value("Profile")
        .change_context(errors::ApiErrorResponse::ProfileNotFound {
            id: profile_id.get_string_repr().to_owned(),
        })?;

        Ok(business_profile)
    }
}

#[cfg(feature = "v1")]
struct PaymentMethodsEnabled<'a> {
    payment_methods_enabled: &'a Option<Vec<api_models::admin::PaymentMethodsEnabled>>,
}

#[cfg(feature = "v1")]
impl PaymentMethodsEnabled<'_> {
    fn get_payment_methods_enabled(&self) -> RouterResult<Option<Vec<pii::SecretSerdeValue>>> {
        let mut vec = Vec::new();
        let payment_methods_enabled = match self.payment_methods_enabled.clone() {
            Some(val) => {
                for pm in val.into_iter() {
                    let pm_value = pm
                        .encode_to_value()
                        .change_context(errors::ApiErrorResponse::InternalServerError)
                        .attach_printable(
                            "Failed while encoding to serde_json::Value, PaymentMethod",
                        )?;
                    vec.push(Secret::new(pm_value))
                }
                Some(vec)
            }
            None => None,
        };
        Ok(payment_methods_enabled)
    }
}

#[cfg(all(feature = "v1", feature = "olap"))]
#[async_trait::async_trait]
impl MerchantConnectorAccountCreateBridge for api::MerchantConnectorCreate {
    async fn create_domain_model_from_request(
        self,
        state: &SessionState,
        key_store: domain::MerchantKeyStore,
        business_profile: &domain::Profile,
        key_manager_state: &KeyManagerState,
    ) -> RouterResult<domain::MerchantConnectorAccount> {
        // If connector label is not passed in the request, generate one
        let connector_label = self
            .connector_label
            .clone()
            .or(core_utils::get_connector_label(
                self.business_country,
                self.business_label.as_ref(),
                self.business_sub_label.as_ref(),
                &self.connector_name.to_string(),
            ))
            .unwrap_or(format!(
                "{}_{}",
                self.connector_name, business_profile.profile_name
            ));
        let payment_methods_enabled = PaymentMethodsEnabled {
            payment_methods_enabled: &self.payment_methods_enabled,
        };
        let payment_methods_enabled = payment_methods_enabled.get_payment_methods_enabled()?;
        let frm_configs = self.get_frm_config_as_secret();
        // Validate Merchant api details and return error if not in correct format
        let auth = types::ConnectorAuthType::from_option_secret_value(
            self.connector_account_details.clone(),
        )
        .change_context(errors::ApiErrorResponse::InvalidDataFormat {
            field_name: "connector_account_details".to_string(),
            expected_format: "auth_type and api_key".to_string(),
        })?;

        let connector_auth_type_and_metadata_validation = ConnectorAuthTypeAndMetadataValidation {
            connector_name: &self.connector_name,
            auth_type: &auth,
            connector_meta_data: &self.metadata,
        };
        connector_auth_type_and_metadata_validation.validate_auth_and_metadata_type()?;
        let connector_status_and_disabled_validation = ConnectorStatusAndDisabledValidation {
            status: &self.status,
            disabled: &self.disabled,
            auth: &auth,
            current_status: &api_enums::ConnectorStatus::Active,
        };
        let (connector_status, disabled) =
            connector_status_and_disabled_validation.validate_status_and_disabled()?;
        let identifier = km_types::Identifier::Merchant(business_profile.merchant_id.clone());
        let merchant_recipient_data = if let Some(data) = &self.additional_merchant_data {
            Some(
                process_open_banking_connectors(
                    state,
                    &business_profile.merchant_id,
                    &auth,
                    &self.connector_type,
                    &self.connector_name,
                    types::AdditionalMerchantData::foreign_from(data.clone()),
                )
                .await?,
            )
        } else {
            None
        }
        .map(|data| {
            serde_json::to_value(types::AdditionalMerchantData::OpenBankingRecipientData(
                data,
            ))
        })
        .transpose()
        .change_context(errors::ApiErrorResponse::InternalServerError)
        .attach_printable("Failed to serialize MerchantRecipientData")?;

        let encrypted_data = domain_types::crypto_operation(
            key_manager_state,
            type_name!(domain::MerchantConnectorAccount),
            domain_types::CryptoOperation::BatchEncrypt(
                FromRequestEncryptableMerchantConnectorAccount::to_encryptable(
                    FromRequestEncryptableMerchantConnectorAccount {
                        connector_account_details: self.connector_account_details.ok_or(
                            errors::ApiErrorResponse::MissingRequiredField {
                                field_name: "connector_account_details",
                            },
                        )?,
                        connector_wallets_details:
                            helpers::get_connector_wallets_details_with_apple_pay_certificates(
                                &self.metadata,
                                &self.connector_wallets_details,
                            )
                            .await?,
                        additional_merchant_data: merchant_recipient_data.map(Secret::new),
                    },
                ),
            ),
            identifier.clone(),
            key_store.key.peek(),
        )
        .await
        .and_then(|val| val.try_into_batchoperation())
        .change_context(errors::ApiErrorResponse::InternalServerError)
        .attach_printable("Failed while decrypting connector account details".to_string())?;

        let encrypted_data =
            FromRequestEncryptableMerchantConnectorAccount::from_encryptable(encrypted_data)
                .change_context(errors::ApiErrorResponse::InternalServerError)
                .attach_printable("Failed while decrypting connector account details")?;

        Ok(domain::MerchantConnectorAccount {
            merchant_id: business_profile.merchant_id.clone(),
            connector_type: self.connector_type,
            connector_name: self.connector_name.to_string(),
            merchant_connector_id: common_utils::generate_merchant_connector_account_id_of_default_length(),
            connector_account_details: encrypted_data.connector_account_details,
            payment_methods_enabled,
            disabled,
            metadata: self.metadata.clone(),
            frm_configs,
            connector_label: Some(connector_label.clone()),
            created_at: date_time::now(),
            modified_at: date_time::now(),
            connector_webhook_details: match self.connector_webhook_details {
                Some(connector_webhook_details) => {
                    connector_webhook_details.encode_to_value(
                    )
                    .change_context(errors::ApiErrorResponse::InternalServerError)
                    .attach_printable(format!("Failed to serialize api_models::admin::MerchantConnectorWebhookDetails for Merchant: {:?}", business_profile.merchant_id))
                    .map(Some)?
                    .map(Secret::new)
                }
                None => None,
            },
            profile_id: business_profile.get_id().to_owned(),
            applepay_verified_domains: None,
            pm_auth_config: self.pm_auth_config.clone(),
            status: connector_status,
            connector_wallets_details: encrypted_data.connector_wallets_details,
            test_mode: self.test_mode,
            business_country: self.business_country,
            business_label: self.business_label.clone(),
            business_sub_label: self.business_sub_label.clone(),
            additional_merchant_data: encrypted_data.additional_merchant_data,
            version: common_types::consts::API_VERSION,
        })
    }

    /// If profile_id is not passed, use default profile if available, or
    /// If business_details (business_country and business_label) are passed, get the business_profile
    /// or return a `MissingRequiredField` error
    async fn validate_and_get_business_profile(
        self,
        merchant_account: &domain::MerchantAccount,
        db: &dyn StorageInterface,
        key_manager_state: &KeyManagerState,
        key_store: &domain::MerchantKeyStore,
    ) -> RouterResult<domain::Profile> {
        match self.profile_id.or(merchant_account.default_profile.clone()) {
            Some(profile_id) => {
                // Check whether this business profile belongs to the merchant

                let business_profile = core_utils::validate_and_get_business_profile(
                    db,
                    key_manager_state,
                    key_store,
                    Some(&profile_id),
                    merchant_account.get_id(),
                )
                .await?
                .get_required_value("Profile")
                .change_context(errors::ApiErrorResponse::ProfileNotFound {
                    id: profile_id.get_string_repr().to_owned(),
                })?;

                Ok(business_profile)
            }
            None => match self.business_country.zip(self.business_label) {
                Some((business_country, business_label)) => {
                    let profile_name = format!("{business_country}_{business_label}");
                    let business_profile = db
                        .find_business_profile_by_profile_name_merchant_id(
                            key_manager_state,
                            key_store,
                            &profile_name,
                            merchant_account.get_id(),
                        )
                        .await
                        .to_not_found_response(errors::ApiErrorResponse::ProfileNotFound {
                            id: profile_name,
                        })?;

                    Ok(business_profile)
                }
                _ => Err(report!(errors::ApiErrorResponse::MissingRequiredField {
                    field_name: "profile_id or business_country, business_label"
                })),
            },
        }
    }
}

pub async fn create_connector(
    state: SessionState,
    req: api::MerchantConnectorCreate,
    merchant_account: domain::MerchantAccount,
    auth_profile_id: Option<id_type::ProfileId>,
    key_store: domain::MerchantKeyStore,
) -> RouterResponse<api_models::admin::MerchantConnectorResponse> {
    let store = state.store.as_ref();
    let key_manager_state = &(&state).into();
    #[cfg(feature = "dummy_connector")]
    fp_utils::when(
        req.connector_name
            .validate_dummy_connector_create(state.conf.dummy_connector.enabled),
        || {
            Err(errors::ApiErrorResponse::InvalidRequestData {
                message: "Invalid connector name".to_string(),
            })
        },
    )?;

    let connector_metadata = ConnectorMetadata {
        connector_metadata: &req.metadata,
    };

    let merchant_id = merchant_account.get_id();

    connector_metadata.validate_apple_pay_certificates_in_mca_metadata()?;

    #[cfg(feature = "v1")]
    helpers::validate_business_details(
        req.business_country,
        req.business_label.as_ref(),
        &merchant_account,
    )?;

    let business_profile = req
        .clone()
        .validate_and_get_business_profile(&merchant_account, store, key_manager_state, &key_store)
        .await?;

    core_utils::validate_profile_id_from_auth_layer(auth_profile_id, &business_profile)?;

    let pm_auth_config_validation = PMAuthConfigValidation {
        connector_type: &req.connector_type,
        pm_auth_config: &req.pm_auth_config,
        db: store,
        merchant_id,
        profile_id: business_profile.get_id(),
        key_store: &key_store,
        key_manager_state,
    };
    pm_auth_config_validation.validate_pm_auth_config().await?;

    let connector_type_and_connector_enum = ConnectorTypeAndConnectorName {
        connector_type: &req.connector_type,
        connector_name: &req.connector_name,
    };
    let routable_connector = connector_type_and_connector_enum.get_routable_connector()?;

    // The purpose of this merchant account update is just to update the
    // merchant account `modified_at` field for KGraph cache invalidation
    state
        .store
        .update_specific_fields_in_merchant(
            key_manager_state,
            merchant_id,
            storage::MerchantAccountUpdate::ModifiedAtUpdate,
            &key_store,
        )
        .await
        .change_context(errors::ApiErrorResponse::InternalServerError)
        .attach_printable("error updating the merchant account when creating payment connector")?;

    let merchant_connector_account = req
        .clone()
        .create_domain_model_from_request(
            &state,
            key_store.clone(),
            &business_profile,
            key_manager_state,
        )
        .await?;

    let mca = state
        .store
        .insert_merchant_connector_account(
            key_manager_state,
            merchant_connector_account.clone(),
            &key_store,
        )
        .await
        .to_duplicate_response(
            errors::ApiErrorResponse::DuplicateMerchantConnectorAccount {
                profile_id: business_profile.get_id().get_string_repr().to_owned(),
                connector_label: merchant_connector_account
                    .connector_label
                    .unwrap_or_default(),
            },
        )?;

    #[cfg(feature = "v1")]
    //update merchant default config
    let merchant_default_config_update = MerchantDefaultConfigUpdate {
        routable_connector: &routable_connector,
        merchant_connector_id: &mca.get_id(),
        store,
        merchant_id,
        profile_id: business_profile.get_id(),
        transaction_type: &req.get_transaction_type(),
    };

    #[cfg(feature = "v2")]
    //update merchant default config
    let merchant_default_config_update = DefaultFallbackRoutingConfigUpdate {
        routable_connector: &routable_connector,
        merchant_connector_id: &mca.get_id(),
        store,
        business_profile,
        key_store,
        key_manager_state,
    };

    merchant_default_config_update
        .retrieve_and_update_default_fallback_routing_algorithm_if_routable_connector_exists()
        .await?;

    metrics::MCA_CREATE.add(
        1,
        router_env::metric_attributes!(
            ("connector", req.connector_name.to_string()),
            ("merchant", merchant_id.clone()),
        ),
    );

    let mca_response = mca.foreign_try_into()?;
    Ok(service_api::ApplicationResponse::Json(mca_response))
}

#[cfg(feature = "v1")]
async fn validate_pm_auth(
    val: pii::SecretSerdeValue,
    state: &SessionState,
    merchant_id: &id_type::MerchantId,
    key_store: &domain::MerchantKeyStore,
    merchant_account: domain::MerchantAccount,
    profile_id: &id_type::ProfileId,
) -> RouterResponse<()> {
    let config =
        serde_json::from_value::<api_models::pm_auth::PaymentMethodAuthConfig>(val.expose())
            .change_context(errors::ApiErrorResponse::InvalidRequestData {
                message: "invalid data received for payment method auth config".to_string(),
            })
            .attach_printable("Failed to deserialize Payment Method Auth config")?;

    let all_mcas = state
        .store
        .find_merchant_connector_account_by_merchant_id_and_disabled_list(
            &state.into(),
            merchant_id,
            true,
            key_store,
        )
        .await
        .change_context(errors::ApiErrorResponse::MerchantConnectorAccountNotFound {
            id: merchant_account.get_id().get_string_repr().to_owned(),
        })?;

    for conn_choice in config.enabled_payment_methods {
        let pm_auth_mca = all_mcas
            .iter()
            .find(|mca| mca.get_id() == conn_choice.mca_id)
            .ok_or(errors::ApiErrorResponse::GenericNotFoundError {
                message: "payment method auth connector account not found".to_string(),
            })?;

        if &pm_auth_mca.profile_id != profile_id {
            return Err(errors::ApiErrorResponse::GenericNotFoundError {
                message: "payment method auth profile_id differs from connector profile_id"
                    .to_string(),
            }
            .into());
        }
    }

    Ok(services::ApplicationResponse::StatusOk)
}

#[cfg(feature = "v1")]
pub async fn retrieve_connector(
    state: SessionState,
    merchant_id: id_type::MerchantId,
    profile_id: Option<id_type::ProfileId>,
    merchant_connector_id: id_type::MerchantConnectorAccountId,
) -> RouterResponse<api_models::admin::MerchantConnectorResponse> {
    let store = state.store.as_ref();
    let key_manager_state = &(&state).into();
    let key_store = store
        .get_merchant_key_store_by_merchant_id(
            key_manager_state,
            &merchant_id,
            &store.get_master_key().to_vec().into(),
        )
        .await
        .to_not_found_response(errors::ApiErrorResponse::MerchantAccountNotFound)?;

    let _merchant_account = store
        .find_merchant_account_by_merchant_id(key_manager_state, &merchant_id, &key_store)
        .await
        .to_not_found_response(errors::ApiErrorResponse::MerchantAccountNotFound)?;

    let mca = store
        .find_by_merchant_connector_account_merchant_id_merchant_connector_id(
            key_manager_state,
            &merchant_id,
            &merchant_connector_id,
            &key_store,
        )
        .await
        .to_not_found_response(errors::ApiErrorResponse::MerchantConnectorAccountNotFound {
            id: merchant_connector_id.get_string_repr().to_string(),
        })?;
    core_utils::validate_profile_id_from_auth_layer(profile_id, &mca)?;

    Ok(service_api::ApplicationResponse::Json(
        mca.foreign_try_into()?,
    ))
}

#[cfg(feature = "v2")]
pub async fn retrieve_connector(
    state: SessionState,
    merchant_account: domain::MerchantAccount,
    key_store: domain::MerchantKeyStore,
    id: id_type::MerchantConnectorAccountId,
) -> RouterResponse<api_models::admin::MerchantConnectorResponse> {
    let store = state.store.as_ref();
    let key_manager_state = &(&state).into();

    let merchant_id = merchant_account.get_id();

    let mca = store
        .find_merchant_connector_account_by_id(key_manager_state, &id, &key_store)
        .await
        .to_not_found_response(errors::ApiErrorResponse::MerchantConnectorAccountNotFound {
            id: id.clone().get_string_repr().to_string(),
        })?;

    // Validate if the merchant_id sent in the request is valid
    if mca.merchant_id != *merchant_id {
        return Err(errors::ApiErrorResponse::InvalidRequestData {
            message: format!(
                "Invalid merchant_id {} provided for merchant_connector_account {:?}",
                merchant_id.get_string_repr(),
                id
            ),
        }
        .into());
    }

    Ok(service_api::ApplicationResponse::Json(
        mca.foreign_try_into()?,
    ))
}

#[cfg(all(feature = "olap", feature = "v2"))]
pub async fn list_connectors_for_a_profile(
    state: SessionState,
    key_store: domain::MerchantKeyStore,
    profile_id: id_type::ProfileId,
) -> RouterResponse<Vec<api_models::admin::MerchantConnectorListResponse>> {
    let store = state.store.as_ref();
    let key_manager_state = &(&state).into();

    let merchant_connector_accounts = store
        .list_connector_account_by_profile_id(key_manager_state, &profile_id, &key_store)
        .await
        .to_not_found_response(errors::ApiErrorResponse::InternalServerError)?;
    let mut response = vec![];

    for mca in merchant_connector_accounts.into_iter() {
        response.push(mca.foreign_try_into()?);
    }

    Ok(service_api::ApplicationResponse::Json(response))
}

pub async fn list_payment_connectors(
    state: SessionState,
    merchant_id: id_type::MerchantId,
    profile_id_list: Option<Vec<id_type::ProfileId>>,
) -> RouterResponse<Vec<api_models::admin::MerchantConnectorListResponse>> {
    let store = state.store.as_ref();
    let key_manager_state = &(&state).into();
    let key_store = store
        .get_merchant_key_store_by_merchant_id(
            key_manager_state,
            &merchant_id,
            &store.get_master_key().to_vec().into(),
        )
        .await
        .to_not_found_response(errors::ApiErrorResponse::MerchantAccountNotFound)?;

    // Validate merchant account
    store
        .find_merchant_account_by_merchant_id(key_manager_state, &merchant_id, &key_store)
        .await
        .to_not_found_response(errors::ApiErrorResponse::MerchantAccountNotFound)?;

    let merchant_connector_accounts = store
        .find_merchant_connector_account_by_merchant_id_and_disabled_list(
            key_manager_state,
            &merchant_id,
            true,
            &key_store,
        )
        .await
        .to_not_found_response(errors::ApiErrorResponse::InternalServerError)?;
    let merchant_connector_accounts = core_utils::filter_objects_based_on_profile_id_list(
        profile_id_list,
        merchant_connector_accounts,
    );
    let mut response = vec![];

    // The can be eliminated once [#79711](https://github.com/rust-lang/rust/issues/79711) is stabilized
    for mca in merchant_connector_accounts.into_iter() {
        response.push(mca.foreign_try_into()?);
    }

    Ok(service_api::ApplicationResponse::Json(response))
}

pub async fn update_connector(
    state: SessionState,
    merchant_id: &id_type::MerchantId,
    profile_id: Option<id_type::ProfileId>,
    merchant_connector_id: &id_type::MerchantConnectorAccountId,
    req: api_models::admin::MerchantConnectorUpdate,
) -> RouterResponse<api_models::admin::MerchantConnectorResponse> {
    let db = state.store.as_ref();
    let key_manager_state = &(&state).into();
    let key_store = db
        .get_merchant_key_store_by_merchant_id(
            key_manager_state,
            merchant_id,
            &db.get_master_key().to_vec().into(),
        )
        .await
        .to_not_found_response(errors::ApiErrorResponse::MerchantAccountNotFound)?;

    let merchant_account = db
        .find_merchant_account_by_merchant_id(key_manager_state, merchant_id, &key_store)
        .await
        .to_not_found_response(errors::ApiErrorResponse::MerchantAccountNotFound)?;

    let mca = req
        .clone()
        .get_merchant_connector_account_from_id(
            db,
            merchant_id,
            merchant_connector_id,
            &key_store,
            key_manager_state,
        )
        .await?;
    core_utils::validate_profile_id_from_auth_layer(profile_id, &mca)?;

    let payment_connector = req
        .clone()
        .create_domain_model_from_request(
            &state,
            key_store.clone(),
            &mca,
            key_manager_state,
            &merchant_account,
        )
        .await?;

    // Profile id should always be present
    let profile_id = mca.profile_id.clone();

    let request_connector_label = req.connector_label;

    let updated_mca = db
        .update_merchant_connector_account(
            key_manager_state,
            mca,
            payment_connector.into(),
            &key_store,
        )
        .await
        .change_context(
            errors::ApiErrorResponse::DuplicateMerchantConnectorAccount {
                profile_id: profile_id.get_string_repr().to_owned(),
                connector_label: request_connector_label.unwrap_or_default(),
            },
        )
        .attach_printable_lazy(|| {
            format!(
                "Failed while updating MerchantConnectorAccount: id: {:?}",
                merchant_connector_id
            )
        })?;

    let response = updated_mca.foreign_try_into()?;

    Ok(service_api::ApplicationResponse::Json(response))
}

#[cfg(feature = "v1")]
pub async fn delete_connector(
    state: SessionState,
    merchant_id: id_type::MerchantId,
    merchant_connector_id: id_type::MerchantConnectorAccountId,
) -> RouterResponse<api::MerchantConnectorDeleteResponse> {
    let db = state.store.as_ref();
    let key_manager_state = &(&state).into();
    let key_store = db
        .get_merchant_key_store_by_merchant_id(
            key_manager_state,
            &merchant_id,
            &db.get_master_key().to_vec().into(),
        )
        .await
        .to_not_found_response(errors::ApiErrorResponse::MerchantAccountNotFound)?;

    let _merchant_account = db
        .find_merchant_account_by_merchant_id(key_manager_state, &merchant_id, &key_store)
        .await
        .to_not_found_response(errors::ApiErrorResponse::MerchantAccountNotFound)?;

    let mca = db
        .find_by_merchant_connector_account_merchant_id_merchant_connector_id(
            key_manager_state,
            &merchant_id,
            &merchant_connector_id,
            &key_store,
        )
        .await
        .to_not_found_response(errors::ApiErrorResponse::MerchantConnectorAccountNotFound {
            id: merchant_connector_id.get_string_repr().to_string(),
        })?;

    let is_deleted = db
        .delete_merchant_connector_account_by_merchant_id_merchant_connector_id(
            &merchant_id,
            &merchant_connector_id,
        )
        .await
        .to_not_found_response(errors::ApiErrorResponse::MerchantConnectorAccountNotFound {
            id: merchant_connector_id.get_string_repr().to_string(),
        })?;

    // delete the mca from the config as well
    let merchant_default_config_delete = MerchantDefaultConfigUpdate {
        routable_connector: &Some(
            common_enums::RoutableConnectors::from_str(&mca.connector_name).map_err(|_| {
                errors::ApiErrorResponse::InvalidDataValue {
                    field_name: "connector_name",
                }
            })?,
        ),
        merchant_connector_id: &mca.get_id(),
        store: db,
        merchant_id: &merchant_id,
        profile_id: &mca.profile_id,
        transaction_type: &mca.connector_type.into(),
    };

    merchant_default_config_delete
        .retrieve_and_delete_from_default_fallback_routing_algorithm_if_routable_connector_exists()
        .await?;

    let response = api::MerchantConnectorDeleteResponse {
        merchant_id,
        merchant_connector_id,
        deleted: is_deleted,
    };
    Ok(service_api::ApplicationResponse::Json(response))
}

#[cfg(feature = "v2")]
pub async fn delete_connector(
    state: SessionState,
    merchant_account: domain::MerchantAccount,
    key_store: domain::MerchantKeyStore,
    id: id_type::MerchantConnectorAccountId,
) -> RouterResponse<api::MerchantConnectorDeleteResponse> {
    let db = state.store.as_ref();
    let key_manager_state = &(&state).into();

    let merchant_id = merchant_account.get_id();

    let mca = db
        .find_merchant_connector_account_by_id(key_manager_state, &id, &key_store)
        .await
        .to_not_found_response(errors::ApiErrorResponse::MerchantConnectorAccountNotFound {
            id: id.clone().get_string_repr().to_string(),
        })?;

    // Validate if the merchant_id sent in the request is valid
    if mca.merchant_id != *merchant_id {
        return Err(errors::ApiErrorResponse::InvalidRequestData {
            message: format!(
                "Invalid merchant_id {} provided for merchant_connector_account {:?}",
                merchant_id.get_string_repr(),
                id
            ),
        }
        .into());
    }

    let is_deleted = db
        .delete_merchant_connector_account_by_id(&id)
        .await
        .to_not_found_response(errors::ApiErrorResponse::MerchantConnectorAccountNotFound {
            id: id.clone().get_string_repr().to_string(),
        })?;

    let business_profile = db
        .find_business_profile_by_profile_id(key_manager_state, &key_store, &mca.profile_id)
        .await
        .to_not_found_response(errors::ApiErrorResponse::ProfileNotFound {
            id: mca.profile_id.get_string_repr().to_owned(),
        })?;

    let merchant_default_config_delete = DefaultFallbackRoutingConfigUpdate {
        routable_connector: &Some(
            common_enums::RoutableConnectors::from_str(&mca.connector_name.to_string()).map_err(
                |_| errors::ApiErrorResponse::InvalidDataValue {
                    field_name: "connector_name",
                },
            )?,
        ),
        merchant_connector_id: &mca.get_id(),
        store: db,
        business_profile,
        key_store,
        key_manager_state,
    };

    merchant_default_config_delete
        .retrieve_and_delete_from_default_fallback_routing_algorithm_if_routable_connector_exists()
        .await?;

    let response = api::MerchantConnectorDeleteResponse {
        merchant_id: merchant_id.clone(),
        id,
        deleted: is_deleted,
    };
    Ok(service_api::ApplicationResponse::Json(response))
}

pub async fn kv_for_merchant(
    state: SessionState,
    merchant_id: id_type::MerchantId,
    enable: bool,
) -> RouterResponse<api_models::admin::ToggleKVResponse> {
    let db = state.store.as_ref();
    let key_manager_state = &(&state).into();
    let key_store = db
        .get_merchant_key_store_by_merchant_id(
            key_manager_state,
            &merchant_id,
            &db.get_master_key().to_vec().into(),
        )
        .await
        .to_not_found_response(errors::ApiErrorResponse::MerchantAccountNotFound)?;

    // check if the merchant account exists
    let merchant_account = db
        .find_merchant_account_by_merchant_id(key_manager_state, &merchant_id, &key_store)
        .await
        .to_not_found_response(errors::ApiErrorResponse::MerchantAccountNotFound)?;

    let updated_merchant_account = match (enable, merchant_account.storage_scheme) {
        (true, MerchantStorageScheme::RedisKv) | (false, MerchantStorageScheme::PostgresOnly) => {
            Ok(merchant_account)
        }
        (true, MerchantStorageScheme::PostgresOnly) => {
            if state.conf.as_ref().is_kv_soft_kill_mode() {
                Err(errors::ApiErrorResponse::InvalidRequestData {
                    message: "Kv cannot be enabled when application is in soft_kill_mode"
                        .to_owned(),
                })?
            }

            db.update_merchant(
                key_manager_state,
                merchant_account,
                storage::MerchantAccountUpdate::StorageSchemeUpdate {
                    storage_scheme: MerchantStorageScheme::RedisKv,
                },
                &key_store,
            )
            .await
        }
        (false, MerchantStorageScheme::RedisKv) => {
            db.update_merchant(
                key_manager_state,
                merchant_account,
                storage::MerchantAccountUpdate::StorageSchemeUpdate {
                    storage_scheme: MerchantStorageScheme::PostgresOnly,
                },
                &key_store,
            )
            .await
        }
    }
    .map_err(|error| {
        error
            .change_context(errors::ApiErrorResponse::InternalServerError)
            .attach_printable("failed to switch merchant_storage_scheme")
    })?;
    let kv_status = matches!(
        updated_merchant_account.storage_scheme,
        MerchantStorageScheme::RedisKv
    );

    Ok(service_api::ApplicationResponse::Json(
        api_models::admin::ToggleKVResponse {
            merchant_id: updated_merchant_account.get_id().to_owned(),
            kv_enabled: kv_status,
        },
    ))
}

pub async fn toggle_kv_for_all_merchants(
    state: SessionState,
    enable: bool,
) -> RouterResponse<api_models::admin::ToggleAllKVResponse> {
    let db = state.store.as_ref();
    let storage_scheme = if enable {
        MerchantStorageScheme::RedisKv
    } else {
        MerchantStorageScheme::PostgresOnly
    };

    let total_update = db
        .update_all_merchant_account(storage::MerchantAccountUpdate::StorageSchemeUpdate {
            storage_scheme,
        })
        .await
        .map_err(|error| {
            error
                .change_context(errors::ApiErrorResponse::InternalServerError)
                .attach_printable("Failed to switch merchant_storage_scheme for all merchants")
        })?;

    Ok(service_api::ApplicationResponse::Json(
        api_models::admin::ToggleAllKVResponse {
            total_updated: total_update,
            kv_enabled: enable,
        },
    ))
}

pub async fn check_merchant_account_kv_status(
    state: SessionState,
    merchant_id: id_type::MerchantId,
) -> RouterResponse<api_models::admin::ToggleKVResponse> {
    let db = state.store.as_ref();
    let key_manager_state = &(&state).into();
    let key_store = db
        .get_merchant_key_store_by_merchant_id(
            key_manager_state,
            &merchant_id,
            &db.get_master_key().to_vec().into(),
        )
        .await
        .to_not_found_response(errors::ApiErrorResponse::MerchantAccountNotFound)?;

    // check if the merchant account exists
    let merchant_account = db
        .find_merchant_account_by_merchant_id(key_manager_state, &merchant_id, &key_store)
        .await
        .to_not_found_response(errors::ApiErrorResponse::MerchantAccountNotFound)?;

    let kv_status = matches!(
        merchant_account.storage_scheme,
        MerchantStorageScheme::RedisKv
    );

    Ok(service_api::ApplicationResponse::Json(
        api_models::admin::ToggleKVResponse {
            merchant_id: merchant_account.get_id().to_owned(),
            kv_enabled: kv_status,
        },
    ))
}

pub fn get_frm_config_as_secret(
    frm_configs: Option<Vec<api_models::admin::FrmConfigs>>,
) -> Option<Vec<Secret<serde_json::Value>>> {
    match frm_configs.as_ref() {
        Some(frm_value) => {
            let configs_for_frm_value: Vec<Secret<serde_json::Value>> = frm_value
                .iter()
                .map(|config| {
                    config
                        .encode_to_value()
                        .change_context(errors::ApiErrorResponse::ConfigNotFound)
                        .map(Secret::new)
                })
                .collect::<Result<Vec<_>, _>>()
                .ok()?;
            Some(configs_for_frm_value)
        }
        None => None,
    }
}

#[cfg(feature = "v1")]
pub async fn create_and_insert_business_profile(
    state: &SessionState,
    request: api::ProfileCreate,
    merchant_account: domain::MerchantAccount,
    key_store: &domain::MerchantKeyStore,
) -> RouterResult<domain::Profile> {
    let business_profile_new =
        admin::create_profile_from_merchant_account(state, merchant_account, request, key_store)
            .await?;

    let profile_name = business_profile_new.profile_name.clone();

    state
        .store
        .insert_business_profile(&state.into(), key_store, business_profile_new)
        .await
        .to_duplicate_response(errors::ApiErrorResponse::GenericDuplicateError {
            message: format!(
                "Business Profile with the profile_name {profile_name} already exists"
            ),
        })
        .attach_printable("Failed to insert Business profile because of duplication error")
}

#[cfg(feature = "olap")]
#[async_trait::async_trait]
trait ProfileCreateBridge {
    #[cfg(feature = "v1")]
    async fn create_domain_model_from_request(
        self,
        state: &SessionState,
        merchant_account: &domain::MerchantAccount,
        key: &domain::MerchantKeyStore,
    ) -> RouterResult<domain::Profile>;

    #[cfg(feature = "v2")]
    async fn create_domain_model_from_request(
        self,
        state: &SessionState,
        key: &domain::MerchantKeyStore,
        merchant_id: &id_type::MerchantId,
    ) -> RouterResult<domain::Profile>;
}

#[cfg(feature = "olap")]
#[async_trait::async_trait]
impl ProfileCreateBridge for api::ProfileCreate {
    #[cfg(feature = "v1")]
    async fn create_domain_model_from_request(
        self,
        state: &SessionState,
        merchant_account: &domain::MerchantAccount,
        key_store: &domain::MerchantKeyStore,
    ) -> RouterResult<domain::Profile> {
        use common_utils::ext_traits::AsyncExt;

        if let Some(session_expiry) = &self.session_expiry {
            helpers::validate_session_expiry(session_expiry.to_owned())?;
        }

        if let Some(intent_fulfillment_expiry) = self.intent_fulfillment_time {
            helpers::validate_intent_fulfillment_expiry(intent_fulfillment_expiry)?;
        }

        if let Some(ref routing_algorithm) = self.routing_algorithm {
            let _: api_models::routing::RoutingAlgorithm = routing_algorithm
                .clone()
                .parse_value("RoutingAlgorithm")
                .change_context(errors::ApiErrorResponse::InvalidDataValue {
                    field_name: "routing_algorithm",
                })
                .attach_printable("Invalid routing algorithm given")?;
        }

        // Generate a unique profile id
        let profile_id = common_utils::generate_profile_id_of_default_length();
        let profile_name = self.profile_name.unwrap_or("default".to_string());

        let current_time = date_time::now();

        let webhook_details = self.webhook_details.map(ForeignInto::foreign_into);

        let payment_response_hash_key = self
            .payment_response_hash_key
            .or(merchant_account.payment_response_hash_key.clone())
            .unwrap_or(common_utils::crypto::generate_cryptographically_secure_random_string(64));

        let payment_link_config = self.payment_link_config.map(ForeignInto::foreign_into);
        let key_manager_state = state.into();
        let outgoing_webhook_custom_http_headers = self
            .outgoing_webhook_custom_http_headers
            .async_map(|headers| {
                cards::create_encrypted_data(&key_manager_state, key_store, headers)
            })
            .await
            .transpose()
            .change_context(errors::ApiErrorResponse::InternalServerError)
            .attach_printable("Unable to encrypt outgoing webhook custom HTTP headers")?;

        let payout_link_config = self
            .payout_link_config
            .map(|payout_conf| match payout_conf.config.validate() {
                Ok(_) => Ok(payout_conf.foreign_into()),
                Err(e) => Err(error_stack::report!(
                    errors::ApiErrorResponse::InvalidRequestData {
                        message: e.to_string()
                    }
                )),
            })
            .transpose()?;

        let key = key_store.key.clone().into_inner();
        let key_manager_state = state.into();

        let card_testing_secret_key = Some(Secret::new(utils::generate_id(
            consts::FINGERPRINT_SECRET_LENGTH,
            "fs",
        )));

        let card_testing_guard_config = match self.card_testing_guard_config {
            Some(card_testing_guard_config) => Some(CardTestingGuardConfig::foreign_from(
                card_testing_guard_config,
            )),
            None => Some(CardTestingGuardConfig {
                is_card_ip_blocking_enabled: common_utils::consts::DEFAULT_CARD_IP_BLOCKING_STATUS,
                card_ip_blocking_threshold:
                    common_utils::consts::DEFAULT_CARD_IP_BLOCKING_THRESHOLD,
                is_guest_user_card_blocking_enabled:
                    common_utils::consts::DEFAULT_GUEST_USER_CARD_BLOCKING_STATUS,
                guest_user_card_blocking_threshold:
                    common_utils::consts::DEFAULT_GUEST_USER_CARD_BLOCKING_THRESHOLD,
                is_customer_id_blocking_enabled:
                    common_utils::consts::DEFAULT_CUSTOMER_ID_BLOCKING_STATUS,
                customer_id_blocking_threshold:
                    common_utils::consts::DEFAULT_CUSTOMER_ID_BLOCKING_THRESHOLD,
                card_testing_guard_expiry:
                    common_utils::consts::DEFAULT_CARD_TESTING_GUARD_EXPIRY_IN_SECS,
            }),
        };

        Ok(domain::Profile::from(domain::ProfileSetter {
            profile_id,
            merchant_id: merchant_account.get_id().clone(),
            profile_name,
            created_at: current_time,
            modified_at: current_time,
            return_url: self
                .return_url
                .map(|return_url| return_url.to_string())
                .or(merchant_account.return_url.clone()),
            enable_payment_response_hash: self
                .enable_payment_response_hash
                .unwrap_or(merchant_account.enable_payment_response_hash),
            payment_response_hash_key: Some(payment_response_hash_key),
            redirect_to_merchant_with_http_post: self
                .redirect_to_merchant_with_http_post
                .unwrap_or(merchant_account.redirect_to_merchant_with_http_post),
            webhook_details: webhook_details.or(merchant_account.webhook_details.clone()),
            metadata: self.metadata,
            routing_algorithm: None,
            intent_fulfillment_time: self
                .intent_fulfillment_time
                .map(i64::from)
                .or(merchant_account.intent_fulfillment_time)
                .or(Some(common_utils::consts::DEFAULT_INTENT_FULFILLMENT_TIME)),
            frm_routing_algorithm: self
                .frm_routing_algorithm
                .or(merchant_account.frm_routing_algorithm.clone()),
            #[cfg(feature = "payouts")]
            payout_routing_algorithm: self
                .payout_routing_algorithm
                .or(merchant_account.payout_routing_algorithm.clone()),
            #[cfg(not(feature = "payouts"))]
            payout_routing_algorithm: None,
            is_recon_enabled: merchant_account.is_recon_enabled,
            applepay_verified_domains: self.applepay_verified_domains,
            payment_link_config,
            session_expiry: self
                .session_expiry
                .map(i64::from)
                .or(Some(common_utils::consts::DEFAULT_SESSION_EXPIRY)),
            authentication_connector_details: self
                .authentication_connector_details
                .map(ForeignInto::foreign_into),
            payout_link_config,
            is_connector_agnostic_mit_enabled: self.is_connector_agnostic_mit_enabled,
            is_extended_card_info_enabled: None,
            extended_card_info_config: None,
            use_billing_as_payment_method_billing: self
                .use_billing_as_payment_method_billing
                .or(Some(true)),
            collect_shipping_details_from_wallet_connector: self
                .collect_shipping_details_from_wallet_connector
                .or(Some(false)),
            collect_billing_details_from_wallet_connector: self
                .collect_billing_details_from_wallet_connector
                .or(Some(false)),
            outgoing_webhook_custom_http_headers,
            tax_connector_id: self.tax_connector_id,
            is_tax_connector_enabled: self.is_tax_connector_enabled,
            always_collect_billing_details_from_wallet_connector: self
                .always_collect_billing_details_from_wallet_connector,
            always_collect_shipping_details_from_wallet_connector: self
                .always_collect_shipping_details_from_wallet_connector,
            dynamic_routing_algorithm: None,
            is_network_tokenization_enabled: self.is_network_tokenization_enabled,
            is_auto_retries_enabled: self.is_auto_retries_enabled.unwrap_or_default(),
            max_auto_retries_enabled: self.max_auto_retries_enabled.map(i16::from),
            always_request_extended_authorization: self.always_request_extended_authorization,
            is_click_to_pay_enabled: self.is_click_to_pay_enabled,
            authentication_product_ids: self.authentication_product_ids,
            card_testing_guard_config,
            card_testing_secret_key: card_testing_secret_key
                .async_lift(|inner| async {
                    domain_types::crypto_operation(
                        &key_manager_state,
                        common_utils::type_name!(domain::Profile),
                        domain_types::CryptoOperation::EncryptOptional(inner),
                        km_types::Identifier::Merchant(key_store.merchant_id.clone()),
                        key.peek(),
                    )
                    .await
                    .and_then(|val| val.try_into_optionaloperation())
                })
                .await
                .change_context(errors::ApiErrorResponse::InternalServerError)
                .attach_printable("error while generating card testing secret key")?,
            is_clear_pan_retries_enabled: self.is_clear_pan_retries_enabled.unwrap_or_default(),
            force_3ds_challenge: self.force_3ds_challenge.unwrap_or_default(),
<<<<<<< HEAD
            always_request_overcapture: self.always_request_overcapture,
=======
            is_debit_routing_enabled: self.is_debit_routing_enabled.unwrap_or_default(),
            merchant_business_country: self.merchant_business_country,
>>>>>>> 2fdeb858
        }))
    }

    #[cfg(feature = "v2")]
    async fn create_domain_model_from_request(
        self,
        state: &SessionState,
        key_store: &domain::MerchantKeyStore,
        merchant_id: &id_type::MerchantId,
    ) -> RouterResult<domain::Profile> {
        if let Some(session_expiry) = &self.session_expiry {
            helpers::validate_session_expiry(session_expiry.to_owned())?;
        }

        // Generate a unique profile id
        // TODO: the profile_id should be generated from the profile_name
        let profile_id = common_utils::generate_profile_id_of_default_length();
        let profile_name = self.profile_name;

        let current_time = date_time::now();

        let webhook_details = self.webhook_details.map(ForeignInto::foreign_into);

        let payment_response_hash_key = self
            .payment_response_hash_key
            .unwrap_or(common_utils::crypto::generate_cryptographically_secure_random_string(64));

        let payment_link_config = self.payment_link_config.map(ForeignInto::foreign_into);
        let key_manager_state = state.into();
        let outgoing_webhook_custom_http_headers = self
            .outgoing_webhook_custom_http_headers
            .async_map(|headers| {
                cards::create_encrypted_data(&key_manager_state, key_store, headers)
            })
            .await
            .transpose()
            .change_context(errors::ApiErrorResponse::InternalServerError)
            .attach_printable("Unable to encrypt outgoing webhook custom HTTP headers")?;

        let payout_link_config = self
            .payout_link_config
            .map(|payout_conf| match payout_conf.config.validate() {
                Ok(_) => Ok(payout_conf.foreign_into()),
                Err(e) => Err(error_stack::report!(
                    errors::ApiErrorResponse::InvalidRequestData {
                        message: e.to_string()
                    }
                )),
            })
            .transpose()?;

        let key = key_store.key.clone().into_inner();
        let key_manager_state = state.into();

        let card_testing_secret_key = Some(Secret::new(utils::generate_id(
            consts::FINGERPRINT_SECRET_LENGTH,
            "fs",
        )));

        let card_testing_guard_config = match self.card_testing_guard_config {
            Some(card_testing_guard_config) => Some(CardTestingGuardConfig::foreign_from(
                card_testing_guard_config,
            )),
            None => Some(CardTestingGuardConfig {
                is_card_ip_blocking_enabled: common_utils::consts::DEFAULT_CARD_IP_BLOCKING_STATUS,
                card_ip_blocking_threshold:
                    common_utils::consts::DEFAULT_CARD_IP_BLOCKING_THRESHOLD,
                is_guest_user_card_blocking_enabled:
                    common_utils::consts::DEFAULT_GUEST_USER_CARD_BLOCKING_STATUS,
                guest_user_card_blocking_threshold:
                    common_utils::consts::DEFAULT_GUEST_USER_CARD_BLOCKING_THRESHOLD,
                is_customer_id_blocking_enabled:
                    common_utils::consts::DEFAULT_CUSTOMER_ID_BLOCKING_STATUS,
                customer_id_blocking_threshold:
                    common_utils::consts::DEFAULT_CUSTOMER_ID_BLOCKING_THRESHOLD,
                card_testing_guard_expiry:
                    common_utils::consts::DEFAULT_CARD_TESTING_GUARD_EXPIRY_IN_SECS,
            }),
        };

        Ok(domain::Profile::from(domain::ProfileSetter {
            id: profile_id,
            merchant_id: merchant_id.clone(),
            profile_name,
            created_at: current_time,
            modified_at: current_time,
            return_url: self.return_url,
            enable_payment_response_hash: self.enable_payment_response_hash.unwrap_or(true),
            payment_response_hash_key: Some(payment_response_hash_key),
            redirect_to_merchant_with_http_post: self
                .redirect_to_merchant_with_http_post
                .unwrap_or(true),
            webhook_details,
            metadata: self.metadata,
            is_recon_enabled: false,
            applepay_verified_domains: self.applepay_verified_domains,
            payment_link_config,
            session_expiry: self
                .session_expiry
                .map(i64::from)
                .or(Some(common_utils::consts::DEFAULT_SESSION_EXPIRY)),
            authentication_connector_details: self
                .authentication_connector_details
                .map(ForeignInto::foreign_into),
            payout_link_config,
            is_connector_agnostic_mit_enabled: self.is_connector_agnostic_mit_enabled,
            is_extended_card_info_enabled: None,
            extended_card_info_config: None,
            use_billing_as_payment_method_billing: self
                .use_billing_as_payment_method_billing
                .or(Some(true)),
            collect_shipping_details_from_wallet_connector: self
                .collect_shipping_details_from_wallet_connector_if_required
                .or(Some(false)),
            collect_billing_details_from_wallet_connector: self
                .collect_billing_details_from_wallet_connector_if_required
                .or(Some(false)),
            outgoing_webhook_custom_http_headers,
            always_collect_billing_details_from_wallet_connector: self
                .always_collect_billing_details_from_wallet_connector,
            always_collect_shipping_details_from_wallet_connector: self
                .always_collect_shipping_details_from_wallet_connector,
            routing_algorithm_id: None,
            frm_routing_algorithm_id: None,
            payout_routing_algorithm_id: None,
            order_fulfillment_time: self
                .order_fulfillment_time
                .map(|order_fulfillment_time| order_fulfillment_time.into_inner())
                .or(Some(common_utils::consts::DEFAULT_ORDER_FULFILLMENT_TIME)),
            order_fulfillment_time_origin: self.order_fulfillment_time_origin,
            default_fallback_routing: None,
            should_collect_cvv_during_payment: false,
            tax_connector_id: self.tax_connector_id,
            is_tax_connector_enabled: self.is_tax_connector_enabled,
            is_network_tokenization_enabled: self.is_network_tokenization_enabled,
            is_click_to_pay_enabled: self.is_click_to_pay_enabled,
            authentication_product_ids: self.authentication_product_ids,
            three_ds_decision_manager_config: None,
            card_testing_guard_config,
            card_testing_secret_key: card_testing_secret_key
                .async_lift(|inner| async {
                    domain_types::crypto_operation(
                        &key_manager_state,
                        common_utils::type_name!(domain::Profile),
                        domain_types::CryptoOperation::EncryptOptional(inner),
                        km_types::Identifier::Merchant(key_store.merchant_id.clone()),
                        key.peek(),
                    )
                    .await
                    .and_then(|val| val.try_into_optionaloperation())
                })
                .await
                .change_context(errors::ApiErrorResponse::InternalServerError)
                .attach_printable("error while generating card testing secret key")?,
            is_clear_pan_retries_enabled: self.is_clear_pan_retries_enabled.unwrap_or_default(),
            is_debit_routing_enabled: self.is_debit_routing_enabled.unwrap_or_default(),
            merchant_business_country: self.merchant_business_country,
        }))
    }
}

#[cfg(feature = "olap")]
pub async fn create_profile(
    state: SessionState,
    request: api::ProfileCreate,
    merchant_account: domain::MerchantAccount,
    key_store: domain::MerchantKeyStore,
) -> RouterResponse<api_models::admin::ProfileResponse> {
    let db = state.store.as_ref();
    let key_manager_state = &(&state).into();

    #[cfg(feature = "v1")]
    let business_profile = request
        .create_domain_model_from_request(&state, &merchant_account, &key_store)
        .await?;

    #[cfg(feature = "v2")]
    let business_profile = request
        .create_domain_model_from_request(&state, &key_store, merchant_account.get_id())
        .await?;

    let profile_id = business_profile.get_id().to_owned();

    let business_profile = db
        .insert_business_profile(key_manager_state, &key_store, business_profile)
        .await
        .to_duplicate_response(errors::ApiErrorResponse::GenericDuplicateError {
            message: format!(
                "Business Profile with the profile_id {} already exists",
                profile_id.get_string_repr()
            ),
        })
        .attach_printable("Failed to insert Business profile because of duplication error")?;

    #[cfg(feature = "v1")]
    if merchant_account.default_profile.is_some() {
        let unset_default_profile = domain::MerchantAccountUpdate::UnsetDefaultProfile;
        db.update_merchant(
            key_manager_state,
            merchant_account,
            unset_default_profile,
            &key_store,
        )
        .await
        .to_not_found_response(errors::ApiErrorResponse::MerchantAccountNotFound)?;
    }

    Ok(service_api::ApplicationResponse::Json(
        api_models::admin::ProfileResponse::foreign_try_from(business_profile)
            .change_context(errors::ApiErrorResponse::InternalServerError)
            .attach_printable("Failed to parse business profile details")?,
    ))
}

#[cfg(feature = "olap")]
pub async fn list_profile(
    state: SessionState,
    merchant_id: id_type::MerchantId,
    profile_id_list: Option<Vec<id_type::ProfileId>>,
) -> RouterResponse<Vec<api_models::admin::ProfileResponse>> {
    let db = state.store.as_ref();
    let key_store = db
        .get_merchant_key_store_by_merchant_id(
            &(&state).into(),
            &merchant_id,
            &db.get_master_key().to_vec().into(),
        )
        .await
        .to_not_found_response(errors::ApiErrorResponse::MerchantAccountNotFound)?;
    let profiles = db
        .list_profile_by_merchant_id(&(&state).into(), &key_store, &merchant_id)
        .await
        .to_not_found_response(errors::ApiErrorResponse::InternalServerError)?
        .clone();
    let profiles = core_utils::filter_objects_based_on_profile_id_list(profile_id_list, profiles);
    let mut business_profiles = Vec::new();
    for profile in profiles {
        let business_profile = api_models::admin::ProfileResponse::foreign_try_from(profile)
            .change_context(errors::ApiErrorResponse::InternalServerError)
            .attach_printable("Failed to parse business profile details")?;
        business_profiles.push(business_profile);
    }

    Ok(service_api::ApplicationResponse::Json(business_profiles))
}

pub async fn retrieve_profile(
    state: SessionState,
    profile_id: id_type::ProfileId,
    key_store: domain::MerchantKeyStore,
) -> RouterResponse<api_models::admin::ProfileResponse> {
    let db = state.store.as_ref();

    let business_profile = db
        .find_business_profile_by_profile_id(&(&state).into(), &key_store, &profile_id)
        .await
        .to_not_found_response(errors::ApiErrorResponse::ProfileNotFound {
            id: profile_id.get_string_repr().to_owned(),
        })?;

    Ok(service_api::ApplicationResponse::Json(
        api_models::admin::ProfileResponse::foreign_try_from(business_profile)
            .change_context(errors::ApiErrorResponse::InternalServerError)
            .attach_printable("Failed to parse business profile details")?,
    ))
}

pub async fn delete_profile(
    state: SessionState,
    profile_id: id_type::ProfileId,
    merchant_id: &id_type::MerchantId,
) -> RouterResponse<bool> {
    let db = state.store.as_ref();
    let delete_result = db
        .delete_profile_by_profile_id_merchant_id(&profile_id, merchant_id)
        .await
        .to_not_found_response(errors::ApiErrorResponse::ProfileNotFound {
            id: profile_id.get_string_repr().to_owned(),
        })?;

    Ok(service_api::ApplicationResponse::Json(delete_result))
}

#[cfg(feature = "olap")]
#[async_trait::async_trait]
trait ProfileUpdateBridge {
    async fn get_update_profile_object(
        self,
        state: &SessionState,
        key_store: &domain::MerchantKeyStore,
        business_profile: &domain::Profile,
    ) -> RouterResult<domain::ProfileUpdate>;
}

#[cfg(all(feature = "olap", feature = "v1"))]
#[async_trait::async_trait]
impl ProfileUpdateBridge for api::ProfileUpdate {
    async fn get_update_profile_object(
        self,
        state: &SessionState,
        key_store: &domain::MerchantKeyStore,
        business_profile: &domain::Profile,
    ) -> RouterResult<domain::ProfileUpdate> {
        if let Some(session_expiry) = &self.session_expiry {
            helpers::validate_session_expiry(session_expiry.to_owned())?;
        }

        if let Some(intent_fulfillment_expiry) = self.intent_fulfillment_time {
            helpers::validate_intent_fulfillment_expiry(intent_fulfillment_expiry)?;
        }

        let webhook_details = self.webhook_details.map(ForeignInto::foreign_into);

        if let Some(ref routing_algorithm) = self.routing_algorithm {
            let _: api_models::routing::RoutingAlgorithm = routing_algorithm
                .clone()
                .parse_value("RoutingAlgorithm")
                .change_context(errors::ApiErrorResponse::InvalidDataValue {
                    field_name: "routing_algorithm",
                })
                .attach_printable("Invalid routing algorithm given")?;
        }

        let payment_link_config = self
            .payment_link_config
            .map(|payment_link_conf| match payment_link_conf.validate() {
                Ok(_) => Ok(payment_link_conf.foreign_into()),
                Err(e) => Err(report!(errors::ApiErrorResponse::InvalidRequestData {
                    message: e.to_string()
                })),
            })
            .transpose()?;

        let extended_card_info_config = self
            .extended_card_info_config
            .as_ref()
            .map(|config| {
                config.encode_to_value().change_context(
                    errors::ApiErrorResponse::InvalidDataValue {
                        field_name: "extended_card_info_config",
                    },
                )
            })
            .transpose()?
            .map(Secret::new);
        let key_manager_state = state.into();
        let outgoing_webhook_custom_http_headers = self
            .outgoing_webhook_custom_http_headers
            .async_map(|headers| {
                cards::create_encrypted_data(&key_manager_state, key_store, headers)
            })
            .await
            .transpose()
            .change_context(errors::ApiErrorResponse::InternalServerError)
            .attach_printable("Unable to encrypt outgoing webhook custom HTTP headers")?;

        let payout_link_config = self
            .payout_link_config
            .map(|payout_conf| match payout_conf.config.validate() {
                Ok(_) => Ok(payout_conf.foreign_into()),
                Err(e) => Err(report!(errors::ApiErrorResponse::InvalidRequestData {
                    message: e.to_string()
                })),
            })
            .transpose()?;

        let key = key_store.key.clone().into_inner();
        let key_manager_state = state.into();

        let card_testing_secret_key = match business_profile.card_testing_secret_key {
            Some(_) => None,
            None => {
                let card_testing_secret_key = Some(Secret::new(utils::generate_id(
                    consts::FINGERPRINT_SECRET_LENGTH,
                    "fs",
                )));

                card_testing_secret_key
                    .async_lift(|inner| async {
                        domain_types::crypto_operation(
                            &key_manager_state,
                            common_utils::type_name!(domain::Profile),
                            domain_types::CryptoOperation::EncryptOptional(inner),
                            km_types::Identifier::Merchant(key_store.merchant_id.clone()),
                            key.peek(),
                        )
                        .await
                        .and_then(|val| val.try_into_optionaloperation())
                    })
                    .await
                    .change_context(errors::ApiErrorResponse::InternalServerError)
                    .attach_printable("error while generating card testing secret key")?
            }
        };

        Ok(domain::ProfileUpdate::Update(Box::new(
            domain::ProfileGeneralUpdate {
                profile_name: self.profile_name,
                return_url: self.return_url.map(|return_url| return_url.to_string()),
                enable_payment_response_hash: self.enable_payment_response_hash,
                payment_response_hash_key: self.payment_response_hash_key,
                redirect_to_merchant_with_http_post: self.redirect_to_merchant_with_http_post,
                webhook_details,
                metadata: self.metadata,
                routing_algorithm: self.routing_algorithm,
                intent_fulfillment_time: self.intent_fulfillment_time.map(i64::from),
                frm_routing_algorithm: self.frm_routing_algorithm,
                #[cfg(feature = "payouts")]
                payout_routing_algorithm: self.payout_routing_algorithm,
                #[cfg(not(feature = "payouts"))]
                payout_routing_algorithm: None,
                applepay_verified_domains: self.applepay_verified_domains,
                payment_link_config,
                session_expiry: self.session_expiry.map(i64::from),
                authentication_connector_details: self
                    .authentication_connector_details
                    .map(ForeignInto::foreign_into),
                payout_link_config,
                extended_card_info_config,
                use_billing_as_payment_method_billing: self.use_billing_as_payment_method_billing,
                collect_shipping_details_from_wallet_connector: self
                    .collect_shipping_details_from_wallet_connector,
                collect_billing_details_from_wallet_connector: self
                    .collect_billing_details_from_wallet_connector,
                is_connector_agnostic_mit_enabled: self.is_connector_agnostic_mit_enabled,
                outgoing_webhook_custom_http_headers,
                always_collect_billing_details_from_wallet_connector: self
                    .always_collect_billing_details_from_wallet_connector,
                always_collect_shipping_details_from_wallet_connector: self
                    .always_collect_shipping_details_from_wallet_connector,
                tax_connector_id: self.tax_connector_id,
                is_tax_connector_enabled: self.is_tax_connector_enabled,
                dynamic_routing_algorithm: self.dynamic_routing_algorithm,
                is_network_tokenization_enabled: self.is_network_tokenization_enabled,
                is_auto_retries_enabled: self.is_auto_retries_enabled,
                max_auto_retries_enabled: self.max_auto_retries_enabled.map(i16::from),
                is_click_to_pay_enabled: self.is_click_to_pay_enabled,
                authentication_product_ids: self.authentication_product_ids,
                card_testing_guard_config: self
                    .card_testing_guard_config
                    .map(ForeignInto::foreign_into),
                card_testing_secret_key,
                is_clear_pan_retries_enabled: self.is_clear_pan_retries_enabled,
<<<<<<< HEAD
                force_3ds_challenge: self.force_3ds_challenge,
                always_request_overcapture: self.always_request_overcapture,
=======
                force_3ds_challenge: self.force_3ds_challenge, //
                is_debit_routing_enabled: self.is_debit_routing_enabled.unwrap_or_default(),
                merchant_business_country: self.merchant_business_country,
>>>>>>> 2fdeb858
            },
        )))
    }
}

#[cfg(all(feature = "olap", feature = "v2"))]
#[async_trait::async_trait]
impl ProfileUpdateBridge for api::ProfileUpdate {
    async fn get_update_profile_object(
        self,
        state: &SessionState,
        key_store: &domain::MerchantKeyStore,
        business_profile: &domain::Profile,
    ) -> RouterResult<domain::ProfileUpdate> {
        if let Some(session_expiry) = &self.session_expiry {
            helpers::validate_session_expiry(session_expiry.to_owned())?;
        }

        let webhook_details = self.webhook_details.map(ForeignInto::foreign_into);

        let payment_link_config = self
            .payment_link_config
            .map(|payment_link_conf| match payment_link_conf.validate() {
                Ok(_) => Ok(payment_link_conf.foreign_into()),
                Err(e) => Err(report!(errors::ApiErrorResponse::InvalidRequestData {
                    message: e.to_string()
                })),
            })
            .transpose()?;

        let extended_card_info_config = self
            .extended_card_info_config
            .as_ref()
            .map(|config| {
                config.encode_to_value().change_context(
                    errors::ApiErrorResponse::InvalidDataValue {
                        field_name: "extended_card_info_config",
                    },
                )
            })
            .transpose()?
            .map(Secret::new);
        let key_manager_state = state.into();
        let outgoing_webhook_custom_http_headers = self
            .outgoing_webhook_custom_http_headers
            .async_map(|headers| {
                cards::create_encrypted_data(&key_manager_state, key_store, headers)
            })
            .await
            .transpose()
            .change_context(errors::ApiErrorResponse::InternalServerError)
            .attach_printable("Unable to encrypt outgoing webhook custom HTTP headers")?;

        let payout_link_config = self
            .payout_link_config
            .map(|payout_conf| match payout_conf.config.validate() {
                Ok(_) => Ok(payout_conf.foreign_into()),
                Err(e) => Err(report!(errors::ApiErrorResponse::InvalidRequestData {
                    message: e.to_string()
                })),
            })
            .transpose()?;

        let key = key_store.key.clone().into_inner();
        let key_manager_state = state.into();

        let card_testing_secret_key = match business_profile.card_testing_secret_key {
            Some(_) => None,
            None => {
                let card_testing_secret_key = Some(Secret::new(utils::generate_id(
                    consts::FINGERPRINT_SECRET_LENGTH,
                    "fs",
                )));

                card_testing_secret_key
                    .async_lift(|inner| async {
                        domain_types::crypto_operation(
                            &key_manager_state,
                            common_utils::type_name!(domain::Profile),
                            domain_types::CryptoOperation::EncryptOptional(inner),
                            km_types::Identifier::Merchant(key_store.merchant_id.clone()),
                            key.peek(),
                        )
                        .await
                        .and_then(|val| val.try_into_optionaloperation())
                    })
                    .await
                    .change_context(errors::ApiErrorResponse::InternalServerError)
                    .attach_printable("error while generating card testing secret key")?
            }
        };

        Ok(domain::ProfileUpdate::Update(Box::new(
            domain::ProfileGeneralUpdate {
                profile_name: self.profile_name,
                return_url: self.return_url,
                enable_payment_response_hash: self.enable_payment_response_hash,
                payment_response_hash_key: self.payment_response_hash_key,
                redirect_to_merchant_with_http_post: self.redirect_to_merchant_with_http_post,
                webhook_details,
                metadata: self.metadata,
                applepay_verified_domains: self.applepay_verified_domains,
                payment_link_config,
                session_expiry: self.session_expiry.map(i64::from),
                authentication_connector_details: self
                    .authentication_connector_details
                    .map(ForeignInto::foreign_into),
                payout_link_config,
                extended_card_info_config,
                use_billing_as_payment_method_billing: self.use_billing_as_payment_method_billing,
                collect_shipping_details_from_wallet_connector: self
                    .collect_shipping_details_from_wallet_connector_if_required,
                collect_billing_details_from_wallet_connector: self
                    .collect_billing_details_from_wallet_connector_if_required,
                is_connector_agnostic_mit_enabled: self.is_connector_agnostic_mit_enabled,
                outgoing_webhook_custom_http_headers,
                order_fulfillment_time: self
                    .order_fulfillment_time
                    .map(|order_fulfillment_time| order_fulfillment_time.into_inner()),
                order_fulfillment_time_origin: self.order_fulfillment_time_origin,
                always_collect_billing_details_from_wallet_connector: self
                    .always_collect_billing_details_from_wallet_connector,
                always_collect_shipping_details_from_wallet_connector: self
                    .always_collect_shipping_details_from_wallet_connector,
                is_network_tokenization_enabled: self.is_network_tokenization_enabled,
                is_click_to_pay_enabled: self.is_click_to_pay_enabled,
                authentication_product_ids: self.authentication_product_ids,
                three_ds_decision_manager_config: None,
                card_testing_guard_config: self
                    .card_testing_guard_config
                    .map(ForeignInto::foreign_into),
                card_testing_secret_key,
                is_debit_routing_enabled: self.is_debit_routing_enabled.unwrap_or_default(),
                merchant_business_country: self.merchant_business_country,
            },
        )))
    }
}

#[cfg(feature = "olap")]
pub async fn update_profile(
    state: SessionState,
    profile_id: &id_type::ProfileId,
    key_store: domain::MerchantKeyStore,
    request: api::ProfileUpdate,
) -> RouterResponse<api::ProfileResponse> {
    let db = state.store.as_ref();
    let key_manager_state = &(&state).into();

    let business_profile = db
        .find_business_profile_by_profile_id(key_manager_state, &key_store, profile_id)
        .await
        .to_not_found_response(errors::ApiErrorResponse::ProfileNotFound {
            id: profile_id.get_string_repr().to_owned(),
        })?;

    let profile_update = request
        .get_update_profile_object(&state, &key_store, &business_profile)
        .await?;

    let updated_business_profile = db
        .update_profile_by_profile_id(
            key_manager_state,
            &key_store,
            business_profile,
            profile_update,
        )
        .await
        .to_not_found_response(errors::ApiErrorResponse::ProfileNotFound {
            id: profile_id.get_string_repr().to_owned(),
        })?;

    Ok(service_api::ApplicationResponse::Json(
        api_models::admin::ProfileResponse::foreign_try_from(updated_business_profile)
            .change_context(errors::ApiErrorResponse::InternalServerError)
            .attach_printable("Failed to parse business profile details")?,
    ))
}

#[cfg(feature = "v2")]
#[derive(Clone, Debug)]
pub struct ProfileWrapper {
    pub profile: domain::Profile,
}

#[cfg(feature = "v2")]
impl ProfileWrapper {
    pub fn new(profile: domain::Profile) -> Self {
        Self { profile }
    }
    fn get_routing_config_cache_key(self) -> storage_impl::redis::cache::CacheKind<'static> {
        let merchant_id = self.profile.merchant_id.clone();

        let profile_id = self.profile.get_id().to_owned();

        storage_impl::redis::cache::CacheKind::Routing(
            format!(
                "routing_config_{}_{}",
                merchant_id.get_string_repr(),
                profile_id.get_string_repr()
            )
            .into(),
        )
    }

    pub async fn update_profile_and_invalidate_routing_config_for_active_algorithm_id_update(
        self,
        db: &dyn StorageInterface,
        key_manager_state: &KeyManagerState,
        merchant_key_store: &domain::MerchantKeyStore,
        algorithm_id: id_type::RoutingId,
        transaction_type: &storage::enums::TransactionType,
    ) -> RouterResult<()> {
        let routing_cache_key = self.clone().get_routing_config_cache_key();

        let (routing_algorithm_id, payout_routing_algorithm_id) = match transaction_type {
            storage::enums::TransactionType::Payment => (Some(algorithm_id), None),
            #[cfg(feature = "payouts")]
            storage::enums::TransactionType::Payout => (None, Some(algorithm_id)),
        };

        let profile_update = domain::ProfileUpdate::RoutingAlgorithmUpdate {
            routing_algorithm_id,
            payout_routing_algorithm_id,
        };

        let profile = self.profile;

        db.update_profile_by_profile_id(
            key_manager_state,
            merchant_key_store,
            profile,
            profile_update,
        )
        .await
        .change_context(errors::ApiErrorResponse::InternalServerError)
        .attach_printable("Failed to update routing algorithm ref in business profile")?;

        storage_impl::redis::cache::redact_from_redis_and_publish(
            db.get_cache_store().as_ref(),
            [routing_cache_key],
        )
        .await
        .change_context(errors::ApiErrorResponse::InternalServerError)
        .attach_printable("Failed to invalidate routing cache")?;
        Ok(())
    }

    pub fn get_routing_algorithm_id<'a>(
        &'a self,
        transaction_data: &'a routing::TransactionData<'_>,
    ) -> Option<id_type::RoutingId> {
        match transaction_data {
            routing::TransactionData::Payment(_) => self.profile.routing_algorithm_id.clone(),
            #[cfg(feature = "payouts")]
            routing::TransactionData::Payout(_) => self.profile.payout_routing_algorithm_id.clone(),
        }
    }
    pub fn get_default_fallback_list_of_connector_under_profile(
        &self,
    ) -> RouterResult<Vec<routing_types::RoutableConnectorChoice>> {
        let fallback_connectors =
            if let Some(default_fallback_routing) = self.profile.default_fallback_routing.clone() {
                default_fallback_routing
                    .expose()
                    .parse_value::<Vec<routing_types::RoutableConnectorChoice>>(
                        "Vec<RoutableConnectorChoice>",
                    )
                    .change_context(errors::ApiErrorResponse::InternalServerError)
                    .attach_printable("Business Profile default config has invalid structure")?
            } else {
                Vec::new()
            };
        Ok(fallback_connectors)
    }
    pub fn get_default_routing_configs_from_profile(
        &self,
    ) -> RouterResult<routing_types::ProfileDefaultRoutingConfig> {
        let profile_id = self.profile.get_id().to_owned();
        let connectors = self.get_default_fallback_list_of_connector_under_profile()?;

        Ok(routing_types::ProfileDefaultRoutingConfig {
            profile_id,
            connectors,
        })
    }

    pub async fn update_default_fallback_routing_of_connectors_under_profile(
        self,
        db: &dyn StorageInterface,
        updated_config: &Vec<routing_types::RoutableConnectorChoice>,
        key_manager_state: &KeyManagerState,
        merchant_key_store: &domain::MerchantKeyStore,
    ) -> RouterResult<()> {
        let default_fallback_routing = Secret::from(
            updated_config
                .encode_to_value()
                .change_context(errors::ApiErrorResponse::InternalServerError)
                .attach_printable("Failed to convert routing ref to value")?,
        );
        let profile_update = domain::ProfileUpdate::DefaultRoutingFallbackUpdate {
            default_fallback_routing: Some(default_fallback_routing),
        };

        db.update_profile_by_profile_id(
            key_manager_state,
            merchant_key_store,
            self.profile,
            profile_update,
        )
        .await
        .change_context(errors::ApiErrorResponse::InternalServerError)
        .attach_printable("Failed to update routing algorithm ref in business profile")?;
        Ok(())
    }
}

pub async fn extended_card_info_toggle(
    state: SessionState,
    merchant_id: &id_type::MerchantId,
    profile_id: &id_type::ProfileId,
    ext_card_info_choice: admin_types::ExtendedCardInfoChoice,
) -> RouterResponse<admin_types::ExtendedCardInfoChoice> {
    let db = state.store.as_ref();
    let key_manager_state = &(&state).into();

    let key_store = db
        .get_merchant_key_store_by_merchant_id(
            key_manager_state,
            merchant_id,
            &state.store.get_master_key().to_vec().into(),
        )
        .await
        .to_not_found_response(errors::ApiErrorResponse::MerchantAccountNotFound)
        .attach_printable("Error while fetching the key store by merchant_id")?;

    let business_profile = db
        .find_business_profile_by_profile_id(key_manager_state, &key_store, profile_id)
        .await
        .to_not_found_response(errors::ApiErrorResponse::ProfileNotFound {
            id: profile_id.get_string_repr().to_owned(),
        })?;

    if business_profile.is_extended_card_info_enabled.is_none()
        || business_profile
            .is_extended_card_info_enabled
            .is_some_and(|existing_config| existing_config != ext_card_info_choice.enabled)
    {
        let profile_update = domain::ProfileUpdate::ExtendedCardInfoUpdate {
            is_extended_card_info_enabled: ext_card_info_choice.enabled,
        };

        db.update_profile_by_profile_id(
            key_manager_state,
            &key_store,
            business_profile,
            profile_update,
        )
        .await
        .to_not_found_response(errors::ApiErrorResponse::ProfileNotFound {
            id: profile_id.get_string_repr().to_owned(),
        })?;
    }

    Ok(service_api::ApplicationResponse::Json(ext_card_info_choice))
}

pub async fn connector_agnostic_mit_toggle(
    state: SessionState,
    merchant_id: &id_type::MerchantId,
    profile_id: &id_type::ProfileId,
    connector_agnostic_mit_choice: admin_types::ConnectorAgnosticMitChoice,
) -> RouterResponse<admin_types::ConnectorAgnosticMitChoice> {
    let db = state.store.as_ref();
    let key_manager_state = &(&state).into();

    let key_store = db
        .get_merchant_key_store_by_merchant_id(
            key_manager_state,
            merchant_id,
            &state.store.get_master_key().to_vec().into(),
        )
        .await
        .to_not_found_response(errors::ApiErrorResponse::MerchantAccountNotFound)
        .attach_printable("Error while fetching the key store by merchant_id")?;

    let business_profile = db
        .find_business_profile_by_profile_id(key_manager_state, &key_store, profile_id)
        .await
        .to_not_found_response(errors::ApiErrorResponse::ProfileNotFound {
            id: profile_id.get_string_repr().to_owned(),
        })?;

    if business_profile.merchant_id != *merchant_id {
        Err(errors::ApiErrorResponse::AccessForbidden {
            resource: profile_id.get_string_repr().to_owned(),
        })?
    }

    if business_profile.is_connector_agnostic_mit_enabled
        != Some(connector_agnostic_mit_choice.enabled)
    {
        let profile_update = domain::ProfileUpdate::ConnectorAgnosticMitUpdate {
            is_connector_agnostic_mit_enabled: connector_agnostic_mit_choice.enabled,
        };

        db.update_profile_by_profile_id(
            key_manager_state,
            &key_store,
            business_profile,
            profile_update,
        )
        .await
        .to_not_found_response(errors::ApiErrorResponse::ProfileNotFound {
            id: profile_id.get_string_repr().to_owned(),
        })?;
    }

    Ok(service_api::ApplicationResponse::Json(
        connector_agnostic_mit_choice,
    ))
}

pub async fn transfer_key_store_to_key_manager(
    state: SessionState,
    req: admin_types::MerchantKeyTransferRequest,
) -> RouterResponse<admin_types::TransferKeyResponse> {
    let resp = transfer_encryption_key(&state, req).await?;

    Ok(service_api::ApplicationResponse::Json(
        admin_types::TransferKeyResponse {
            total_transferred: resp,
        },
    ))
}

async fn process_open_banking_connectors(
    state: &SessionState,
    merchant_id: &id_type::MerchantId,
    auth: &types::ConnectorAuthType,
    connector_type: &api_enums::ConnectorType,
    connector: &api_enums::Connector,
    additional_merchant_data: types::AdditionalMerchantData,
) -> RouterResult<types::MerchantRecipientData> {
    let new_merchant_data = match additional_merchant_data {
        types::AdditionalMerchantData::OpenBankingRecipientData(merchant_data) => {
            if connector_type != &api_enums::ConnectorType::PaymentProcessor {
                return Err(errors::ApiErrorResponse::InvalidConnectorConfiguration {
                    config:
                        "OpenBanking connector for Payment Initiation should be a payment processor"
                            .to_string(),
                }
                .into());
            }
            match &merchant_data {
                types::MerchantRecipientData::AccountData(acc_data) => {
                    validate_bank_account_data(acc_data)?;

                    let connector_name = api_enums::Connector::to_string(connector);

                    let recipient_creation_not_supported = state
                        .conf
                        .locker_based_open_banking_connectors
                        .connector_list
                        .contains(connector_name.as_str());

                    let recipient_id = if recipient_creation_not_supported {
                        locker_recipient_create_call(state, merchant_id, acc_data).await
                    } else {
                        connector_recipient_create_call(
                            state,
                            merchant_id,
                            connector_name,
                            auth,
                            acc_data,
                        )
                        .await
                    }
                    .attach_printable("failed to get recipient_id")?;

                    let conn_recipient_id = if recipient_creation_not_supported {
                        Some(types::RecipientIdType::LockerId(Secret::new(recipient_id)))
                    } else {
                        Some(types::RecipientIdType::ConnectorId(Secret::new(
                            recipient_id,
                        )))
                    };

                    let account_data = match &acc_data {
                        types::MerchantAccountData::Iban { iban, name, .. } => {
                            types::MerchantAccountData::Iban {
                                iban: iban.clone(),
                                name: name.clone(),
                                connector_recipient_id: conn_recipient_id.clone(),
                            }
                        }
                        types::MerchantAccountData::Bacs {
                            account_number,
                            sort_code,
                            name,
                            ..
                        } => types::MerchantAccountData::Bacs {
                            account_number: account_number.clone(),
                            sort_code: sort_code.clone(),
                            name: name.clone(),
                            connector_recipient_id: conn_recipient_id.clone(),
                        },
                    };

                    types::MerchantRecipientData::AccountData(account_data)
                }
                _ => merchant_data.clone(),
            }
        }
    };

    Ok(new_merchant_data)
}

fn validate_bank_account_data(data: &types::MerchantAccountData) -> RouterResult<()> {
    match data {
        types::MerchantAccountData::Iban { iban, .. } => {
            // IBAN check algorithm
            if iban.peek().len() > IBAN_MAX_LENGTH {
                return Err(errors::ApiErrorResponse::InvalidRequestData {
                    message: "IBAN length must be up to 34 characters".to_string(),
                }
                .into());
            }
            let pattern = Regex::new(r"^[A-Z0-9]*$")
                .change_context(errors::ApiErrorResponse::InternalServerError)
                .attach_printable("failed to create regex pattern")?;

            let mut iban = iban.peek().to_string();

            if !pattern.is_match(iban.as_str()) {
                return Err(errors::ApiErrorResponse::InvalidRequestData {
                    message: "IBAN data must be alphanumeric".to_string(),
                }
                .into());
            }

            // MOD check
            let first_4 = iban.chars().take(4).collect::<String>();
            iban.push_str(first_4.as_str());
            let len = iban.len();

            let rearranged_iban = iban
                .chars()
                .rev()
                .take(len - 4)
                .collect::<String>()
                .chars()
                .rev()
                .collect::<String>();

            let mut result = String::new();

            rearranged_iban.chars().for_each(|c| {
                if c.is_ascii_uppercase() {
                    let digit = (u32::from(c) - u32::from('A')) + 10;
                    result.push_str(&format!("{:02}", digit));
                } else {
                    result.push(c);
                }
            });

            let num = result
                .parse::<u128>()
                .change_context(errors::ApiErrorResponse::InternalServerError)
                .attach_printable("failed to validate IBAN")?;

            if num % 97 != 1 {
                return Err(errors::ApiErrorResponse::InvalidRequestData {
                    message: "Invalid IBAN".to_string(),
                }
                .into());
            }

            Ok(())
        }
        types::MerchantAccountData::Bacs {
            account_number,
            sort_code,
            ..
        } => {
            if account_number.peek().len() > BACS_MAX_ACCOUNT_NUMBER_LENGTH
                || sort_code.peek().len() != BACS_SORT_CODE_LENGTH
            {
                return Err(errors::ApiErrorResponse::InvalidRequestData {
                    message: "Invalid BACS numbers".to_string(),
                }
                .into());
            }

            Ok(())
        }
    }
}

async fn connector_recipient_create_call(
    state: &SessionState,
    merchant_id: &id_type::MerchantId,
    connector_name: String,
    auth: &types::ConnectorAuthType,
    data: &types::MerchantAccountData,
) -> RouterResult<String> {
    let connector = pm_auth_types::api::PaymentAuthConnectorData::get_connector_by_name(
        connector_name.as_str(),
    )?;

    let auth = pm_auth_types::ConnectorAuthType::foreign_try_from(auth.clone())
        .change_context(errors::ApiErrorResponse::InternalServerError)
        .attach_printable("Failed while converting ConnectorAuthType")?;

    let connector_integration: pm_auth_types::api::BoxedConnectorIntegration<
        '_,
        pm_auth_types::api::auth_service::RecipientCreate,
        pm_auth_types::RecipientCreateRequest,
        pm_auth_types::RecipientCreateResponse,
    > = connector.connector.get_connector_integration();

    let req = match data {
        types::MerchantAccountData::Iban { iban, name, .. } => {
            pm_auth_types::RecipientCreateRequest {
                name: name.clone(),
                account_data: pm_auth_types::RecipientAccountData::Iban(iban.clone()),
                address: None,
            }
        }
        types::MerchantAccountData::Bacs {
            account_number,
            sort_code,
            name,
            ..
        } => pm_auth_types::RecipientCreateRequest {
            name: name.clone(),
            account_data: pm_auth_types::RecipientAccountData::Bacs {
                sort_code: sort_code.clone(),
                account_number: account_number.clone(),
            },
            address: None,
        },
    };

    let router_data = pm_auth_types::RecipientCreateRouterData {
        flow: std::marker::PhantomData,
        merchant_id: Some(merchant_id.to_owned()),
        connector: Some(connector_name),
        request: req,
        response: Err(pm_auth_types::ErrorResponse {
            status_code: http::StatusCode::INTERNAL_SERVER_ERROR.as_u16(),
            code: consts::NO_ERROR_CODE.to_string(),
            message: consts::UNSUPPORTED_ERROR_MESSAGE.to_string(),
            reason: None,
        }),
        connector_http_status_code: None,
        connector_auth_type: auth,
    };

    let resp = payment_initiation_service::execute_connector_processing_step(
        state,
        connector_integration,
        &router_data,
        &connector.connector_name,
    )
    .await
    .change_context(errors::ApiErrorResponse::InternalServerError)
    .attach_printable("Failed while calling recipient create connector api")?;

    let recipient_create_resp =
        resp.response
            .map_err(|err| errors::ApiErrorResponse::ExternalConnectorError {
                code: err.code,
                message: err.message,
                connector: connector.connector_name.to_string(),
                status_code: err.status_code,
                reason: err.reason,
            })?;

    let recipient_id = recipient_create_resp.recipient_id;

    Ok(recipient_id)
}

async fn locker_recipient_create_call(
    state: &SessionState,
    merchant_id: &id_type::MerchantId,
    data: &types::MerchantAccountData,
) -> RouterResult<String> {
    let enc_data = serde_json::to_string(data)
        .change_context(errors::ApiErrorResponse::InternalServerError)
        .attach_printable("Failed to convert to MerchantAccountData json to String")?;

    let merchant_id_string = merchant_id.get_string_repr().to_owned();

    let cust_id = id_type::CustomerId::try_from(std::borrow::Cow::from(merchant_id_string))
        .change_context(errors::ApiErrorResponse::InternalServerError)
        .attach_printable("Failed to convert to CustomerId")?;

    let payload = transformers::StoreLockerReq::LockerGeneric(transformers::StoreGenericReq {
        merchant_id: merchant_id.to_owned(),
        merchant_customer_id: cust_id.clone(),
        enc_data,
        ttl: state.conf.locker.ttl_for_storage_in_secs,
    });

    let store_resp = cards::add_card_to_hs_locker(
        state,
        &payload,
        &cust_id,
        api_enums::LockerChoice::HyperswitchCardVault,
    )
    .await
    .change_context(errors::ApiErrorResponse::InternalServerError)
    .attach_printable("Failed to encrypt merchant bank account data")?;

    Ok(store_resp.card_reference)
}

pub async fn enable_platform_account(
    state: SessionState,
    merchant_id: id_type::MerchantId,
) -> RouterResponse<()> {
    let db = state.store.as_ref();
    let key_manager_state = &(&state).into();
    let key_store = db
        .get_merchant_key_store_by_merchant_id(
            key_manager_state,
            &merchant_id,
            &db.get_master_key().to_vec().into(),
        )
        .await
        .to_not_found_response(errors::ApiErrorResponse::MerchantAccountNotFound)?;

    let merchant_account = db
        .find_merchant_account_by_merchant_id(key_manager_state, &merchant_id, &key_store)
        .await
        .to_not_found_response(errors::ApiErrorResponse::MerchantAccountNotFound)?;

    db.update_merchant(
        key_manager_state,
        merchant_account,
        storage::MerchantAccountUpdate::ToPlatformAccount,
        &key_store,
    )
    .await
    .change_context(errors::ApiErrorResponse::InternalServerError)
    .attach_printable("Error while enabling platform merchant account")
    .map(|_| services::ApplicationResponse::StatusOk)
}<|MERGE_RESOLUTION|>--- conflicted
+++ resolved
@@ -3813,12 +3813,9 @@
                 .attach_printable("error while generating card testing secret key")?,
             is_clear_pan_retries_enabled: self.is_clear_pan_retries_enabled.unwrap_or_default(),
             force_3ds_challenge: self.force_3ds_challenge.unwrap_or_default(),
-<<<<<<< HEAD
-            always_request_overcapture: self.always_request_overcapture,
-=======
             is_debit_routing_enabled: self.is_debit_routing_enabled.unwrap_or_default(),
             merchant_business_country: self.merchant_business_country,
->>>>>>> 2fdeb858
+            always_request_overcapture: self.always_request_overcapture,
         }))
     }
 
@@ -4262,14 +4259,10 @@
                     .map(ForeignInto::foreign_into),
                 card_testing_secret_key,
                 is_clear_pan_retries_enabled: self.is_clear_pan_retries_enabled,
-<<<<<<< HEAD
-                force_3ds_challenge: self.force_3ds_challenge,
-                always_request_overcapture: self.always_request_overcapture,
-=======
                 force_3ds_challenge: self.force_3ds_challenge, //
                 is_debit_routing_enabled: self.is_debit_routing_enabled.unwrap_or_default(),
                 merchant_business_country: self.merchant_business_country,
->>>>>>> 2fdeb858
+                always_request_overcapture: self.always_request_overcapture,
             },
         )))
     }
