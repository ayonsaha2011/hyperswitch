--- conflicted
+++ resolved
@@ -7,13 +7,7 @@
 };
 use error_stack::ResultExt;
 use hyperswitch_domain_models::{
-<<<<<<< HEAD
     payment_method_data::{PayLaterData, PaymentMethodData, WalletData, BankRedirectData, BankTransferData }, router_data::{AccessToken, ConnectorAuthType, RouterData}, router_flow_types::{
-=======
-    payment_method_data::{BankRedirectData, PayLaterData, PaymentMethodData, WalletData},
-    router_data::{AccessToken, ConnectorAuthType, RouterData},
-    router_flow_types::{
->>>>>>> 1db33115
         refunds::{Execute, RSync},
         PSync,
     },
@@ -410,7 +404,6 @@
 
 #[derive(Debug, Serialize)]
 #[serde(untagged)]
-<<<<<<< HEAD
 pub enum AirwallexBankTransferData{
     IndonesianBankTransfer(IndonesianBankTransferData),
 }
@@ -433,9 +426,6 @@
 #[derive(Debug, Serialize)]
 #[serde(untagged)]
 pub enum AirwallexBankRedirectData{
-=======
-pub enum AirwallexBankRedirectData {
->>>>>>> 1db33115
     Trustly(TrustlyData),
     Blik(BlikData),
 }
@@ -475,12 +465,9 @@
     Atome,
     Trustly,
     Blik,
-<<<<<<< HEAD
     Ideal,
     Skrill,
     BankTransfer,
-=======
->>>>>>> 1db33115
 }
 
 #[derive(Debug, Serialize)]
@@ -514,10 +501,7 @@
     fn try_from(
         item: &AirwallexRouterData<&types::PaymentsAuthorizeRouterData>,
     ) -> Result<Self, Self::Error> {
-<<<<<<< HEAD
-
-=======
->>>>>>> 1db33115
+
         let mut payment_method_options = None;
         let request = &item.router_data.request;
         let payment_method = match request.payment_method_data.clone() {
@@ -558,19 +542,10 @@
                 };
 
                 get_paylater_details(paylater_data, item)
-<<<<<<< HEAD
             },
             PaymentMethodData::BankRedirect(ref bankredirect_data) => get_bankredirect_details(bankredirect_data, item),
             // PaymentMethodData::BankTransfer(ref banktransfer_data) => get_banktransfer_details(banktransfer_data, item),
               PaymentMethodData::BankDebit(_)
-=======
-            }
-            PaymentMethodData::BankRedirect(ref bankredirect_data) => {
-                get_bankredirect_details(bankredirect_data, item)
-            }
-            PaymentMethodData::BankDebit(_)
-            | PaymentMethodData::BankTransfer(_)
->>>>>>> 1db33115
             | PaymentMethodData::CardRedirect(_)
             | PaymentMethodData::Crypto(_)
             | PaymentMethodData::MandatePayment
@@ -593,7 +568,6 @@
         let device_data = get_device_data(item.router_data)?;
 
         let return_url = match &request.payment_method_data {
-<<<<<<< HEAD
             PaymentMethodData::Wallet(wallet_data) => match wallet_data {
                 WalletData::PaypalRedirect(_paypal_details) => {
                     item.router_data.request.router_return_url.clone()
@@ -605,17 +579,6 @@
             },
             PaymentMethodData::BankRedirect(_bankredirect_data) => item.router_data.request.router_return_url.clone(),
             PaymentMethodData::PayLater(_paylater_data) => item.router_data.request.router_return_url.clone(),
-=======
-            PaymentMethodData::Wallet(WalletData::PaypalRedirect(_paypal_details)) => {
-                item.router_data.request.router_return_url.clone()
-            }
-            PaymentMethodData::BankRedirect(_bankredirect_data) => {
-                item.router_data.request.router_return_url.clone()
-            }
-            PaymentMethodData::PayLater(_paylater_data) => {
-                item.router_data.request.router_return_url.clone()
-            }
->>>>>>> 1db33115
             _ => request.complete_authorize_url.clone(),
         };
 
@@ -746,10 +709,7 @@
     bankredirect_data: &BankRedirectData,
     item: &AirwallexRouterData<&types::PaymentsAuthorizeRouterData>,
 ) -> Result<AirwallexPaymentMethod, errors::ConnectorError> {
-<<<<<<< HEAD
-
-=======
->>>>>>> 1db33115
+
     let bank_redirect_details = match bankredirect_data {
         BankRedirectData::Trustly { .. } => {
             AirwallexPaymentMethod::BankRedirect(AirwallexBankRedirectData::Trustly(TrustlyData {
