use api_models::{
    enums::Connector::{DummyConnector4, DummyConnector7},
    user::sample_data::SampleDataRequest,
};
<<<<<<< HEAD
use common_utils::types::MinorUnit;
=======
use common_utils::{id_type, types::MinorUnit};
>>>>>>> 121b6112
use diesel_models::{user::sample_data::PaymentAttemptBatchNew, RefundNew};
use error_stack::ResultExt;
use hyperswitch_domain_models::payments::payment_intent::PaymentIntentNew;
use rand::{prelude::SliceRandom, thread_rng, Rng};
use time::OffsetDateTime;

use crate::{
    consts,
    core::errors::sample_data::{SampleDataError, SampleDataResult},
    AppState,
};

#[allow(clippy::type_complexity)]
pub async fn generate_sample_data(
    state: &AppState,
    req: SampleDataRequest,
    merchant_id: &str,
) -> SampleDataResult<Vec<(PaymentIntentNew, PaymentAttemptBatchNew, Option<RefundNew>)>> {
    let merchant_id = merchant_id.to_string();
    let sample_data_size: usize = req.record.unwrap_or(100);

    if !(10..=100).contains(&sample_data_size) {
        return Err(SampleDataError::InvalidRange.into());
    }

    let key_store = state
        .store
        .get_merchant_key_store_by_merchant_id(
            merchant_id.as_str(),
            &state.store.get_master_key().to_vec().into(),
        )
        .await
        .change_context(SampleDataError::InternalServerError)?;

    let merchant_from_db = state
        .store
        .find_merchant_account_by_merchant_id(merchant_id.as_str(), &key_store)
        .await
        .change_context::<SampleDataError>(SampleDataError::DataDoesNotExist)?;

    let merchant_parsed_details: Vec<api_models::admin::PrimaryBusinessDetails> =
        serde_json::from_value(merchant_from_db.primary_business_details.clone())
            .change_context(SampleDataError::InternalServerError)
            .attach_printable("Error while parsing primary business details")?;

    let business_country_default = merchant_parsed_details.first().map(|x| x.country);

    let business_label_default = merchant_parsed_details.first().map(|x| x.business.clone());

    let profile_id = match crate::core::utils::get_profile_id_from_business_details(
        business_country_default,
        business_label_default.as_ref(),
        &merchant_from_db,
        req.profile_id.as_ref(),
        &*state.store,
        false,
    )
    .await
    {
        Ok(id) => id.clone(),
        Err(error) => {
            router_env::logger::error!(
                "Profile ID not found in business details. Attempting to fetch from the database {error:?}"
            );

            state
                .store
                .list_business_profile_by_merchant_id(&merchant_id)
                .await
                .change_context(SampleDataError::InternalServerError)
                .attach_printable("Failed to get business profile")?
                .first()
                .ok_or(SampleDataError::InternalServerError)?
                .profile_id
                .clone()
        }
    };

    // 10 percent payments should be failed
    #[allow(clippy::as_conversions)]
    let failure_attempts = usize::try_from((sample_data_size as f32 / 10.0).round() as i64)
        .change_context(SampleDataError::InvalidParameters)?;

    let failure_after_attempts = sample_data_size / failure_attempts;

    // 20 percent refunds for payments
    #[allow(clippy::as_conversions)]
    let number_of_refunds = usize::try_from((sample_data_size as f32 / 5.0).round() as i64)
        .change_context(SampleDataError::InvalidParameters)?;

    let mut refunds_count = 0;

    let mut random_array: Vec<usize> = (1..=sample_data_size).collect();

    // Shuffle the array
    let mut rng = thread_rng();
    random_array.shuffle(&mut rng);

    let mut res: Vec<(PaymentIntentNew, PaymentAttemptBatchNew, Option<RefundNew>)> = Vec::new();
    let start_time = req
        .start_time
        .unwrap_or(common_utils::date_time::now() - time::Duration::days(7))
        .assume_utc()
        .unix_timestamp();
    let end_time = req
        .end_time
        .unwrap_or_else(common_utils::date_time::now)
        .assume_utc()
        .unix_timestamp();

    let current_time = common_utils::date_time::now().assume_utc().unix_timestamp();

    let min_amount = req.min_amount.unwrap_or(100);
    let max_amount = req.max_amount.unwrap_or(min_amount + 100);

    if min_amount > max_amount
        || start_time > end_time
        || start_time > current_time
        || end_time > current_time
    {
        return Err(SampleDataError::InvalidParameters.into());
    };

    let currency_vec = req.currency.unwrap_or(vec![common_enums::Currency::USD]);
    let currency_vec_len = currency_vec.len();

    let connector_vec = req
        .connector
        .unwrap_or(vec![DummyConnector4, DummyConnector7]);
    let connector_vec_len = connector_vec.len();

    let auth_type = req.auth_type.unwrap_or(vec![
        common_enums::AuthenticationType::ThreeDs,
        common_enums::AuthenticationType::NoThreeDs,
    ]);
    let auth_type_len = auth_type.len();

    if currency_vec_len == 0 || connector_vec_len == 0 || auth_type_len == 0 {
        return Err(SampleDataError::InvalidParameters.into());
    }

    // This has to be an internal server error because, this function failing means that the intended functionality is not working as expected
    let dashboard_customer_id = id_type::CustomerId::from("hs-dashboard-user".into())
        .change_context(SampleDataError::InternalServerError)?;

    for num in 1..=sample_data_size {
        let payment_id = common_utils::generate_id_with_default_len("test");
        let attempt_id = crate::utils::get_payment_attempt_id(&payment_id, 1);
        let client_secret = common_utils::generate_id(
            consts::ID_LENGTH,
            format!("{}_secret", payment_id.clone()).as_str(),
        );
        let amount = thread_rng().gen_range(min_amount..=max_amount);

        let created_at @ modified_at @ last_synced =
            OffsetDateTime::from_unix_timestamp(thread_rng().gen_range(start_time..=end_time))
                .map(common_utils::date_time::convert_to_pdt)
                .unwrap_or(
                    req.start_time.unwrap_or_else(|| {
                        common_utils::date_time::now() - time::Duration::days(7)
                    }),
                );
        let session_expiry =
            created_at.saturating_add(time::Duration::seconds(consts::DEFAULT_SESSION_EXPIRY));

        // After some set of payments sample data will have a failed attempt
        let is_failed_payment =
            (random_array.get(num - 1).unwrap_or(&0) % failure_after_attempts) == 0;

        let payment_intent = PaymentIntentNew {
            payment_id: payment_id.clone(),
            merchant_id: merchant_id.clone(),
            status: match is_failed_payment {
                true => common_enums::IntentStatus::Failed,
                _ => common_enums::IntentStatus::Succeeded,
            },
            amount: MinorUnit::new(amount * 100),
            currency: Some(
                *currency_vec
                    .get((num - 1) % currency_vec_len)
                    .unwrap_or(&common_enums::Currency::USD),
            ),
            description: Some("This is a sample payment".to_string()),
            created_at: Some(created_at),
            modified_at: Some(modified_at),
            last_synced: Some(last_synced),
            client_secret: Some(client_secret),
            business_country: business_country_default,
            business_label: business_label_default.clone(),
            active_attempt: hyperswitch_domain_models::RemoteStorageObject::ForeignID(
                attempt_id.clone(),
            ),
            attempt_count: 1,
<<<<<<< HEAD
            customer_id: Some("hs-dashboard-user".to_string()),
=======
            customer_id: Some(dashboard_customer_id.clone()),
>>>>>>> 121b6112
            amount_captured: Some(MinorUnit::new(amount * 100)),
            profile_id: Some(profile_id.clone()),
            return_url: Default::default(),
            metadata: Default::default(),
            connector_id: Default::default(),
            shipping_address_id: Default::default(),
            billing_address_id: Default::default(),
            statement_descriptor_name: Default::default(),
            statement_descriptor_suffix: Default::default(),
            setup_future_usage: Default::default(),
            off_session: Default::default(),
            order_details: Default::default(),
            allowed_payment_method_types: Default::default(),
            connector_metadata: Default::default(),
            feature_metadata: Default::default(),
            merchant_decision: Default::default(),
            payment_link_id: Default::default(),
            payment_confirm_source: Default::default(),
            updated_by: merchant_from_db.storage_scheme.to_string(),
            surcharge_applicable: Default::default(),
            request_incremental_authorization: Default::default(),
            incremental_authorization_allowed: Default::default(),
            authorization_count: Default::default(),
            fingerprint_id: None,
            session_expiry: Some(session_expiry),
            request_external_three_ds_authentication: None,
            charges: None,
            frm_metadata: Default::default(),
        };
        let payment_attempt = PaymentAttemptBatchNew {
            attempt_id: attempt_id.clone(),
            payment_id: payment_id.clone(),
            connector_transaction_id: Some(attempt_id.clone()),
            merchant_id: merchant_id.clone(),
            status: match is_failed_payment {
                true => common_enums::AttemptStatus::Failure,
                _ => common_enums::AttemptStatus::Charged,
            },
            amount: amount * 100,
            currency: payment_intent.currency,
            connector: Some(
                (*connector_vec
                    .get((num - 1) % connector_vec_len)
                    .unwrap_or(&DummyConnector4))
                .to_string(),
            ),
            payment_method: Some(common_enums::PaymentMethod::Card),
            payment_method_type: Some(get_payment_method_type(thread_rng().gen_range(1..=2))),
            authentication_type: Some(
                *auth_type
                    .get((num - 1) % auth_type_len)
                    .unwrap_or(&common_enums::AuthenticationType::NoThreeDs),
            ),
            error_message: match is_failed_payment {
                true => Some("This is a test payment which has a failed status".to_string()),
                _ => None,
            },
            error_code: match is_failed_payment {
                true => Some("HS001".to_string()),
                _ => None,
            },
            confirm: true,
            created_at: Some(created_at),
            modified_at: Some(modified_at),
            last_synced: Some(last_synced),
            amount_to_capture: Some(amount * 100),
            connector_response_reference_id: Some(attempt_id.clone()),
            updated_by: merchant_from_db.storage_scheme.to_string(),

            ..Default::default()
        };

        let refund = if refunds_count < number_of_refunds && !is_failed_payment {
            refunds_count += 1;
            Some(RefundNew {
                refund_id: common_utils::generate_id_with_default_len("test"),
                internal_reference_id: common_utils::generate_id_with_default_len("test"),
                external_reference_id: None,
                payment_id: payment_id.clone(),
                attempt_id: attempt_id.clone(),
                merchant_id: merchant_id.clone(),
                connector_transaction_id: attempt_id.clone(),
                connector_refund_id: None,
                description: Some("This is a sample refund".to_string()),
                created_at: Some(created_at),
                modified_at: Some(modified_at),
                refund_reason: Some("Sample Refund".to_string()),
                connector: payment_attempt
                    .connector
                    .clone()
                    .unwrap_or(DummyConnector4.to_string()),
                currency: *currency_vec
                    .get((num - 1) % currency_vec_len)
                    .unwrap_or(&common_enums::Currency::USD),
                total_amount: MinorUnit::new(amount * 100),
                refund_amount: MinorUnit::new(amount * 100),
                refund_status: common_enums::RefundStatus::Success,
                sent_to_gateway: true,
                refund_type: diesel_models::enums::RefundType::InstantRefund,
                metadata: None,
                refund_arn: None,
                profile_id: payment_intent.profile_id.clone(),
                updated_by: merchant_from_db.storage_scheme.to_string(),
                merchant_connector_id: payment_attempt.merchant_connector_id.clone(),
                charges: None,
            })
        } else {
            None
        };

        res.push((payment_intent, payment_attempt, refund));
    }
    Ok(res)
}

fn get_payment_method_type(num: u8) -> common_enums::PaymentMethodType {
    let rem: u8 = (num) % 2;
    match rem {
        0 => common_enums::PaymentMethodType::Debit,
        _ => common_enums::PaymentMethodType::Credit,
    }
}<|MERGE_RESOLUTION|>--- conflicted
+++ resolved
@@ -2,11 +2,7 @@
     enums::Connector::{DummyConnector4, DummyConnector7},
     user::sample_data::SampleDataRequest,
 };
-<<<<<<< HEAD
-use common_utils::types::MinorUnit;
-=======
 use common_utils::{id_type, types::MinorUnit};
->>>>>>> 121b6112
 use diesel_models::{user::sample_data::PaymentAttemptBatchNew, RefundNew};
 use error_stack::ResultExt;
 use hyperswitch_domain_models::payments::payment_intent::PaymentIntentNew;
@@ -200,11 +196,7 @@
                 attempt_id.clone(),
             ),
             attempt_count: 1,
-<<<<<<< HEAD
-            customer_id: Some("hs-dashboard-user".to_string()),
-=======
             customer_id: Some(dashboard_customer_id.clone()),
->>>>>>> 121b6112
             amount_captured: Some(MinorUnit::new(amount * 100)),
             profile_id: Some(profile_id.clone()),
             return_url: Default::default(),
