--- conflicted
+++ resolved
@@ -54,12 +54,9 @@
     GetApiEventFilters,
     GetConnectorEvents,
     GetOutgoingWebhookEvents,
-<<<<<<< HEAD
     GetGlobalSearchResults,
     GetSearchResults,
-=======
     GetDisputeFilters,
->>>>>>> 75c633fc
 }
 
 impl FlowMetric for AnalyticsFlow {}