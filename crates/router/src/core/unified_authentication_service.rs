--- conflicted
+++ resolved
@@ -1,9 +1,4 @@
 pub mod types;
-<<<<<<< HEAD
-
-pub mod utils;
-=======
->>>>>>> 2f5f18b5
 
 pub mod utils;
 #[cfg(feature = "v1")]
@@ -11,18 +6,10 @@
     AuthenticationEligibilityRequest, AuthenticationEligibilityResponse,
 };
 use api_models::{
-    authentication::{
-        AcquirerDetails, AuthenticationAuthenticateRequest, AuthenticationAuthenticateResponse,
-        AuthenticationCreateRequest, AuthenticationEligibilityRequest,
-        AuthenticationEligibilityResponse, AuthenticationResponse,
-    },
+    authentication::{AcquirerDetails, AuthenticationCreateRequest, AuthenticationResponse},
     payments,
 };
-<<<<<<< HEAD
-use common_utils::types::keymanager::ToEncryptable;
-=======
 use common_utils::{ext_traits::ValueExt, types::keymanager::ToEncryptable};
->>>>>>> 2f5f18b5
 use diesel_models::authentication::{Authentication, AuthenticationNew};
 use error_stack::ResultExt;
 use hyperswitch_domain_models::{
@@ -53,7 +40,6 @@
     core::{
         authentication::utils as auth_utils,
         errors::utils::StorageErrorExt,
-        payment_methods::vault::{create_tokenize, Vaultable},
         unified_authentication_service::types::{
             ClickToPay, ExternalAuthentication, UnifiedAuthenticationService,
             UNIFIED_AUTHENTICATION_SERVICE,
@@ -295,13 +281,10 @@
         _service_details: Option<payments::CtpServiceDetails>,
         amount: common_utils::types::MinorUnit,
         currency: Option<common_enums::Currency>,
-<<<<<<< HEAD
-=======
         merchant_details: Option<&hyperswitch_domain_models::router_request_types::unified_authentication_service::MerchantDetails>,
         billing_address: Option<&hyperswitch_domain_models::address::Address>,
         acquirer_bin: Option<String>,
         acquirer_merchant_id: Option<String>,
->>>>>>> 2f5f18b5
     ) -> RouterResult<UasPreAuthenticationRequestData> {
         let payment_method_data = payment_method_data
             .ok_or(ApiErrorResponse::InternalServerError)
@@ -636,10 +619,7 @@
         shipping_address: None,
         browser_info: None,
         email: None,
-<<<<<<< HEAD
-=======
         profile_acquirer_id,
->>>>>>> 2f5f18b5
     };
     state
         .store
@@ -859,63 +839,6 @@
     }
 }
 
-<<<<<<< HEAD
-impl
-    ForeignFrom<(
-        Authentication,
-        String,
-        common_utils::id_type::ProfileId,
-        Option<payments::Address>,
-        Option<payments::Address>,
-        Option<payments::BrowserInformation>,
-        common_utils::crypto::OptionalEncryptableEmail,
-    )> for AuthenticationEligibilityResponse
-{
-    fn foreign_from(
-        (
-            authentication,
-            next_api_action,
-            profile_id,
-            billing,
-            shipping,
-            browser_information,
-            email,
-        ): (
-            Authentication,
-            String,
-            common_utils::id_type::ProfileId,
-            Option<payments::Address>,
-            Option<payments::Address>,
-            Option<payments::BrowserInformation>,
-            common_utils::crypto::OptionalEncryptableEmail,
-        ),
-    ) -> Self {
-        Self {
-            authentication_id: authentication.authentication_id,
-            next_api_action,
-            status: authentication.authentication_status,
-            maximum_supported_3ds_version: authentication.maximum_supported_version,
-            connector_authentication_id: authentication.connector_authentication_id,
-            three_ds_method_data: authentication.three_ds_method_data,
-            three_ds_method_url: authentication.three_ds_method_url,
-            message_version: authentication.message_version,
-            connector_metadata: authentication.connector_metadata,
-            directory_server_id: authentication.directory_server_id,
-            threeds_server_transaction_id: authentication.threeds_server_transaction_id,
-            profile_id,
-            error_message: authentication.error_message,
-            error_code: authentication.error_code,
-            billing,
-            shipping,
-            authentication_connector: authentication.authentication_connector,
-            browser_information,
-            email,
-        }
-    }
-}
-
-=======
->>>>>>> 2f5f18b5
 #[cfg(feature = "v1")]
 pub async fn authentication_eligibility_core(
     state: SessionState,
@@ -923,11 +846,8 @@
     req: AuthenticationEligibilityRequest,
     authentication_id: common_utils::id_type::AuthenticationId,
 ) -> RouterResponse<AuthenticationEligibilityResponse> {
-<<<<<<< HEAD
-=======
     use hyperswitch_domain_models::router_request_types::unified_authentication_service::ThreeDsMetaData;
 
->>>>>>> 2f5f18b5
     let merchant_account = merchant_context.get_merchant_account();
     let merchant_id = merchant_account.get_id();
     let db = &*state.store;
@@ -974,11 +894,7 @@
         })?;
 
     let (authentication_connector, three_ds_connector_account) =
-<<<<<<< HEAD
-        crate::core::authentication::utils::get_authentication_connector_data(
-=======
         auth_utils::get_authentication_connector_data(
->>>>>>> 2f5f18b5
             &state,
             merchant_context.get_merchant_key_store(),
             &business_profile,
@@ -995,8 +911,6 @@
         .ok_or(ApiErrorResponse::InternalServerError)
         .attach_printable("no amount found in authentication table")?;
 
-<<<<<<< HEAD
-=======
     let acquirer_details = authentication
         .profile_acquirer_id
         .clone()
@@ -1039,7 +953,6 @@
         .clone()
         .map(hyperswitch_domain_models::address::Address::from);
 
->>>>>>> 2f5f18b5
     let pre_auth_response =
         <ExternalAuthentication as UnifiedAuthenticationService>::pre_authentication(
             &state,
@@ -1053,13 +966,10 @@
             amount,
             authentication.currency,
             None,
-<<<<<<< HEAD
-=======
             merchant_details.as_ref(),
             domain_address.as_ref(),
             acquirer_details.clone().map(|detail| detail.acquirer_bin),
             acquirer_details.map(|detail| detail.acquirer_assigned_merchant_id),
->>>>>>> 2f5f18b5
         )
         .await?;
 
@@ -1164,33 +1074,6 @@
     )
     .await?;
 
-<<<<<<< HEAD
-    // Tokenise card data if authentication is successful
-    if updated_authentication.error_code.is_none() && updated_authentication.error_message.is_none()
-    {
-        let card = payment_method_data.get_card()
-            .ok_or(ApiErrorResponse::InvalidDataValue {
-                field_name: "payment_method_data - expected Card variant",
-            })?;
-
-        let stringyfied_card_data = card
-            .get_value1(None)
-            .change_context(ApiErrorResponse::InternalServerError)?;
-
-        let extra_card_data = card.get_value2(None).change_context(ApiErrorResponse::InternalServerError)?;
-
-        create_tokenize(
-            &state,
-            stringyfied_card_data,
-            Some(extra_card_data),
-            authentication_id.get_string_repr().to_string(),
-            merchant_context.get_merchant_key_store().key.get_inner(),
-        )
-        .await?;
-    }
-
-=======
->>>>>>> 2f5f18b5
     let response = AuthenticationEligibilityResponse::foreign_from((
         updated_authentication,
         req.get_next_action_api(
@@ -1207,7 +1090,6 @@
     Ok(hyperswitch_domain_models::api::ApplicationResponse::Json(
         response,
     ))
-<<<<<<< HEAD
 }
 
 pub async fn authentication_authenticate_core(
@@ -1444,6 +1326,4 @@
     Ok(hyperswitch_domain_models::api::ApplicationResponse::Json(
         response,
     ))
-=======
->>>>>>> 2f5f18b5
 }