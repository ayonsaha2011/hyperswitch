--- conflicted
+++ resolved
@@ -227,11 +227,8 @@
         id -> Nullable<Varchar>,
         is_iframe_redirection_enabled -> Nullable<Bool>,
         is_pre_network_tokenization_enabled -> Nullable<Bool>,
-<<<<<<< HEAD
+        three_ds_decision_rule_algorithm -> Nullable<Jsonb>,
         tokenize_fields -> Nullable<Array<Nullable<Text>>>,
-=======
-        three_ds_decision_rule_algorithm -> Nullable<Jsonb>,
->>>>>>> f50d5891
     }
 }
 
