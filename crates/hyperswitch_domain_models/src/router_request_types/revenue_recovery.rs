--- conflicted
+++ resolved
@@ -18,20 +18,18 @@
     pub payment_method_type: Option<common_enums::PaymentMethodType>,
     pub attempt_status: common_enums::AttemptStatus,
     pub connector_transaction_id: Option<common_utils::types::ConnectorTransactionId>,
-<<<<<<< HEAD
     pub connector_params: configs::ConnectorParams,
-=======
->>>>>>> 3d0dd5bd
 }
 
 #[derive(Debug, Clone)]
 pub struct BillingConnectorInvoiceSyncRequest {
-<<<<<<< HEAD
     /// Invoice id
     pub billing_connector_invoice_id: String,
     /// connector params of the connector
     pub connector_params: configs::ConnectorParams,
-=======
+}
+
+#[derive(Debug, Clone)]
+pub struct BillingConnectorInvoiceSyncRequest {
     pub billing_connector_invoice_id: String,
->>>>>>> 3d0dd5bd
 }