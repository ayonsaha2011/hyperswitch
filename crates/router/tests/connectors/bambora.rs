--- conflicted
+++ resolved
@@ -100,13 +100,9 @@
                 connector_transaction_id: router::types::ResponseId::ConnectorTransactionId(
                     txn_id.unwrap(),
                 ),
-<<<<<<< HEAD
-                ..Default::default()
-=======
                 encoded_data: None,
                 capture_method: None,
                 connector_meta: None,
->>>>>>> 5c9bec9f
             }),
             None,
         )
@@ -216,13 +212,9 @@
                 connector_transaction_id: router::types::ResponseId::ConnectorTransactionId(
                     txn_id.unwrap(),
                 ),
-<<<<<<< HEAD
-                ..Default::default()
-=======
                 encoded_data: None,
                 capture_method: Some(enums::CaptureMethod::Automatic),
                 connector_meta: None,
->>>>>>> 5c9bec9f
             }),
             None,
         )
