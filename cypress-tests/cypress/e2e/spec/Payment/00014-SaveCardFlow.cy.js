import * as fixtures from "../../../fixtures/imports";
import State from "../../../utils/State";
import { generateRandomName } from "../../../utils/RequestBodyUtils";
import getConnectorDetails, * as utils from "../../configs/Payment/Utils";

let globalState;
let saveCardBody;

describe("Card - SaveCard payment flow test", () => {
  before("seed global state", () => {
    cy.task("getGlobalState").then((state) => {
      globalState = new State(state);
    });
  });

  after("flush global state", () => {
    cy.task("setGlobalState", globalState.data);
  });

  context(
    "Save card for NoThreeDS automatic capture payment- Create+Confirm [on_session]",
    () => {
      let shouldContinue = true; // variable that will be used to skip tests if a previous test fails

      beforeEach(function () {
        saveCardBody = Cypress._.cloneDeep(fixtures.saveCardConfirmBody);
        if (!shouldContinue) {
          this.skip();
        }
      });

      it("customer-create-call-test", () => {
        cy.createCustomerCallTest(fixtures.customerCreateBody, globalState);
      });

      it("create+confirm-payment-call-test", () => {
        const data = getConnectorDetails(globalState.get("connectorId"))[
          "card_pm"
        ]["SaveCardUseNo3DSAutoCapture"];

        cy.createConfirmPaymentTest(
          fixtures.createConfirmPaymentBody,
          data,
          "no_three_ds",
          "automatic",
          globalState
        );

        if (shouldContinue) {
          shouldContinue = utils.should_continue_further(data);
        }
      });

      it("retrieve-payment-call-test", () => {
        const data = getConnectorDetails(globalState.get("connectorId"))[
          "card_pm"
        ]["SaveCardUseNo3DSAutoCapture"];

        cy.retrievePaymentCallTest(globalState, data);
      });

      it("retrieve-customerPM-call-test", () => {
        cy.listCustomerPMCallTest(globalState);
      });

      it("create-payment-call-test", () => {
        const data = getConnectorDetails(globalState.get("connectorId"))[
          "card_pm"
        ]["PaymentIntent"];

        cy.createPaymentIntentTest(
          fixtures.createPaymentBody,
          data,
          "no_three_ds",
          "automatic",
          globalState
        );

        if (shouldContinue)
          shouldContinue = utils.should_continue_further(data);
      });

      it("confirm-save-card-payment-call-test", () => {
        const data = getConnectorDetails(globalState.get("connectorId"))[
          "card_pm"
        ]["SaveCardUseNo3DSAutoCapture"];

        cy.saveCardConfirmCallTest(saveCardBody, data, globalState);

        if (shouldContinue)
          shouldContinue = utils.should_continue_further(data);
      });
    }
  );

  context(
    "Save card for NoThreeDS manual full capture payment- Create+Confirm [on_session]",
    () => {
      let shouldContinue = true; // variable that will be used to skip tests if a previous test fails

      beforeEach(function () {
        saveCardBody = Cypress._.cloneDeep(fixtures.saveCardConfirmBody);
        if (!shouldContinue) {
          this.skip();
        }
      });

      it("customer-create-call-test", () => {
        cy.createCustomerCallTest(fixtures.customerCreateBody, globalState);
      });

      it("create+confirm-payment-call-test", () => {
        const data = getConnectorDetails(globalState.get("connectorId"))[
          "card_pm"
        ]["SaveCardUseNo3DSAutoCapture"];

        cy.createConfirmPaymentTest(
          fixtures.createConfirmPaymentBody,
          data,
          "no_three_ds",
          "automatic",
          globalState
        );

        if (shouldContinue)
          shouldContinue = utils.should_continue_further(data);
      });

      it("retrieve-payment-call-test", () => {
        const data = getConnectorDetails(globalState.get("connectorId"))[
          "card_pm"
        ]["SaveCardUseNo3DSAutoCapture"];

        cy.retrievePaymentCallTest(globalState, data);
      });

      it("retrieve-customerPM-call-test", () => {
        cy.listCustomerPMCallTest(globalState);
      });

      it("create-payment-call-test", () => {
        const data = getConnectorDetails(globalState.get("connectorId"))[
          "card_pm"
        ]["PaymentIntent"];

        cy.createPaymentIntentTest(
          fixtures.createPaymentBody,
          data,
          "no_three_ds",
          "manual",
          globalState
        );

        if (shouldContinue)
          shouldContinue = utils.should_continue_further(data);
      });

      it("confirm-save-card-payment-call-test", () => {
        const data = getConnectorDetails(globalState.get("connectorId"))[
          "card_pm"
        ]["SaveCardUseNo3DSManualCapture"];

        cy.saveCardConfirmCallTest(saveCardBody, data, globalState);

        if (shouldContinue)
          shouldContinue = utils.should_continue_further(data);
      });

      it("retrieve-payment-call-test", () => {
        const data = getConnectorDetails(globalState.get("connectorId"))[
          "card_pm"
        ]["SaveCardUseNo3DSManualCapture"];

        cy.retrievePaymentCallTest(globalState, data);
      });

      it("capture-call-test", () => {
        const data = getConnectorDetails(globalState.get("connectorId"))[
          "card_pm"
        ]["Capture"];

        cy.captureCallTest(fixtures.captureBody, data, globalState);

        if (shouldContinue)
          shouldContinue = utils.should_continue_further(data);
      });

      it("retrieve-payment-call-test", () => {
        const data = getConnectorDetails(globalState.get("connectorId"))[
          "card_pm"
        ]["Capture"];

        cy.retrievePaymentCallTest(globalState, data);
      });
    }
  );

  context(
    "Save card for NoThreeDS manual partial capture payment- Create + Confirm [on_session]",
    () => {
      let shouldContinue = true; // variable that will be used to skip tests if a previous test fails

      beforeEach(function () {
        saveCardBody = Cypress._.cloneDeep(fixtures.saveCardConfirmBody);
        if (!shouldContinue) {
          this.skip();
        }
      });

      it("customer-create-call-test", () => {
        cy.createCustomerCallTest(fixtures.customerCreateBody, globalState);
      });

      it("create+confirm-payment-call-test", () => {
        const data = getConnectorDetails(globalState.get("connectorId"))[
          "card_pm"
        ]["SaveCardUseNo3DSAutoCapture"];

        cy.createConfirmPaymentTest(
          fixtures.createConfirmPaymentBody,
          data,
          "no_three_ds",
          "automatic",
          globalState
        );

        if (shouldContinue)
          shouldContinue = utils.should_continue_further(data);
      });

      it("retrieve-payment-call-test", () => {
        const data = getConnectorDetails(globalState.get("connectorId"))[
          "card_pm"
        ]["SaveCardUseNo3DSAutoCapture"];

        cy.retrievePaymentCallTest(globalState, data);
      });

      it("retrieve-customerPM-call-test", () => {
        cy.listCustomerPMCallTest(globalState);
      });

      it("create-payment-call-test", () => {
        const data = getConnectorDetails(globalState.get("connectorId"))[
          "card_pm"
        ]["PaymentIntent"];

        cy.createPaymentIntentTest(
          fixtures.createPaymentBody,
          data,
          "no_three_ds",
          "manual",
          globalState
        );

        if (shouldContinue)
          shouldContinue = utils.should_continue_further(data);
      });

      it("confirm-save-card-payment-call-test", () => {
        const data = getConnectorDetails(globalState.get("connectorId"))[
          "card_pm"
        ]["SaveCardUseNo3DSManualCapture"];

        cy.saveCardConfirmCallTest(saveCardBody, data, globalState);

        if (shouldContinue)
          shouldContinue = utils.should_continue_further(data);
      });
      it("retrieve-payment-call-test", () => {
        const data = getConnectorDetails(globalState.get("connectorId"))[
          "card_pm"
        ]["SaveCardUseNo3DSManualCapture"];

        cy.retrievePaymentCallTest(globalState, data);
      });

      it("capture-call-test", () => {
        const data = getConnectorDetails(globalState.get("connectorId"))[
          "card_pm"
        ]["PartialCapture"];

        cy.captureCallTest(fixtures.captureBody, data, globalState);

        if (shouldContinue)
          shouldContinue = utils.should_continue_further(data);
      });

      it("retrieve-payment-call-test", () => {
        const data = getConnectorDetails(globalState.get("connectorId"))[
          "card_pm"
        ]["PartialCapture"];

        cy.retrievePaymentCallTest(globalState, data);
      });
    }
  );

  context(
    "Save card for NoThreeDS automatic capture payment [off_session]",
    () => {
      let shouldContinue = true; // variable that will be used to skip tests if a previous test fails

      beforeEach(function () {
        saveCardBody = Cypress._.cloneDeep(fixtures.saveCardConfirmBody);
        if (!shouldContinue) {
          this.skip();
        }
      });

      it("customer-create-call-test", () => {
        cy.createCustomerCallTest(fixtures.customerCreateBody, globalState);
      });

      it("create+confirm-payment-call-test", () => {
        const data = getConnectorDetails(globalState.get("connectorId"))[
          "card_pm"
        ]["SaveCardUseNo3DSAutoCaptureOffSession"];

        cy.createConfirmPaymentTest(
          fixtures.createConfirmPaymentBody,
          data,
          "no_three_ds",
          "automatic",
          globalState
        );

        if (shouldContinue)
          shouldContinue = utils.should_continue_further(data);
      });

      it("retrieve-payment-call-test", () => {
        const data = getConnectorDetails(globalState.get("connectorId"))[
          "card_pm"
        ]["SaveCardUseNo3DSAutoCaptureOffSession"];

        cy.retrievePaymentCallTest(globalState, data);
      });

      it("retrieve-customerPM-call-test", () => {
        cy.listCustomerPMCallTest(globalState);
      });

      it("create-payment-call-test", () => {
        const data = getConnectorDetails(globalState.get("connectorId"))[
          "card_pm"
        ]["PaymentIntentOffSession"];

        cy.createPaymentIntentTest(
          fixtures.createPaymentBody,
          data,
          "no_three_ds",
          "automatic",
          globalState
        );

        if (shouldContinue)
          shouldContinue = utils.should_continue_further(data);
      });

      it("confirm-save-card-payment-call-test", () => {
        const data = getConnectorDetails(globalState.get("connectorId"))[
          "card_pm"
        ]["SaveCardConfirmAutoCaptureOffSession"];

        cy.saveCardConfirmCallTest(saveCardBody, data, globalState);

        if (shouldContinue)
          shouldContinue = utils.should_continue_further(data);
      });
    }
  );

  context(
    "Save card for NoThreeDS manual capture payment- Create+Confirm [off_session]",
    () => {
      let shouldContinue = true; // variable that will be used to skip tests if a previous test fails

      beforeEach(function () {
        if (!shouldContinue) {
          this.skip();
        }
        saveCardBody = Cypress._.cloneDeep(fixtures.saveCardConfirmBody);
      });

      it("customer-create-call-test", () => {
        cy.createCustomerCallTest(fixtures.customerCreateBody, globalState);
      });

      it("create+confirm-payment-call-test", () => {
        const data = getConnectorDetails(globalState.get("connectorId"))[
          "card_pm"
        ]["SaveCardUseNo3DSManualCaptureOffSession"];

        cy.createConfirmPaymentTest(
          fixtures.createConfirmPaymentBody,
          data,
          "no_three_ds",
          "manual",
          globalState
        );

        if (shouldContinue)
          shouldContinue = utils.should_continue_further(data);
      });

      it("retrieve-payment-call-test", () => {
        const data = getConnectorDetails(globalState.get("connectorId"))[
          "card_pm"
        ]["SaveCardUseNo3DSManualCaptureOffSession"];

        cy.retrievePaymentCallTest(globalState, data);
      });
      it("capture-call-test", () => {
        const data = getConnectorDetails(globalState.get("connectorId"))[
          "card_pm"
        ]["Capture"];

        cy.captureCallTest(fixtures.captureBody, data, globalState);

        if (shouldContinue)
          shouldContinue = utils.should_continue_further(data);
      });

      it("retrieve-payment-call-test", () => {
        const data = getConnectorDetails(globalState.get("connectorId"))[
          "card_pm"
        ]["Capture"];

        cy.retrievePaymentCallTest(globalState, data);
      });

      it("retrieve-customerPM-call-test", () => {
        cy.listCustomerPMCallTest(globalState);
      });

      it("create-payment-call-test", () => {
        const data = getConnectorDetails(globalState.get("connectorId"))[
          "card_pm"
        ]["PaymentIntentOffSession"];

        cy.createPaymentIntentTest(
          fixtures.createPaymentBody,
          data,
          "no_three_ds",
          "manual",
          globalState
        );

        if (shouldContinue)
          shouldContinue = utils.should_continue_further(data);
      });

      it("confirm-save-card-payment-call-test", () => {
        const data = getConnectorDetails(globalState.get("connectorId"))[
          "card_pm"
        ]["SaveCardConfirmManualCaptureOffSession"];

        cy.saveCardConfirmCallTest(saveCardBody, data, globalState);

        if (shouldContinue)
          shouldContinue = utils.should_continue_further(data);
      });

      it("retrieve-payment-call-test", () => {
        const data = getConnectorDetails(globalState.get("connectorId"))[
          "card_pm"
        ]["SaveCardConfirmManualCaptureOffSession"];

        cy.retrievePaymentCallTest(globalState, data);
      });

      it("capture-call-test", () => {
        const data = getConnectorDetails(globalState.get("connectorId"))[
          "card_pm"
        ]["Capture"];

        cy.captureCallTest(fixtures.captureBody, data, globalState);

        if (shouldContinue)
          shouldContinue = utils.should_continue_further(data);
      });

      it("retrieve-payment-call-test", () => {
        const data = getConnectorDetails(globalState.get("connectorId"))[
          "card_pm"
        ]["Capture"];

        cy.retrievePaymentCallTest(globalState, data);
      });
    }
  );

  context(
    "Save card for NoThreeDS automatic capture payment - create and confirm [off_session]",
    () => {
      let shouldContinue = true; // variable that will be used to skip tests if a previous test fails

      beforeEach(function () {
        saveCardBody = Cypress._.cloneDeep(fixtures.saveCardConfirmBody);
        if (!shouldContinue) {
          this.skip();
        }
      });

      it("customer-create-call-test", () => {
        cy.createCustomerCallTest(fixtures.customerCreateBody, globalState);
      });

      it("create-payment-call-test", () => {
        const data = getConnectorDetails(globalState.get("connectorId"))[
          "card_pm"
        ]["PaymentIntentOffSession"];

        cy.createPaymentIntentTest(
          fixtures.createPaymentBody,
          data,
          "no_three_ds",
          "automatic",
          globalState
        );

        if (shouldContinue)
          shouldContinue = utils.should_continue_further(data);
      });

      it("confirm-payment-call-test", () => {
        const data = getConnectorDetails(globalState.get("connectorId"))[
          "card_pm"
        ]["SaveCardUseNo3DSAutoCaptureOffSession"];

        cy.confirmCallTest(fixtures.confirmBody, data, true, globalState);

        if (shouldContinue)
          shouldContinue = utils.should_continue_further(data);
      });

      it("retrieve-payment-call-test", () => {
        const data = getConnectorDetails(globalState.get("connectorId"))[
          "card_pm"
        ]["SaveCardUseNo3DSAutoCaptureOffSession"];

        cy.retrievePaymentCallTest(globalState, data);
      });

      it("retrieve-customerPM-call-test", () => {
        cy.listCustomerPMCallTest(globalState);
      });

      it("create-payment-call-test", () => {
        const data = getConnectorDetails(globalState.get("connectorId"))[
          "card_pm"
        ]["PaymentIntentOffSession"];

        cy.createPaymentIntentTest(
          fixtures.createPaymentBody,
          data,
          "no_three_ds",
          "automatic",
          globalState
        );

        if (shouldContinue)
          shouldContinue = utils.should_continue_further(data);
      });

      it("confirm-save-card-payment-call-test", () => {
        const data = getConnectorDetails(globalState.get("connectorId"))[
          "card_pm"
        ]["SaveCardConfirmAutoCaptureOffSession"];

        cy.saveCardConfirmCallTest(saveCardBody, data, globalState);

        if (shouldContinue)
          shouldContinue = utils.should_continue_further(data);
      });
    }
  );
  context(
    "Use billing address from payment method during subsequent payment[off_session]",
    () => {
      let shouldContinue = true; // variable that will be used to skip tests if a previous test fails

      beforeEach(function () {
        saveCardBody = Cypress._.cloneDeep(fixtures.saveCardConfirmBody);
        if (!shouldContinue) {
          this.skip();
        }
      });

      it("customer-create-call-test", () => {
        cy.createCustomerCallTest(fixtures.customerCreateBody, globalState);
      });

      it("create-payment-call-test", () => {
        const data = getConnectorDetails(globalState.get("connectorId"))[
          "card_pm"
        ]["PaymentIntentOffSession"];

        cy.createPaymentIntentTest(
          fixtures.createPaymentBody,
          data,
          "no_three_ds",
          "automatic",
          globalState
        );

        if (shouldContinue)
          shouldContinue = utils.should_continue_further(data);
      });

      it("confirm-payment-call-test", () => {
        const data = getConnectorDetails(globalState.get("connectorId"))[
          "card_pm"
        ]["SaveCardUseNo3DSAutoCaptureOffSession"];

        cy.confirmCallTest(fixtures.confirmBody, data, true, globalState);

        if (shouldContinue)
          shouldContinue = utils.should_continue_further(data);
      });

      it("retrieve-customerPM-call-test", () => {
        cy.listCustomerPMCallTest(globalState);
      });

      it("create-payment-call-test", () => {
        const data = getConnectorDetails(globalState.get("connectorId"))[
          "card_pm"
        ]["PaymentIntentOffSession"];

        cy.createPaymentIntentTest(
          fixtures.createPaymentBody,
          data,
          "no_three_ds",
          "automatic",
          globalState
        );

        if (shouldContinue)
          shouldContinue = utils.should_continue_further(data);
      });

      it("confirm-save-card-payment-call-test-without-billing", () => {
        const data = getConnectorDetails(globalState.get("connectorId"))[
          "card_pm"
        ]["SaveCardConfirmAutoCaptureOffSessionWithoutBilling"];

        cy.saveCardConfirmCallTest(saveCardBody, data, globalState);

        if (shouldContinue)
          shouldContinue = utils.should_continue_further(data);
      });
    }
  );
<<<<<<< HEAD

  context("Save card and verify card nickname ", () => {
    let shouldContinue = true; // variable that will be used to skip tests if a previous test fails

    beforeEach(function () {
      saveCardBody = Cypress._.cloneDeep(fixtures.saveCardConfirmBody);
      if (!shouldContinue) {
        this.skip();
      }
    });

    it("customer-create-call-test", () => {
      cy.createCustomerCallTest(fixtures.customerCreateBody, globalState);
    });

    it("create-payment-call-test", () => {
      const data = getConnectorDetails(globalState.get("connectorId"))[
        "card_pm"
      ]["PaymentIntentOffSession"];

      cy.createPaymentIntentTest(
        fixtures.createPaymentBody,
        data,
        "no_three_ds",
        "automatic",
        globalState
      );

      if (shouldContinue) shouldContinue = utils.should_continue_further(data);
    });

    it("confirm-payment-call-test", () => {
      const data = getConnectorDetails(globalState.get("connectorId"))[
        "card_pm"
      ]["SaveCardUseNo3DSAutoCaptureOffSession"];

      cy.confirmCallTest(fixtures.confirmBody, data, true, globalState);

      if (shouldContinue) shouldContinue = utils.should_continue_further(data);
    });

    it("retrieve-customerPM-call-test", () => {
      cy.listCustomerPMCallTest(globalState);
    });

    it("create-payment-call-test", () => {
      const data = getConnectorDetails(globalState.get("connectorId"))[
        "card_pm"
      ]["PaymentIntentOffSession"];

      cy.createPaymentIntentTest(
        fixtures.createPaymentBody,
        data,
        "no_three_ds",
        "automatic",
        globalState
      );

      if (shouldContinue) shouldContinue = utils.should_continue_further(data);
    });

    it("confirm-payment-call-test", () => {
      const data = getConnectorDetails(globalState.get("connectorId"))[
        "card_pm"
      ]["SaveCardWithoutCardNickName"];

      cy.confirmCallTest(fixtures.confirmBody, data, true, globalState);

      if (shouldContinue) shouldContinue = utils.should_continue_further(data);
    });

    it("retrieve-payment-call-test", () => {
      const data = getConnectorDetails(globalState.get("connectorId"))[
        "card_pm"
      ]["SaveCardWithoutCardNickName"];

      cy.retrievePaymentCallTest(globalState, data);
    });

    it("retrieve-customerPM-call-test", () => {
      cy.listCustomerPMCallTest(globalState);
    });
  });
=======
  context(
    "Check if card fields are populated when saving card again after a metadata update",
    () => {
      let shouldContinue = true; // variable that will be used to skip tests if a previous test fails

      beforeEach(function () {
        saveCardBody = Cypress._.cloneDeep(fixtures.saveCardConfirmBody);
        if (!shouldContinue) {
          this.skip();
        }
      });

      it("customer-create-call-test", () => {
        cy.createCustomerCallTest(fixtures.customerCreateBody, globalState);
      });

      it("create+confirm-payment-call-test", () => {
        const data = getConnectorDetails(globalState.get("connectorId"))[
          "card_pm"
        ]["SaveCardUseNo3DSAutoCapture"];

        cy.createConfirmPaymentTest(
          fixtures.createConfirmPaymentBody,
          data,
          "no_three_ds",
          "automatic",
          globalState
        );

        if (shouldContinue)
          shouldContinue = utils.should_continue_further(data);
      });

      it("retrieve-customerPM-call-test", () => {
        cy.listCustomerPMCallTest(globalState);
      });

      it("create+confirm-payment-call-test", () => {
        const data = getConnectorDetails(globalState.get("connectorId"))[
          "card_pm"
        ]["SaveCardUseNo3DSAutoCapture"];

        // generates random name (first name and last name)
        const card_holder_name = generateRandomName();
        // Create a new configuration object 'newData' based on the original 'data'.
        // This uses the spread operator (...) to create copies at each level,
        // ensuring the original 'data' object remains unchanged (immutability).
        const newData = {
          // Copy all top-level properties from the original 'data'.
          ...data,
          // Override the 'Request' object with a new one.
          Request: {
            // Copy all properties from the original 'data.Request'.
            ...data.Request,
            // Override the 'payment_method_data' object within the Request.
            payment_method_data: {
              // Override the 'card' object within payment_method_data.
              card: {
                // Copy all properties from the original card details.
                ...data.Request.payment_method_data.card,
                // Set the desired modifications for this specific test case.
                card_holder_name: card_holder_name, // Update card holder name.
              },
            },
          },
        };

        cy.createConfirmPaymentTest(
          fixtures.createConfirmPaymentBody,
          newData,
          "no_three_ds",
          "automatic",
          globalState
        );

        if (shouldContinue)
          shouldContinue = utils.should_continue_further(data);
      });

      it("retrieve-customerPM-call-test", () => {
        cy.listCustomerPMCallTest(globalState);
      });
    }
  );
>>>>>>> 54e91058
});<|MERGE_RESOLUTION|>--- conflicted
+++ resolved
@@ -1,6 +1,6 @@
 import * as fixtures from "../../../fixtures/imports";
+import { generateRandomName } from "../../../utils/RequestBodyUtils";
 import State from "../../../utils/State";
-import { generateRandomName } from "../../../utils/RequestBodyUtils";
 import getConnectorDetails, * as utils from "../../configs/Payment/Utils";
 
 let globalState;
@@ -653,7 +653,6 @@
       });
     }
   );
-<<<<<<< HEAD
 
   context("Save card and verify card nickname ", () => {
     let shouldContinue = true; // variable that will be used to skip tests if a previous test fails
@@ -737,7 +736,7 @@
       cy.listCustomerPMCallTest(globalState);
     });
   });
-=======
+  
   context(
     "Check if card fields are populated when saving card again after a metadata update",
     () => {
@@ -822,5 +821,4 @@
       });
     }
   );
->>>>>>> 54e91058
 });