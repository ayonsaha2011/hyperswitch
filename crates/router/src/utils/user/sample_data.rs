use api_models::{
    enums::Connector::{DummyConnector4, DummyConnector7},
    user::sample_data::SampleDataRequest,
};
use common_utils::{
    id_type,
    types::{ConnectorTransactionId, MinorUnit},
};
#[cfg(feature = "v1")]
use diesel_models::user::sample_data::PaymentAttemptBatchNew;
use diesel_models::{enums as storage_enums, DisputeNew, RefundNew};
use error_stack::ResultExt;
use hyperswitch_domain_models::payments::PaymentIntent;
use rand::{prelude::SliceRandom, thread_rng, Rng};
use time::OffsetDateTime;

use crate::{
    consts,
    core::errors::sample_data::{SampleDataError, SampleDataResult},
    SessionState,
};

#[cfg(feature = "v1")]
#[allow(clippy::type_complexity)]
pub async fn generate_sample_data(
    state: &SessionState,
    req: SampleDataRequest,
    merchant_id: &id_type::MerchantId,
    org_id: &id_type::OrganizationId,
) -> SampleDataResult<
    Vec<(
        PaymentIntent,
        PaymentAttemptBatchNew,
        Option<RefundNew>,
        Option<DisputeNew>,
    )>,
> {
    let sample_data_size: usize = req.record.unwrap_or(100);
    let key_manager_state = &state.into();
    if !(10..=100).contains(&sample_data_size) {
        return Err(SampleDataError::InvalidRange.into());
    }

    let key_store = state
        .store
        .get_merchant_key_store_by_merchant_id(
            key_manager_state,
            merchant_id,
            &state.store.get_master_key().to_vec().into(),
        )
        .await
        .change_context(SampleDataError::InternalServerError)?;

    let merchant_from_db = state
        .store
        .find_merchant_account_by_merchant_id(key_manager_state, merchant_id, &key_store)
        .await
        .change_context::<SampleDataError>(SampleDataError::DataDoesNotExist)?;

    #[cfg(feature = "v1")]
    let (profile_id_result, business_country_default, business_label_default) = {
        let merchant_parsed_details: Vec<api_models::admin::PrimaryBusinessDetails> =
            serde_json::from_value(merchant_from_db.primary_business_details.clone())
                .change_context(SampleDataError::InternalServerError)
                .attach_printable("Error while parsing primary business details")?;

        let business_country_default = merchant_parsed_details.first().map(|x| x.country);

        let business_label_default = merchant_parsed_details.first().map(|x| x.business.clone());

        let profile_id = crate::core::utils::get_profile_id_from_business_details(
            key_manager_state,
            &key_store,
            business_country_default,
            business_label_default.as_ref(),
            &merchant_from_db,
            req.profile_id.as_ref(),
            &*state.store,
            false,
        )
        .await;
        (profile_id, business_country_default, business_label_default)
    };

    #[cfg(feature = "v2")]
    let (profile_id_result, business_country_default, business_label_default) = {
        let profile_id = req
            .profile_id.clone()
            .ok_or(hyperswitch_domain_models::errors::api_error_response::ApiErrorResponse::MissingRequiredField {
                field_name: "profile_id",
            });

        (profile_id, None, None)
    };

    let profile_id = match profile_id_result {
        Ok(id) => id.clone(),
        Err(error) => {
            router_env::logger::error!(
                "Profile ID not found in business details. Attempting to fetch from the database {error:?}"
            );

            state
                .store
                .list_profile_by_merchant_id(key_manager_state, &key_store, merchant_id)
                .await
                .change_context(SampleDataError::InternalServerError)
                .attach_printable("Failed to get business profile")?
                .first()
                .ok_or(SampleDataError::InternalServerError)?
                .get_id()
                .to_owned()
        }
    };

    // 10 percent payments should be failed
    #[allow(clippy::as_conversions)]
    let failure_attempts = usize::try_from((sample_data_size as f32 / 10.0).round() as i64)
        .change_context(SampleDataError::InvalidParameters)?;

    let failure_after_attempts = sample_data_size / failure_attempts;

    // 20 percent refunds for payments
    #[allow(clippy::as_conversions)]
    let number_of_refunds = usize::try_from((sample_data_size as f32 / 5.0).round() as i64)
        .change_context(SampleDataError::InvalidParameters)?;

    let mut refunds_count = 0;

    // 2 disputes if generated data size is between 50 and 100, 1 dispute if it is less than 50.
    let number_of_disputes: usize = if sample_data_size >= 50 { 2 } else { 1 };

    let mut disputes_count = 0;

    let mut random_array: Vec<usize> = (1..=sample_data_size).collect();

    // Shuffle the array
    let mut rng = thread_rng();
    random_array.shuffle(&mut rng);

    let mut res: Vec<(
        PaymentIntent,
        PaymentAttemptBatchNew,
        Option<RefundNew>,
        Option<DisputeNew>,
    )> = Vec::new();
    let start_time = req
        .start_time
        .unwrap_or(common_utils::date_time::now() - time::Duration::days(7))
        .assume_utc()
        .unix_timestamp();
    let end_time = req
        .end_time
        .unwrap_or_else(common_utils::date_time::now)
        .assume_utc()
        .unix_timestamp();

    let current_time = common_utils::date_time::now().assume_utc().unix_timestamp();

    let min_amount = req.min_amount.unwrap_or(100);
    let max_amount = req.max_amount.unwrap_or(min_amount + 100);

    if min_amount > max_amount
        || start_time > end_time
        || start_time > current_time
        || end_time > current_time
    {
        return Err(SampleDataError::InvalidParameters.into());
    };

    let currency_vec = req.currency.unwrap_or(vec![common_enums::Currency::USD]);
    let currency_vec_len = currency_vec.len();

    let connector_vec = req
        .connector
        .unwrap_or(vec![DummyConnector4, DummyConnector7]);
    let connector_vec_len = connector_vec.len();

    let auth_type = req.auth_type.unwrap_or(vec![
        common_enums::AuthenticationType::ThreeDs,
        common_enums::AuthenticationType::NoThreeDs,
    ]);
    let auth_type_len = auth_type.len();

    if currency_vec_len == 0 || connector_vec_len == 0 || auth_type_len == 0 {
        return Err(SampleDataError::InvalidParameters.into());
    }

    // This has to be an internal server error because, this function failing means that the intended functionality is not working as expected
    let dashboard_customer_id =
        id_type::CustomerId::try_from(std::borrow::Cow::from("hs-dashboard-user"))
            .change_context(SampleDataError::InternalServerError)?;

    for num in 1..=sample_data_size {
        let payment_id = id_type::PaymentId::generate_test_payment_id_for_sample_data();
        let attempt_id = payment_id.get_attempt_id(1);
        let client_secret = payment_id.generate_client_secret();
        let amount = thread_rng().gen_range(min_amount..=max_amount);

        let created_at @ modified_at @ last_synced =
            OffsetDateTime::from_unix_timestamp(thread_rng().gen_range(start_time..=end_time))
                .map(common_utils::date_time::convert_to_pdt)
                .unwrap_or(
                    req.start_time.unwrap_or_else(|| {
                        common_utils::date_time::now() - time::Duration::days(7)
                    }),
                );
        let session_expiry =
            created_at.saturating_add(time::Duration::seconds(consts::DEFAULT_SESSION_EXPIRY));

        // After some set of payments sample data will have a failed attempt
        let is_failed_payment =
            (random_array.get(num - 1).unwrap_or(&0) % failure_after_attempts) == 0;

        let payment_intent = PaymentIntent {
            payment_id: payment_id.clone(),
            merchant_id: merchant_id.clone(),
            status: match is_failed_payment {
                true => common_enums::IntentStatus::Failed,
                _ => common_enums::IntentStatus::Succeeded,
            },
            amount: MinorUnit::new(amount * 100),
            currency: Some(
                *currency_vec
                    .get((num - 1) % currency_vec_len)
                    .unwrap_or(&common_enums::Currency::USD),
            ),
            description: Some("This is a sample payment".to_string()),
            created_at,
            modified_at,
            last_synced: Some(last_synced),
            client_secret: Some(client_secret),
            business_country: business_country_default,
            business_label: business_label_default.clone(),
            active_attempt: hyperswitch_domain_models::RemoteStorageObject::ForeignID(
                attempt_id.clone(),
            ),
            attempt_count: 1,
            customer_id: Some(dashboard_customer_id.clone()),
            amount_captured: Some(MinorUnit::new(amount * 100)),
            profile_id: Some(profile_id.clone()),
            return_url: Default::default(),
            metadata: Default::default(),
            connector_id: Default::default(),
            shipping_address_id: Default::default(),
            billing_address_id: Default::default(),
            statement_descriptor_name: Default::default(),
            statement_descriptor_suffix: Default::default(),
            setup_future_usage: Default::default(),
            off_session: Default::default(),
            order_details: Default::default(),
            allowed_payment_method_types: Default::default(),
            connector_metadata: Default::default(),
            feature_metadata: Default::default(),
            merchant_decision: Default::default(),
            payment_link_id: Default::default(),
            payment_confirm_source: Default::default(),
            updated_by: merchant_from_db.storage_scheme.to_string(),
            surcharge_applicable: Default::default(),
            request_incremental_authorization: Default::default(),
            incremental_authorization_allowed: Default::default(),
            authorization_count: Default::default(),
            fingerprint_id: None,
            session_expiry: Some(session_expiry),
            request_external_three_ds_authentication: None,
            split_payments: None,
            frm_metadata: Default::default(),
            customer_details: None,
            billing_details: None,
            merchant_order_reference_id: Default::default(),
            shipping_details: None,
            is_payment_processor_token_flow: None,
            organization_id: org_id.clone(),
            shipping_cost: None,
            tax_details: None,
            skip_external_tax_calculation: None,
            psd2_sca_exemption_type: None,
<<<<<<< HEAD
            request_overcapture: None,
=======
            platform_merchant_id: None,
>>>>>>> 9c3547fa
        };
        let (connector_transaction_id, connector_transaction_data) =
            ConnectorTransactionId::form_id_and_data(attempt_id.clone());
        let payment_attempt = PaymentAttemptBatchNew {
            attempt_id: attempt_id.clone(),
            payment_id: payment_id.clone(),
            connector_transaction_id: Some(connector_transaction_id),
            merchant_id: merchant_id.clone(),
            status: match is_failed_payment {
                true => common_enums::AttemptStatus::Failure,
                _ => common_enums::AttemptStatus::Charged,
            },
            amount: MinorUnit::new(amount * 100),
            currency: payment_intent.currency,
            connector: Some(
                (*connector_vec
                    .get((num - 1) % connector_vec_len)
                    .unwrap_or(&DummyConnector4))
                .to_string(),
            ),
            payment_method: Some(common_enums::PaymentMethod::Card),
            payment_method_type: Some(get_payment_method_type(thread_rng().gen_range(1..=2))),
            authentication_type: Some(
                *auth_type
                    .get((num - 1) % auth_type_len)
                    .unwrap_or(&common_enums::AuthenticationType::NoThreeDs),
            ),
            error_message: match is_failed_payment {
                true => Some("This is a test payment which has a failed status".to_string()),
                _ => None,
            },
            error_code: match is_failed_payment {
                true => Some("HS001".to_string()),
                _ => None,
            },
            confirm: true,
            created_at,
            modified_at,
            last_synced: Some(last_synced),
            amount_to_capture: Some(MinorUnit::new(amount * 100)),
            connector_response_reference_id: Some(attempt_id.clone()),
            updated_by: merchant_from_db.storage_scheme.to_string(),
            save_to_locker: None,
            offer_amount: None,
            surcharge_amount: None,
            tax_amount: None,
            payment_method_id: None,
            capture_method: None,
            capture_on: None,
            cancellation_reason: None,
            mandate_id: None,
            browser_info: None,
            payment_token: None,
            connector_metadata: None,
            payment_experience: None,
            payment_method_data: None,
            business_sub_label: None,
            straight_through_algorithm: None,
            preprocessing_step_id: None,
            mandate_details: None,
            error_reason: None,
            multiple_capture_count: None,
            amount_capturable: MinorUnit::new(i64::default()),
            merchant_connector_id: None,
            authentication_data: None,
            encoded_data: None,
            unified_code: None,
            unified_message: None,
            net_amount: None,
            external_three_ds_authentication_attempted: None,
            authentication_connector: None,
            authentication_id: None,
            mandate_data: None,
            payment_method_billing_address_id: None,
            fingerprint_id: None,
            charge_id: None,
            client_source: None,
            client_version: None,
            customer_acceptance: None,
            profile_id: profile_id.clone(),
            organization_id: org_id.clone(),
            shipping_cost: None,
            order_tax_amount: None,
            connector_transaction_data,
            connector_mandate_detail: None,
            overcapture_details: None,
        };

        let refund = if refunds_count < number_of_refunds && !is_failed_payment {
            refunds_count += 1;
            let (connector_transaction_id, connector_transaction_data) =
                ConnectorTransactionId::form_id_and_data(attempt_id.clone());
            Some(RefundNew {
                refund_id: common_utils::generate_id_with_default_len("test"),
                internal_reference_id: common_utils::generate_id_with_default_len("test"),
                external_reference_id: None,
                payment_id: payment_id.clone(),
                attempt_id: attempt_id.clone(),
                merchant_id: merchant_id.clone(),
                connector_transaction_id,
                connector_refund_id: None,
                description: Some("This is a sample refund".to_string()),
                created_at,
                modified_at,
                refund_reason: Some("Sample Refund".to_string()),
                connector: payment_attempt
                    .connector
                    .clone()
                    .unwrap_or(DummyConnector4.to_string()),
                currency: *currency_vec
                    .get((num - 1) % currency_vec_len)
                    .unwrap_or(&common_enums::Currency::USD),
                total_amount: MinorUnit::new(amount * 100),
                refund_amount: MinorUnit::new(amount * 100),
                refund_status: common_enums::RefundStatus::Success,
                sent_to_gateway: true,
                refund_type: diesel_models::enums::RefundType::InstantRefund,
                metadata: None,
                refund_arn: None,
                profile_id: payment_intent.profile_id.clone(),
                updated_by: merchant_from_db.storage_scheme.to_string(),
                merchant_connector_id: payment_attempt.merchant_connector_id.clone(),
                charges: None,
                split_refunds: None,
                organization_id: org_id.clone(),
                connector_refund_data: None,
                connector_transaction_data,
            })
        } else {
            None
        };

        let dispute =
            if disputes_count < number_of_disputes && !is_failed_payment && refund.is_none() {
                disputes_count += 1;
                Some(DisputeNew {
                    dispute_id: common_utils::generate_id_with_default_len("test"),
                    amount: (amount * 100).to_string(),
                    currency: payment_intent
                        .currency
                        .unwrap_or(common_enums::Currency::USD)
                        .to_string(),
                    dispute_stage: storage_enums::DisputeStage::Dispute,
                    dispute_status: storage_enums::DisputeStatus::DisputeOpened,
                    payment_id: payment_id.clone(),
                    attempt_id: attempt_id.clone(),
                    merchant_id: merchant_id.clone(),
                    connector_status: "Sample connector status".into(),
                    connector_dispute_id: common_utils::generate_id_with_default_len("test"),
                    connector_reason: Some("Sample Dispute".into()),
                    connector_reason_code: Some("123".into()),
                    challenge_required_by: None,
                    connector_created_at: None,
                    connector_updated_at: None,
                    connector: payment_attempt
                        .connector
                        .clone()
                        .unwrap_or(DummyConnector4.to_string()),
                    evidence: None,
                    profile_id: payment_intent.profile_id.clone(),
                    merchant_connector_id: payment_attempt.merchant_connector_id.clone(),
                    dispute_amount: amount * 100,
                    organization_id: org_id.clone(),
                    dispute_currency: Some(payment_intent.currency.unwrap_or_default()),
                })
            } else {
                None
            };

        res.push((payment_intent, payment_attempt, refund, dispute));
    }
    Ok(res)
}

fn get_payment_method_type(num: u8) -> common_enums::PaymentMethodType {
    let rem: u8 = (num) % 2;
    match rem {
        0 => common_enums::PaymentMethodType::Debit,
        _ => common_enums::PaymentMethodType::Credit,
    }
}<|MERGE_RESOLUTION|>--- conflicted
+++ resolved
@@ -275,11 +275,8 @@
             tax_details: None,
             skip_external_tax_calculation: None,
             psd2_sca_exemption_type: None,
-<<<<<<< HEAD
+            platform_merchant_id: None,
             request_overcapture: None,
-=======
-            platform_merchant_id: None,
->>>>>>> 9c3547fa
         };
         let (connector_transaction_id, connector_transaction_data) =
             ConnectorTransactionId::form_id_and_data(attempt_id.clone());
