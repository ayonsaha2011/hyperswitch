--- conflicted
+++ resolved
@@ -868,18 +868,6 @@
     #[schema(value_type = Option<ScaExemptionType>)]
     pub psd2_sca_exemption_type: Option<api_enums::ScaExemptionType>,
 
-<<<<<<< HEAD
-    /// Service Details for network authentication
-    #[schema(value_type = Option<ServiceDetails>)]
-    pub service_details: Option<ServiceDetails>
-}
-
-#[derive(Debug, serde::Deserialize, serde::Serialize, Clone, ToSchema)]
-pub struct ServiceDetails {
-    merchant_transaction_id: Option<String>,
-    correlation_id: Option<String>,
-    x_src_flow_id: Option<String>
-=======
     /// Service details for external authentication
     #[schema(value_type = Option<ServiceDetails>)]
     pub service_details: Option<ServiceDetails>,
@@ -890,7 +878,6 @@
     pub merchant_transaction_id: Option<String>,
     pub correlation_id: Option<String>,
     pub x_src_flow_id: Option<String>,
->>>>>>> 77655a87
 }
 
 #[cfg(feature = "v1")]
