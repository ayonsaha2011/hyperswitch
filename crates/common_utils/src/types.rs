//! Types that can be used in other crates
use std::{
    fmt::Display,
    ops::{Add, Sub},
    primitive::i64,
    str::FromStr,
};

use common_enums::enums;
use diesel::{
    backend::Backend,
    deserialize,
    deserialize::FromSql,
    serialize::{Output, ToSql},
    sql_types,
    sql_types::Jsonb,
    AsExpression, FromSqlRow, Queryable,
};
use error_stack::{report, ResultExt};
use rust_decimal::{
    prelude::{FromPrimitive, ToPrimitive},
    Decimal,
};
use semver::Version;
use serde::{de::Visitor, Deserialize, Deserializer, Serialize};
use utoipa::ToSchema;

use crate::{
    consts,
    errors::{CustomResult, ParsingError, PercentageError},
};
/// Represents Percentage Value between 0 and 100 both inclusive
#[derive(Clone, Default, Debug, PartialEq, Serialize)]
pub struct Percentage<const PRECISION: u8> {
    // this value will range from 0 to 100, decimal length defined by precision macro
    /// Percentage value ranging between 0 and 100
    percentage: f32,
}

fn get_invalid_percentage_error_message(precision: u8) -> String {
    format!(
        "value should be a float between 0 to 100 and precise to only upto {} decimal digits",
        precision
    )
}

impl<const PRECISION: u8> Percentage<PRECISION> {
    /// construct percentage using a string representation of float value
    pub fn from_string(value: String) -> CustomResult<Self, PercentageError> {
        if Self::is_valid_string_value(&value)? {
            Ok(Self {
                percentage: value
                    .parse::<f32>()
                    .change_context(PercentageError::InvalidPercentageValue)?,
            })
        } else {
            Err(report!(PercentageError::InvalidPercentageValue))
                .attach_printable(get_invalid_percentage_error_message(PRECISION))
        }
    }
    /// function to get percentage value
    pub fn get_percentage(&self) -> f32 {
        self.percentage
    }

    /// apply the percentage to amount and ceil the result
    #[allow(clippy::as_conversions)]
    pub fn apply_and_ceil_result(
        &self,
        amount: MinorUnit,
    ) -> CustomResult<MinorUnit, PercentageError> {
        let max_amount = i64::MAX / 10000;
        let amount = amount.0;
        if amount > max_amount {
            // value gets rounded off after i64::MAX/10000
            Err(report!(PercentageError::UnableToApplyPercentage {
                percentage: self.percentage,
                amount: MinorUnit::new(amount),
            }))
            .attach_printable(format!(
                "Cannot calculate percentage for amount greater than {}",
                max_amount
            ))
        } else {
            let percentage_f64 = f64::from(self.percentage);
            let result = (amount as f64 * (percentage_f64 / 100.0)).ceil() as i64;
            Ok(MinorUnit::new(result))
        }
    }

    fn is_valid_string_value(value: &str) -> CustomResult<bool, PercentageError> {
        let float_value = Self::is_valid_float_string(value)?;
        Ok(Self::is_valid_range(float_value) && Self::is_valid_precision_length(value))
    }
    fn is_valid_float_string(value: &str) -> CustomResult<f32, PercentageError> {
        value
            .parse::<f32>()
            .change_context(PercentageError::InvalidPercentageValue)
    }
    fn is_valid_range(value: f32) -> bool {
        (0.0..=100.0).contains(&value)
    }
    fn is_valid_precision_length(value: &str) -> bool {
        if value.contains('.') {
            // if string has '.' then take the decimal part and verify precision length
            match value.split('.').last() {
                Some(decimal_part) => {
                    decimal_part.trim_end_matches('0').len() <= <u8 as Into<usize>>::into(PRECISION)
                }
                // will never be None
                None => false,
            }
        } else {
            // if there is no '.' then it is a whole number with no decimal part. So return true
            true
        }
    }
}

// custom serde deserialization function
struct PercentageVisitor<const PRECISION: u8> {}
impl<'de, const PRECISION: u8> Visitor<'de> for PercentageVisitor<PRECISION> {
    type Value = Percentage<PRECISION>;

    fn expecting(&self, formatter: &mut std::fmt::Formatter<'_>) -> std::fmt::Result {
        formatter.write_str("Percentage object")
    }
    fn visit_map<A>(self, mut map: A) -> Result<Self::Value, A::Error>
    where
        A: serde::de::MapAccess<'de>,
    {
        let mut percentage_value = None;
        while let Some(key) = map.next_key::<String>()? {
            if key.eq("percentage") {
                if percentage_value.is_some() {
                    return Err(serde::de::Error::duplicate_field("percentage"));
                }
                percentage_value = Some(map.next_value::<serde_json::Value>()?);
            } else {
                // Ignore unknown fields
                let _: serde::de::IgnoredAny = map.next_value()?;
            }
        }
        if let Some(value) = percentage_value {
            let string_value = value.to_string();
            Ok(Percentage::from_string(string_value.clone()).map_err(|_| {
                serde::de::Error::invalid_value(
                    serde::de::Unexpected::Other(&format!("percentage value {}", string_value)),
                    &&*get_invalid_percentage_error_message(PRECISION),
                )
            })?)
        } else {
            Err(serde::de::Error::missing_field("percentage"))
        }
    }
}

impl<'de, const PRECISION: u8> Deserialize<'de> for Percentage<PRECISION> {
    fn deserialize<D>(data: D) -> Result<Self, D::Error>
    where
        D: Deserializer<'de>,
    {
        data.deserialize_map(PercentageVisitor::<PRECISION> {})
    }
}

/// represents surcharge type and value
#[derive(Clone, Debug, PartialEq, Serialize, serde::Deserialize)]
#[serde(rename_all = "snake_case", tag = "type", content = "value")]
pub enum Surcharge {
    /// Fixed Surcharge value
    Fixed(MinorUnit),
    /// Surcharge percentage
    Rate(Percentage<{ consts::SURCHARGE_PERCENTAGE_PRECISION_LENGTH }>),
}

/// This struct lets us represent a semantic version type
#[derive(Debug, Clone, PartialEq, Eq, FromSqlRow, AsExpression, Ord, PartialOrd)]
#[diesel(sql_type = Jsonb)]
#[derive(Serialize, serde::Deserialize)]
pub struct SemanticVersion(#[serde(with = "Version")] Version);

impl SemanticVersion {
    /// returns major version number
    pub fn get_major(&self) -> u64 {
        self.0.major
    }
    /// Constructs new SemanticVersion instance
    pub fn new(major: u64, minor: u64, patch: u64) -> Self {
        Self(Version::new(major, minor, patch))
    }
}

impl Display for SemanticVersion {
    fn fmt(&self, f: &mut std::fmt::Formatter<'_>) -> std::fmt::Result {
        write!(f, "{}", self.0)
    }
}

impl FromStr for SemanticVersion {
    type Err = error_stack::Report<ParsingError>;

    fn from_str(s: &str) -> Result<Self, Self::Err> {
        Ok(Self(Version::from_str(s).change_context(
            ParsingError::StructParseFailure("SemanticVersion"),
        )?))
    }
}

impl<DB: Backend> FromSql<Jsonb, DB> for SemanticVersion
where
    serde_json::Value: FromSql<Jsonb, DB>,
{
    fn from_sql(bytes: DB::RawValue<'_>) -> deserialize::Result<Self> {
        let value = <serde_json::Value as FromSql<Jsonb, DB>>::from_sql(bytes)?;
        Ok(serde_json::from_value(value)?)
    }
}

impl ToSql<Jsonb, diesel::pg::Pg> for SemanticVersion
where
    serde_json::Value: ToSql<Jsonb, diesel::pg::Pg>,
{
    fn to_sql<'b>(&'b self, out: &mut Output<'b, '_, diesel::pg::Pg>) -> diesel::serialize::Result {
        let value = serde_json::to_value(self)?;

        // the function `reborrow` only works in case of `Pg` backend. But, in case of other backends
        // please refer to the diesel migration blog:
        // https://github.com/Diesel-rs/Diesel/blob/master/guide_drafts/migration_guide.md#changed-tosql-implementations
        <serde_json::Value as ToSql<Jsonb, diesel::pg::Pg>>::to_sql(&value, &mut out.reborrow())
    }
}

<<<<<<< HEAD
/// Amount convertor trait for connector
pub trait AmountConvertor: Send {
    /// Output type for the connector
    type Output;
    /// helps in conversion of connector required amount type
    fn convert(
        &self,
        i: MinorUnit,
        currency: enums::Currency,
    ) -> Result<Self::Output, error_stack::Report<ParsingError>>;

    /// helps in converting back connector required amount type to core minor unit
    fn convert_back(
        &self,
        i: Self::Output,
        currency: enums::Currency,
    ) -> Result<MinorUnit, error_stack::Report<ParsingError>>;
}

/// Connector required amount type
#[derive(Default, Debug, serde::Deserialize, serde::Serialize, Clone, Copy, PartialEq)]
pub struct StringMinorUnitForConnector;

impl AmountConvertor for StringMinorUnitForConnector {
    type Output = StringMinorUnit;
    fn convert(
        &self,
        i: MinorUnit,
        _currency: enums::Currency,
    ) -> Result<Self::Output, error_stack::Report<ParsingError>> {
        i.to_minor_unit_as_string()
    }

    fn convert_back(
        &self,
        i: Self::Output,
        _currency: enums::Currency,
    ) -> Result<MinorUnit, error_stack::Report<ParsingError>> {
        i.to_minor_unit_as_i64()
    }
}

/// Connector required amount type
#[derive(Default, Debug, serde::Deserialize, serde::Serialize, Clone, Copy, PartialEq)]
pub struct StringMajorUnitForConnector;

impl AmountConvertor for StringMajorUnitForConnector {
    type Output = StringMajorUnit;
    fn convert(
        &self,
        i: MinorUnit,
        currency: enums::Currency,
    ) -> Result<Self::Output, error_stack::Report<ParsingError>> {
        i.to_major_unit_as_string(currency)
    }

    fn convert_back(
        &self,
        i: StringMajorUnit,
        currency: enums::Currency,
    ) -> Result<MinorUnit, error_stack::Report<ParsingError>> {
        i.to_minor_unit_as_i64(currency)
    }
}

/// Connector required amount type
#[derive(Default, Debug, serde::Deserialize, serde::Serialize, Clone, Copy, PartialEq)]
pub struct FloatMajorUnitForConnector;

impl AmountConvertor for FloatMajorUnitForConnector {
    type Output = FloatMajorUnit;
    fn convert(
        &self,
        i: MinorUnit,
        currency: enums::Currency,
    ) -> Result<Self::Output, error_stack::Report<ParsingError>> {
        i.to_major_unit_as_f64(currency)
    }
    fn convert_back(
        &self,
        i: FloatMajorUnit,
        currency: enums::Currency,
    ) -> Result<MinorUnit, error_stack::Report<ParsingError>> {
        i.to_minor_unit_as_i64(currency)
=======
#[derive(
    Serialize, serde::Deserialize, Debug, Clone, PartialEq, Eq, FromSqlRow, AsExpression, ToSchema,
)]
#[diesel(sql_type = Jsonb)]
/// Charge object for refunds
pub struct ChargeRefunds {
    /// Identifier for charge created for the payment
    pub charge_id: String,

    /// Toggle for reverting the application fee that was collected for the payment.
    /// If set to false, the funds are pulled from the destination account.
    pub revert_platform_fee: Option<bool>,

    /// Toggle for reverting the transfer that was made during the charge.
    /// If set to false, the funds are pulled from the main platform's account.
    pub revert_transfer: Option<bool>,
}

impl<DB: Backend> FromSql<Jsonb, DB> for ChargeRefunds
where
    serde_json::Value: FromSql<Jsonb, DB>,
{
    fn from_sql(bytes: DB::RawValue<'_>) -> deserialize::Result<Self> {
        let value = <serde_json::Value as FromSql<Jsonb, DB>>::from_sql(bytes)?;
        Ok(serde_json::from_value(value)?)
    }
}

impl ToSql<Jsonb, diesel::pg::Pg> for ChargeRefunds
where
    serde_json::Value: ToSql<Jsonb, diesel::pg::Pg>,
{
    fn to_sql<'b>(&'b self, out: &mut Output<'b, '_, diesel::pg::Pg>) -> diesel::serialize::Result {
        let value = serde_json::to_value(self)?;

        // the function `reborrow` only works in case of `Pg` backend. But, in case of other backends
        // please refer to the diesel migration blog:
        // https://github.com/Diesel-rs/Diesel/blob/master/guide_drafts/migration_guide.md#changed-tosql-implementations
        <serde_json::Value as ToSql<Jsonb, diesel::pg::Pg>>::to_sql(&value, &mut out.reborrow())
>>>>>>> 7645edfa
    }
}

/// This Unit struct represents MinorUnit in which core amount works
#[derive(
    Default,
    Debug,
    serde::Deserialize,
    AsExpression,
    serde::Serialize,
    Clone,
    Copy,
    PartialEq,
    Eq,
    Hash,
    ToSchema,
    PartialOrd,
)]
#[diesel(sql_type = sql_types::BigInt)]
pub struct MinorUnit(i64);

impl MinorUnit {
    /// gets amount as i64 value will be removed in future
    pub fn get_amount_as_i64(&self) -> i64 {
        self.0
    }

    /// forms a new minor unit from amount
    pub fn new(value: i64) -> Self {
        Self(value)
    }

    /// Convert the amount to its major denomination based on Currency and return String
    pub fn to_major_unit_as_string(
        &self,
        currency: enums::Currency,
    ) -> Result<StringMajorUnit, error_stack::Report<ParsingError>> {
        let amount_f64 = self.to_major_unit_as_f64(currency)?;
        let amount_string = if currency.is_three_decimal_currency() {
            format!("{:.3}", amount_f64.0)
        } else {
            format!("{:.2}", amount_f64.0)
        };
        Ok(StringMajorUnit::new(amount_string))
    }

    /// Convert the amount to its major denomination based on Currency and return f64
    pub fn to_major_unit_as_f64(
        &self,
        currency: enums::Currency,
    ) -> Result<FloatMajorUnit, error_stack::Report<ParsingError>> {
        let amount_decimal =
            Decimal::from_i64(self.0).ok_or(ParsingError::I64ToDecimalConversionFailure)?;
        let amount_f64 = amount_decimal
            .to_f64()
            .ok_or(ParsingError::FloatToDecimalConversionFailure)?;
        let amount = if currency.is_zero_decimal_currency() {
            amount_f64
        } else if currency.is_three_decimal_currency() {
            amount_f64 / 1000.00
        } else {
            amount_f64 / 100.00
        };
        Ok(FloatMajorUnit::new(amount))
    }

    ///Convert the higher decimal amount to its major absolute units
    pub fn to_minor_unit_as_string(
        &self,
    ) -> Result<StringMinorUnit, error_stack::Report<ParsingError>> {
        let amount_decimal =
            Decimal::from_i64(self.0).ok_or(ParsingError::I64ToDecimalConversionFailure)?;
        Ok(StringMinorUnit::new(amount_decimal.to_string()))
    }

    /// Convert the amount to its major denomination based on Currency and check for zero decimal currency and return String
    /// Paypal Connector accepts Zero and Two decimal currency but not three decimal and it should be updated as required for 3 decimal currencies.
    /// Paypal Ref - https://developer.paypal.com/docs/reports/reference/paypal-supported-currencies/
    pub fn to_major_unit_as_string_with_zero_decimal_check(
        &self,
        currency: enums::Currency,
    ) -> Result<StringMajorUnit, error_stack::Report<ParsingError>> {
        let amount_f64 = self.to_major_unit_as_f64(currency)?;
        if currency.is_zero_decimal_currency() {
            Ok(StringMajorUnit::new(amount_f64.0.to_string()))
        } else {
            let amount_string = format!("{:.2}", amount_f64.0);
            Ok(StringMajorUnit::new(amount_string))
        }
    }
}

impl Display for MinorUnit {
    fn fmt(&self, f: &mut std::fmt::Formatter<'_>) -> std::fmt::Result {
        write!(f, "{}", self.0)
    }
}

impl<DB> FromSql<sql_types::BigInt, DB> for MinorUnit
where
    DB: Backend,
    i64: FromSql<sql_types::BigInt, DB>,
{
    fn from_sql(value: DB::RawValue<'_>) -> deserialize::Result<Self> {
        let val = i64::from_sql(value)?;
        Ok(Self(val))
    }
}

impl<DB> ToSql<sql_types::BigInt, DB> for MinorUnit
where
    DB: Backend,
    i64: ToSql<sql_types::BigInt, DB>,
{
    fn to_sql<'b>(&'b self, out: &mut Output<'b, '_, DB>) -> diesel::serialize::Result {
        self.0.to_sql(out)
    }
}

impl<DB> Queryable<sql_types::BigInt, DB> for MinorUnit
where
    DB: Backend,
    Self: FromSql<sql_types::BigInt, DB>,
{
    type Row = Self;

    fn build(row: Self::Row) -> deserialize::Result<Self> {
        Ok(row)
    }
}

impl Add for MinorUnit {
    type Output = Self;
    fn add(self, a2: Self) -> Self {
        Self(self.0 + a2.0)
    }
}

impl Sub for MinorUnit {
    type Output = Self;
    fn sub(self, a2: Self) -> Self {
        Self(self.0 - a2.0)
    }
}

/// Connector specific types to send

#[derive(Default, Debug, serde::Deserialize, serde::Serialize, Clone, PartialEq)]
pub struct StringMinorUnit(String);

impl StringMinorUnit {
    /// forms a new minor unit in string from amount
    pub fn new(value: String) -> Self {
        Self(value)
    }

    /// converts to i64 from minor unit string value
    pub fn to_minor_unit_as_i64(&self) -> Result<MinorUnit, error_stack::Report<ParsingError>> {
        let amount_string = &self.0;
        let amount_decimal = Decimal::from_str(amount_string)
            .map_err(|_| ParsingError::StringToDecimalConversionFailure)?;
        let amount_decimal_scaled = amount_decimal.round();
        let amount_i64 = amount_decimal_scaled
            .to_i64()
            .ok_or(ParsingError::DecimalToI64ConversionFailure)?;
        Ok(MinorUnit::new(amount_i64))
    }
}

/// Connector specific types to send
#[derive(Default, Debug, serde::Deserialize, serde::Serialize, Clone, Copy, PartialEq)]
pub struct FloatMajorUnit(f64);

impl FloatMajorUnit {
    /// forms a new major unit from amount
    pub fn new(value: f64) -> Self {
        Self(value)
    }

    /// converts to minor unit as i64 from FloatMajorUnit
    pub fn to_minor_unit_as_i64(
        &self,
        currency: enums::Currency,
    ) -> Result<MinorUnit, error_stack::Report<ParsingError>> {
        let amount_f64 = self.0;
        let amount = if currency.is_zero_decimal_currency() {
            amount_f64
        } else if currency.is_three_decimal_currency() {
            amount_f64 * 1000.00
        } else {
            amount_f64 * 100.00
        };

        let amount_decimal =
            Decimal::from_f64(amount).ok_or(ParsingError::FloatToDecimalConversionFailure)?;
        let amount_decimal_scaled = amount_decimal.round();
        let amount_i64 = amount_decimal_scaled
            .to_i64()
            .ok_or(ParsingError::DecimalToI64ConversionFailure)?;
        Ok(MinorUnit::new(amount_i64))
    }
}

/// Connector specific types to send
#[derive(Default, Debug, serde::Deserialize, serde::Serialize, Clone, PartialEq, Eq)]
pub struct StringMajorUnit(String);

impl StringMajorUnit {
    /// forms a new major unit from amount
    pub fn new(value: String) -> Self {
        Self(value)
    }

    /// Converts to minor unit as i64 from StringMajorUnit
    pub fn to_minor_unit_as_i64(
        &self,
        currency: enums::Currency,
    ) -> Result<MinorUnit, error_stack::Report<ParsingError>> {
        let amount_f64 = self
            .0
            .parse::<f64>()
            .change_context(ParsingError::StringToFloatConversionFailure)?;
        let amount = if currency.is_zero_decimal_currency() {
            amount_f64
        } else if currency.is_three_decimal_currency() {
            amount_f64 * 1000.00
        } else {
            amount_f64 * 100.00
        };

        let amount_decimal =
            Decimal::from_f64(amount).ok_or(ParsingError::FloatToDecimalConversionFailure)?;
        let amount_decimal_scaled = amount_decimal.round();
        let amount_i64 = amount_decimal_scaled
            .to_i64()
            .ok_or(ParsingError::DecimalToI64ConversionFailure)?;
        Ok(MinorUnit::new(amount_i64))
    }
}

#[cfg(test)]
mod amount_conversion_tests {
    use super::*;
    #[test]
    fn amount_conversion_to_float_major_unit() {
        let request_amount = MinorUnit::new(999999999);
        let two_decimal_currency = enums::Currency::USD;
        let three_decimal_currency = enums::Currency::BHD;
        let required_conversion = FloatMajorUnitForConnector;

        // Two decimal currency conversions
        let converted_amount = required_conversion
            .convert(request_amount, two_decimal_currency)
            .unwrap();
        assert_eq!(converted_amount.0, 9999999.99);
        let converted_back_amount = required_conversion
            .convert_back(converted_amount, two_decimal_currency)
            .unwrap();
        assert_eq!(converted_back_amount, request_amount);

        // Three decimal currency conversions
        let converted_amount = required_conversion
            .convert(request_amount, three_decimal_currency)
            .unwrap();
        assert_eq!(converted_amount.0, 999999.999);
        let converted_back_amount = required_conversion
            .convert_back(converted_amount, three_decimal_currency)
            .unwrap();
        assert_eq!(converted_back_amount, request_amount);
    }

    #[test]
    fn amount_conversion_to_string_major_unit() {
        let request_amount = MinorUnit::new(999999999);
        let two_decimal_currency = enums::Currency::USD;
        let three_decimal_currency = enums::Currency::BHD;
        let required_conversion = StringMajorUnitForConnector;

        // Two decimal currency conversions
        let converted_amount_two_decimal_currency = required_conversion
            .convert(request_amount, two_decimal_currency)
            .unwrap();
        assert_eq!(
            converted_amount_two_decimal_currency.0,
            "9999999.99".to_string()
        );
        let converted_back_amount = required_conversion
            .convert_back(converted_amount_two_decimal_currency, two_decimal_currency)
            .unwrap();
        assert_eq!(converted_back_amount, request_amount);

        // Three decimal currency conversions
        let converted_amount_three_decimal_currency = required_conversion
            .convert(request_amount, three_decimal_currency)
            .unwrap();
        assert_eq!(
            converted_amount_three_decimal_currency.0,
            "999999.999".to_string()
        );
        let converted_back_amount = required_conversion
            .convert_back(
                converted_amount_three_decimal_currency,
                three_decimal_currency,
            )
            .unwrap();
        assert_eq!(converted_back_amount, request_amount);
    }

    #[test]
    fn amount_conversion_to_string_minor_unit() {
        let request_amount = MinorUnit::new(999999999);
        let currency = enums::Currency::USD;
        let required_conversion = StringMinorUnitForConnector;
        let converted_amount = required_conversion
            .convert(request_amount, currency)
            .unwrap();
        assert_eq!(converted_amount.0, "999999999".to_string());
        let converted_back_amount = required_conversion
            .convert_back(converted_amount, currency)
            .unwrap();
        assert_eq!(converted_back_amount, request_amount);
    }
}<|MERGE_RESOLUTION|>--- conflicted
+++ resolved
@@ -231,7 +231,6 @@
     }
 }
 
-<<<<<<< HEAD
 /// Amount convertor trait for connector
 pub trait AmountConvertor: Send {
     /// Output type for the connector
@@ -316,50 +315,8 @@
         currency: enums::Currency,
     ) -> Result<MinorUnit, error_stack::Report<ParsingError>> {
         i.to_minor_unit_as_i64(currency)
-=======
-#[derive(
-    Serialize, serde::Deserialize, Debug, Clone, PartialEq, Eq, FromSqlRow, AsExpression, ToSchema,
-)]
-#[diesel(sql_type = Jsonb)]
-/// Charge object for refunds
-pub struct ChargeRefunds {
-    /// Identifier for charge created for the payment
-    pub charge_id: String,
-
-    /// Toggle for reverting the application fee that was collected for the payment.
-    /// If set to false, the funds are pulled from the destination account.
-    pub revert_platform_fee: Option<bool>,
-
-    /// Toggle for reverting the transfer that was made during the charge.
-    /// If set to false, the funds are pulled from the main platform's account.
-    pub revert_transfer: Option<bool>,
-}
-
-impl<DB: Backend> FromSql<Jsonb, DB> for ChargeRefunds
-where
-    serde_json::Value: FromSql<Jsonb, DB>,
-{
-    fn from_sql(bytes: DB::RawValue<'_>) -> deserialize::Result<Self> {
-        let value = <serde_json::Value as FromSql<Jsonb, DB>>::from_sql(bytes)?;
-        Ok(serde_json::from_value(value)?)
-    }
-}
-
-impl ToSql<Jsonb, diesel::pg::Pg> for ChargeRefunds
-where
-    serde_json::Value: ToSql<Jsonb, diesel::pg::Pg>,
-{
-    fn to_sql<'b>(&'b self, out: &mut Output<'b, '_, diesel::pg::Pg>) -> diesel::serialize::Result {
-        let value = serde_json::to_value(self)?;
-
-        // the function `reborrow` only works in case of `Pg` backend. But, in case of other backends
-        // please refer to the diesel migration blog:
-        // https://github.com/Diesel-rs/Diesel/blob/master/guide_drafts/migration_guide.md#changed-tosql-implementations
-        <serde_json::Value as ToSql<Jsonb, diesel::pg::Pg>>::to_sql(&value, &mut out.reborrow())
->>>>>>> 7645edfa
-    }
-}
-
+    }
+}
 /// This Unit struct represents MinorUnit in which core amount works
 #[derive(
     Default,
@@ -410,17 +367,18 @@
     ) -> Result<FloatMajorUnit, error_stack::Report<ParsingError>> {
         let amount_decimal =
             Decimal::from_i64(self.0).ok_or(ParsingError::I64ToDecimalConversionFailure)?;
-        let amount_f64 = amount_decimal
+
+        let amount = if currency.is_zero_decimal_currency() {
+            amount_decimal
+        } else if currency.is_three_decimal_currency() {
+            amount_decimal / Decimal::from(1000)
+        } else {
+            amount_decimal / Decimal::from(100)
+        };
+        let amount_f64 = amount
             .to_f64()
             .ok_or(ParsingError::FloatToDecimalConversionFailure)?;
-        let amount = if currency.is_zero_decimal_currency() {
-            amount_f64
-        } else if currency.is_three_decimal_currency() {
-            amount_f64 / 1000.00
-        } else {
-            amount_f64 / 100.00
-        };
-        Ok(FloatMajorUnit::new(amount))
+        Ok(FloatMajorUnit::new(amount_f64))
     }
 
     ///Convert the higher decimal amount to its major absolute units
@@ -513,13 +471,12 @@
         Self(value)
     }
 
-    /// converts to i64 from minor unit string value
+    /// converts to minor unit i64 from minor unit string value
     pub fn to_minor_unit_as_i64(&self) -> Result<MinorUnit, error_stack::Report<ParsingError>> {
         let amount_string = &self.0;
         let amount_decimal = Decimal::from_str(amount_string)
             .map_err(|_| ParsingError::StringToDecimalConversionFailure)?;
-        let amount_decimal_scaled = amount_decimal.round();
-        let amount_i64 = amount_decimal_scaled
+        let amount_i64 = amount_decimal
             .to_i64()
             .ok_or(ParsingError::DecimalToI64ConversionFailure)?;
         Ok(MinorUnit::new(amount_i64))
@@ -541,19 +498,18 @@
         &self,
         currency: enums::Currency,
     ) -> Result<MinorUnit, error_stack::Report<ParsingError>> {
-        let amount_f64 = self.0;
+        let amount_decimal =
+            Decimal::from_f64(self.0).ok_or(ParsingError::FloatToDecimalConversionFailure)?;
+
         let amount = if currency.is_zero_decimal_currency() {
-            amount_f64
+            amount_decimal
         } else if currency.is_three_decimal_currency() {
-            amount_f64 * 1000.00
-        } else {
-            amount_f64 * 100.00
+            amount_decimal * Decimal::from(1000)
+        } else {
+            amount_decimal * Decimal::from(100)
         };
 
-        let amount_decimal =
-            Decimal::from_f64(amount).ok_or(ParsingError::FloatToDecimalConversionFailure)?;
-        let amount_decimal_scaled = amount_decimal.round();
-        let amount_i64 = amount_decimal_scaled
+        let amount_i64 = amount
             .to_i64()
             .ok_or(ParsingError::DecimalToI64ConversionFailure)?;
         Ok(MinorUnit::new(amount_i64))
@@ -575,22 +531,17 @@
         &self,
         currency: enums::Currency,
     ) -> Result<MinorUnit, error_stack::Report<ParsingError>> {
-        let amount_f64 = self
-            .0
-            .parse::<f64>()
-            .change_context(ParsingError::StringToFloatConversionFailure)?;
+        let amount_decimal = Decimal::from_str(&self.0)
+            .map_err(|_| ParsingError::StringToDecimalConversionFailure)?;
+
         let amount = if currency.is_zero_decimal_currency() {
-            amount_f64
+            amount_decimal
         } else if currency.is_three_decimal_currency() {
-            amount_f64 * 1000.00
-        } else {
-            amount_f64 * 100.00
+            amount_decimal * Decimal::from(1000)
+        } else {
+            amount_decimal * Decimal::from(100)
         };
-
-        let amount_decimal =
-            Decimal::from_f64(amount).ok_or(ParsingError::FloatToDecimalConversionFailure)?;
-        let amount_decimal_scaled = amount_decimal.round();
-        let amount_i64 = amount_decimal_scaled
+        let amount_i64 = amount
             .to_i64()
             .ok_or(ParsingError::DecimalToI64ConversionFailure)?;
         Ok(MinorUnit::new(amount_i64))
@@ -679,4 +630,47 @@
             .unwrap();
         assert_eq!(converted_back_amount, request_amount);
     }
+}
+
+/// Charges structs
+#[derive(
+    Serialize, serde::Deserialize, Debug, Clone, PartialEq, Eq, FromSqlRow, AsExpression, ToSchema,
+)]
+#[diesel(sql_type = Jsonb)]
+/// Charge object for refunds
+pub struct ChargeRefunds {
+    /// Identifier for charge created for the payment
+    pub charge_id: String,
+
+    /// Toggle for reverting the application fee that was collected for the payment.
+    /// If set to false, the funds are pulled from the destination account.
+    pub revert_platform_fee: Option<bool>,
+
+    /// Toggle for reverting the transfer that was made during the charge.
+    /// If set to false, the funds are pulled from the main platform's account.
+    pub revert_transfer: Option<bool>,
+}
+
+impl<DB: Backend> FromSql<Jsonb, DB> for ChargeRefunds
+where
+    serde_json::Value: FromSql<Jsonb, DB>,
+{
+    fn from_sql(bytes: DB::RawValue<'_>) -> deserialize::Result<Self> {
+        let value = <serde_json::Value as FromSql<Jsonb, DB>>::from_sql(bytes)?;
+        Ok(serde_json::from_value(value)?)
+    }
+}
+
+impl ToSql<Jsonb, diesel::pg::Pg> for ChargeRefunds
+where
+    serde_json::Value: ToSql<Jsonb, diesel::pg::Pg>,
+{
+    fn to_sql<'b>(&'b self, out: &mut Output<'b, '_, diesel::pg::Pg>) -> diesel::serialize::Result {
+        let value = serde_json::to_value(self)?;
+
+        // the function `reborrow` only works in case of `Pg` backend. But, in case of other backends
+        // please refer to the diesel migration blog:
+        // https://github.com/Diesel-rs/Diesel/blob/master/guide_drafts/migration_guide.md#changed-tosql-implementations
+        <serde_json::Value as ToSql<Jsonb, diesel::pg::Pg>>::to_sql(&value, &mut out.reborrow())
+    }
 }