--- conflicted
+++ resolved
@@ -2137,16 +2137,6 @@
 impl TryFrom<&types::TokenizationRouterData> for TokenRequest {
     type Error = error_stack::Report<errors::ConnectorError>;
     fn try_from(item: &types::TokenizationRouterData) -> Result<Self, Self::Error> {
-<<<<<<< HEAD
-        let payment_data = create_stripe_payment_method(
-            &item.request.payment_method_data,
-            item.auth_type,
-            item.payment_method_token.clone(),
-            None,
-            StripeBillingAddress::default(),
-            None,
-        )?;
-=======
         // Card flow for tokenization is handled seperately because of API contact difference
         let request_payment_data = match &item.request.payment_method_data {
             domain::PaymentMethodData::Card(card_details) => {
@@ -2164,12 +2154,12 @@
                     item.payment_method_token.clone(),
                     None,
                     StripeBillingAddress::default(),
-                )?
+                    None,
+        )?
                 .0
             }
         };
 
->>>>>>> 2fdeb858
         Ok(Self {
             token_data: request_payment_data,
         })
