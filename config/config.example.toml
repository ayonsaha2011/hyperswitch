# This is a sample config file whose sole purpose is to enumerate
# all the available configuration options, and is intended to be used
# solely as a reference. Please copy this file to create a config.

# Server configuration
[server]
port = 8080
host = "127.0.0.1"
# This is the grace time (in seconds) given to the actix-server to stop the execution
# For more details: https://actix.rs/docs/server/#graceful-shutdown
shutdown_timeout = 30
# HTTP Request body limit. Defaults to 32kB
request_body_limit = 32_768

# HTTPS Server Configuration
# Self-signed Private Key and Certificate can be generated with mkcert for local development
[server.tls]
port = 8081
host = "127.0.0.1"
private_key = "/path/to/private_key.pem"
certificate = "/path/to/certificate.pem"

# Proxy server configuration for connecting to payment gateways.
# Don't define the fields if a Proxy isn't needed. Empty strings will cause failure.
[proxy]
# http_url = "http proxy url"                   # Proxy all HTTP traffic via this proxy
# https_url = "https proxy url"                 # Proxy all HTTPS traffic via this proxy
idle_pool_connection_timeout = 90               # Timeout for idle pool connections (defaults to 90s)
bypass_proxy_hosts = "localhost, cluster.local" # A comma-separated list of domains or IP addresses that should not use the proxy. Whitespace between entries would be ignored.

# Configuration for the Key Manager Service
[key_manager]
url = "http://localhost:5000" # URL of the encryption service

# Main SQL data store credentials
[master_database]
username = "db_user"      # DB Username
password = "db_pass"      # DB Password. Use base-64 encoded kms encrypted value here when kms is enabled
host = "localhost"        # DB Host
port = 5432               # DB Port
dbname = "hyperswitch_db" # Name of Database
pool_size = 5             # Number of connections to keep open
connection_timeout = 10   # Timeout for database connection in seconds
queue_strategy = "Fifo"   # Add the queue strategy used by the database bb8 client

# Replica SQL data store credentials
[replica_database]
username = "replica_user" # DB Username
password = "db_pass"      # DB Password. Use base-64 encoded kms encrypted value here when kms is enabled
host = "localhost"        # DB Host
port = 5432               # DB Port
dbname = "hyperswitch_db" # Name of Database
pool_size = 5             # Number of connections to keep open
connection_timeout = 10   # Timeout for database connection in seconds
queue_strategy = "Fifo"   # Add the queue strategy used by the database bb8 client

# Redis credentials
[redis]
host = "127.0.0.1"
port = 6379
pool_size = 5                     # Number of connections to keep open
reconnect_max_attempts = 5        # Maximum number of reconnection attempts to make before failing. Set to 0 to retry forever.
reconnect_delay = 5               # Delay between reconnection attempts, in milliseconds
default_ttl = 300                 # Default TTL for entries, in seconds
default_hash_ttl = 900            # Default TTL for hashes entries, in seconds
use_legacy_version = false        # Resp protocol for fred crate (set this to true if using RESPv2 or redis version < 6)
stream_read_count = 1             # Default number of entries to read from stream if not provided in stream read options
auto_pipeline = true              # Whether or not the client should automatically pipeline commands across tasks when possible.
disable_auto_backpressure = false # Whether or not to disable the automatic backpressure features when pipelining is enabled.
max_in_flight_commands = 5000     # The maximum number of in-flight commands (per connection) before backpressure will be applied.
default_command_timeout = 30      # An optional timeout to apply to all commands. In seconds
unresponsive_timeout = 10         # An optional timeout for Unresponsive commands in seconds. This should be less than default_command_timeout.
max_feed_count = 200              # The maximum number of frames that will be fed to a socket before flushing.

# This section provides configs for currency conversion api
[forex_api]
api_key = ""                      # Api key for making request to foreign exchange Api
fallback_api_key = ""             # Api key for the fallback service
redis_ttl_in_seconds = 172800     # Time to expire for forex data stored in Redis
data_expiration_delay_in_seconds = 21600   # Expiration time for data in cache as well as redis in seconds
redis_lock_timeout_in_seconds = 100        # Redis remains write locked for 100 s once the acquire_redis_lock is called

# Logging configuration. Logging can be either to file or console or both.

# Logging configuration for file logging
[log.file]
enabled = false         # Toggle [true or false]
path = "logs"           # specify the directory to create log files
file_name = "debug.log" # base name for log files.
# levels can be "TRACE", "DEBUG", "INFO", "WARN", "ERROR", "OFF"
# defaults to "WARN"
level = "WARN"
# sets the log level for one or more crates
filtering_directive = "WARN,router=INFO,reqwest=INFO"
#                      ^^^^        ^^^^---------^^^^-- sets the log level for the
#                      |                               router and reqwest crates to INFO.
#                      |
#                      |______________________________ sets the log level for all
#                                                      other crates to WARN.

# Logging configuration for console logging
[log.console]
enabled = true         # boolean [true or false]
log_format = "default" # Log format. "default" or "json"
# levels can be "TRACE", "DEBUG", "INFO", "WARN", "ERROR", "OFF"
# defaults to "WARN"
level = "DEBUG"
# sets the log level for one or more crates
filtering_directive = "WARN,router=INFO,reqwest=INFO"
#                      ^^^^        ^^^^---------^^^^-- sets the log level for the
#                      |                               router and reqwest crates to INFO.
#                      |
#                      |______________________________ sets the log level for all
#                                                      other crates to WARN.

# Telemetry configuration for metrics and traces
[log.telemetry]
traces_enabled = false                                # boolean [true or false], whether traces are enabled
metrics_enabled = false                               # boolean [true or false], whether metrics are enabled
ignore_errors = false                                 # boolean [true or false], whether to ignore errors during traces or metrics pipeline setup
sampling_rate = 0.1                                   # decimal rate between 0.0 - 1.0
otel_exporter_otlp_endpoint = "http://localhost:4317" # endpoint to send metrics and traces to, can include port number
otel_exporter_otlp_timeout = 5000                     # timeout (in milliseconds) for sending metrics and traces
use_xray_generator = false                            # Set this to true for AWS X-ray compatible traces
route_to_trace = ["*/confirm"]
bg_metrics_collection_interval_in_secs = 15           # Interval for collecting the metrics in background thread

# This section provides some secret values.
[secrets]
master_enc_key = "sample_key"            # Master Encryption key used to encrypt merchant wise encryption key. Should be 32-byte long.
admin_api_key = "test_admin"             # admin API key for admin authentication.
jwt_secret = "secret"                    # JWT secret used for user authentication.

# Locker settings contain details for accessing a card locker, a
# PCI Compliant storage entity which stores payment method information
# like card details
[locker]
host = ""                           # Locker host
host_rs = ""                        # Rust Locker host
mock_locker = true                  # Emulate a locker locally using Postgres
locker_signing_key_id = "1"         # Key_id to sign basilisk hs locker
locker_enabled = true               # Boolean to enable or disable saving cards in locker
ttl_for_storage_in_secs = 220752000 # Time to live for storage entries in locker

[delayed_session_response]
connectors_with_delayed_session_response = "trustpay,payme" # List of connectors which has delayed session response

[webhook_source_verification_call]
connectors_with_webhook_source_verification_call = "paypal" # List of connectors which has additional source verification api-call

[jwekey] # 4 priv/pub key pair
vault_encryption_key = ""       # public key in pem format, corresponding private key in basilisk-hs
rust_locker_encryption_key = "" # public key in pem format, corresponding private key in rust locker
vault_private_key = ""          # private key in pem format, corresponding public key in basilisk-hs

# Refund configuration
[refund]
max_attempts = 10 # Number of refund attempts allowed
max_age = 365     # Max age of a refund in days.

[webhooks]
outgoing_enabled = true
redis_lock_expiry_seconds = 180

# Validity of an Ephemeral Key in Hours
[eph_key]
validity = 1

[api_keys]
# Hex-encoded 32-byte long (64 characters long when hex-encoded) key used for calculating hashes of API keys
hash_key = "0123456789abcdef0123456789abcdef0123456789abcdef0123456789abcdef"

# Connector configuration, provided attributes will be used to fulfill API requests.
# Examples provided here are sandbox/test base urls, can be replaced by live or mock
# base urls based on your need.
# Note: These are not optional attributes. hyperswitch request can fail due to invalid/empty values.
[connectors]
aci.base_url = "https://eu-test.oppwa.com/"
adyen.base_url = "https://checkout-test.adyen.com/"
adyen.payout_base_url = "https://pal-test.adyen.com/"
adyen.dispute_base_url = "https://ca-test.adyen.com/"
adyenplatform.base_url = "https://balanceplatform-api-test.adyen.com/"
airwallex.base_url = "https://api-demo.airwallex.com/"
amazonpay.base_url = "https://pay-api.amazon.com/v2"
applepay.base_url = "https://apple-pay-gateway.apple.com/"
archipel.base_url = "https://{{merchant_endpoint_prefix}}/ArchiPEL/Transaction/v1"
authorizedotnet.base_url = "https://apitest.authorize.net/xml/v1/request.api"
bambora.base_url = "https://api.na.bambora.com"
bamboraapac.base_url = "https://demo.ippayments.com.au/interface/api"
bankofamerica.base_url = "https://apitest.merchant-services.bankofamerica.com/"
barclaycard.base_url = "https://api.smartpayfuse-test.barclaycard/"
billwerk.base_url = "https://api.reepay.com/"
billwerk.secondary_base_url = "https://card.reepay.com/"
bitpay.base_url = "https://test.bitpay.com"
bluesnap.base_url = "https://sandbox.bluesnap.com/"
bluesnap.secondary_base_url = "https://sandpay.bluesnap.com/"
boku.base_url = "https://$-api4-stage.boku.com"
braintree.base_url = "https://payments.sandbox.braintree-api.com/graphql"
cashtocode.base_url = "https://cluster05.api-test.cashtocode.com"
chargebee.base_url = "https://$.chargebee.com/api/"
checkout.base_url = "https://api.sandbox.checkout.com/"
coinbase.base_url = "https://api.commerce.coinbase.com"
coingate.base_url = "https://api-sandbox.coingate.com"
cryptopay.base_url = "https://business-sandbox.cryptopay.me"
cybersource.base_url = "https://apitest.cybersource.com/"
datatrans.base_url = "https://api.sandbox.datatrans.com/"
datatrans.secondary_base_url = "https://pay.sandbox.datatrans.com/"
deutschebank.base_url = "https://testmerch.directpos.de/rest-api"
digitalvirgo.base_url = "https://dcb-integration-service-sandbox-external.staging.digitalvirgo.pl"
dlocal.base_url = "https://sandbox.dlocal.com/"
dummyconnector.base_url = "http://localhost:8080/dummy-connector"
ebanx.base_url = "https://sandbox.ebanxpay.com/"
elavon.base_url = "https://api.demo.convergepay.com/VirtualMerchantDemo/"
facilitapay.base_url = "https://sandbox-api.facilitapay.com/api/v1"
fiserv.base_url = "https://cert.api.fiservapps.com/"
fiservemea.base_url = "https://prod.emea.api.fiservapps.com/sandbox"
fiuu.base_url = "https://sandbox.merchant.razer.com/"
fiuu.secondary_base_url="https://sandbox.merchant.razer.com/"
fiuu.third_base_url="https://api.merchant.razer.com/"
forte.base_url = "https://sandbox.forte.net/api/v3"
getnet.base_url = "https://api-test.getneteurope.com/engine/rest"
globalpay.base_url = "https://apis.sandbox.globalpay.com/ucp/"
globepay.base_url = "https://pay.globepay.co/"
gocardless.base_url = "https://api-sandbox.gocardless.com"
gpayments.base_url = "https://{{merchant_endpoint_prefix}}-test.api.as1.gpayments.net"
helcim.base_url = "https://api.helcim.com/"
hipay.base_url = "https://stage-secure-gateway.hipay-tpp.com/rest/"
hipay.secondary_base_url = "https://stage-secure2-vault.hipay-tpp.com/rest/"
hipay.third_base_url = "https://stage-api-gateway.hipay.com/"
iatapay.base_url = "https://sandbox.iata-pay.iata.org/api/v1"
inespay.base_url = "https://apiflow.inespay.com/san/v21"
itaubank.base_url = "https://sandbox.devportal.itau.com.br/"
jpmorgan.base_url = "https://api-mock.payments.jpmorgan.com/api/v2"
juspaythreedsserver.base_url = "http://localhost:8000"
jpmorgan.secondary_base_url= "https://id.payments.jpmorgan.com"
klarna.base_url = "https://api{{klarna_region}}.playground.klarna.com/"
mifinity.base_url = "https://demo.mifinity.com/"
mollie.base_url = "https://api.mollie.com/v2/"
moneris.base_url = "https://api.sb.moneris.io"
mollie.secondary_base_url = "https://api.cc.mollie.com/v1/"
multisafepay.base_url = "https://testapi.multisafepay.com/"
netcetera.base_url = "https://{{merchant_endpoint_prefix}}.3ds-server.prev.netcetera-cloud-payment.ch"
nexinets.base_url = "https://apitest.payengine.de/v1"
nexixpay.base_url = "https://xpaysandbox.nexigroup.com/api/phoenix-0.0/psp/api/v1"
nmi.base_url = "https://secure.nmi.com/"
nomupay.base_url = "https://payout-api.sandbox.nomupay.com"
noon.base_url = "https://api-test.noonpayments.com/"
nordea.base_url = "https://api.nordeaopenbanking.com"
novalnet.base_url = "https://payport.novalnet.de/v2"
noon.key_mode = "Test"
nuvei.base_url = "https://ppp-test.nuvei.com/"
opayo.base_url = "https://pi-test.sagepay.com/"
opennode.base_url = "https://dev-api.opennode.com"
paybox.base_url = "https://preprod-ppps.paybox.com/PPPS.php"
paybox.secondary_base_url="https://preprod-tpeweb.paybox.com/"
payeezy.base_url = "https://api-cert.payeezy.com/"
payme.base_url = "https://sandbox.payme.io/"
payone.base_url = "https://payment.preprod.payone.com/"
paypal.base_url = "https://api-m.sandbox.paypal.com/"
paystack.base_url = "https://api.paystack.co"
payu.base_url = "https://secure.snd.payu.com/"
placetopay.base_url = "https://test.placetopay.com/rest/gateway"
plaid.base_url = "https://sandbox.plaid.com"
powertranz.base_url = "https://staging.ptranz.com/api/"
prophetpay.base_url = "https://ccm-thirdparty.cps.golf/"
rapyd.base_url = "https://sandboxapi.rapyd.net"
razorpay.base_url = "https://sandbox.juspay.in/"
recurly.base_url = "https://v3.recurly.com"
redsys.base_url = "https://sis-t.redsys.es:25443"
riskified.base_url = "https://sandbox.riskified.com/api"
shift4.base_url = "https://api.shift4.com/"
signifyd.base_url = "https://api.signifyd.com/"
square.base_url = "https://connect.squareupsandbox.com/"
square.secondary_base_url = "https://pci-connect.squareupsandbox.com/"
stax.base_url = "https://apiprod.fattlabs.com/"
stripe.base_url = "https://api.stripe.com/"
stripebilling.base_url = "https://api.stripe.com/"
taxjar.base_url = "https://api.sandbox.taxjar.com/v2/"
threedsecureio.base_url = "https://service.sandbox.3dsecure.io"
thunes.base_url = "https://api.limonetikqualif.com/"
tokenio.base_url = "https://api.token.io"
stripe.base_url_file_upload = "https://files.stripe.com/"
trustpay.base_url = "https://test-tpgw.trustpay.eu/"
trustpay.base_url_bank_redirects = "https://aapi.trustpay.eu/"
tsys.base_url = "https://stagegw.transnox.com/"
unified_authentication_service.base_url = "http://localhost:8000"
vgs.base_url = "https://sandbox.vault-api.verygoodvault.com"
volt.base_url = "https://api.sandbox.volt.io/"
wellsfargo.base_url = "https://apitest.cybersource.com/"
wellsfargopayout.base_url = "https://api-sandbox.wellsfargo.com/"
wise.base_url = "https://api.sandbox.transferwise.tech/"
worldline.base_url = "https://eu.sandbox.api-ingenico.com/"
worldpay.base_url = "https://try.access.worldpay.com/"
worldpayvantiv.base_url = "https://www.testvantivcnp.com/sandbox/communicator/online"
worldpayxml.base_url = "https://secure-test.worldpay.com/jsp/merchant/xml/paymentService.jsp"
xendit.base_url = "https://api.xendit.co"
zsl.base_url = "https://api.sitoffalb.net/"
zen.base_url = "https://api.zen-test.com/"
zen.secondary_base_url = "https://secure.zen-test.com/"

#Payment Method Filters Based on Country and Currency
[pm_filters.default]
apple_pay = { country = "AU,CN,HK,JP,MO,MY,NZ,SG,TW,AM,AT,AZ,BY,BE,BG,HR,CY,CZ,DK,EE,FO,FI,FR,GE,DE,GR,GL,GG,HU,IS,IE,IM,IT,KZ,JE,LV,LI,LT,LU,MT,MD,MC,ME,NL,NO,PL,PT,RO,SM,RS,SK,SI,ES,SE,CH,UA,GB,AR,CO,CR,BR,MX,PE,BH,IL,JO,KW,PS,QA,SA,AE,CA,UM,US,KR,VN,MA,ZA,VA,CL,SV,GT,HN,PA", currency = "AED,AUD,CHF,CAD,EUR,GBP,HKD,SGD,USD" }

# Bank redirect configs for allowed banks through online_banking_czech_republic payment method
[bank_config.online_banking_czech_republic]
adyen = { banks = "ceska_sporitelna,komercni_banka,platnosc_online_karta_platnicza" }

# Bank redirect configs for allowed banks through online_banking_slovakia payment method
[bank_config.online_banking_slovakia]
adyen = { banks = "e_platby_vub,postova_banka,sporo_pay,tatra_pay,viamo" }

# Bank redirect configs for allowed banks through online_banking_poland payment method
[bank_config.online_banking_poland]
adyen = { banks = "blik_psp,place_zipko,m_bank,pay_with_ing,santander_przelew24,bank_pekaosa,bank_millennium,pay_with_alior_bank,banki_spoldzielcze,pay_with_inteligo,bnp_paribas_poland,bank_nowy_sa,credit_agricole,pay_with_bos,pay_with_citi_handlowy,pay_with_plus_bank,toyota_bank,velo_bank,e_transfer_pocztowy24" }

# Bank redirect configs for allowed banks through open_banking_uk payment method
[bank_config.open_banking_uk]
adyen = { banks = "aib,bank_of_scotland,danske_bank,first_direct,first_trust,halifax,lloyds,monzo,nat_west,nationwide_bank,royal_bank_of_scotland,starling,tsb_bank,tesco_bank,ulster_bank,barclays,hsbc_bank,revolut,santander_przelew24,open_bank_success,open_bank_failure,open_bank_cancelled" }

# Bank redirect configs for allowed banks through przelewy24 payment method
[bank_config.przelewy24]
stripe = { banks = "alior_bank,bank_millennium,bank_nowy_bfg_sa,bank_pekao_sa,banki_spbdzielcze,blik,bnp_paribas,boz,citi,credit_agricole,e_transfer_pocztowy24,getin_bank,idea_bank,inteligo,mbank_mtransfer,nest_przelew,noble_pay,pbac_z_ipko,plus_bank,santander_przelew24,toyota_bank,volkswagen_bank" }

# This data is used to call respective connectors for wallets and cards
[connectors.supported]
wallets = ["klarna", "mifinity", "braintree", "applepay"]
rewards = ["cashtocode", "zen"]
cards = [
  "adyen",
  "adyenplatform",
  "archipel",
  "authorizedotnet",
  "coinbase",
    "coingate",
  "cryptopay",
  "braintree",
  "checkout",
  "cybersource",
  "datatrans",
  "deutschebank",
    "digitalvirgo",
  "facilitapay",
  "globalpay",
  "globepay",
  "gocardless",
  "gpayments",
  "helcim",
  "hipay",
  "mollie",
    "moneris",
  "paypal",
    "paystack",
  "shift4",
  "square",
  "stax",
  "stripe",
    "stripebilling",
  "threedsecureio",
    "thunes",
    "tokenio",
  "worldpay",
    "worldpayvantiv",
    "worldpayxml",
    "xendit",
  "zen",
  "zsl",
]

# Scheduler settings provides a point to modify the behaviour of scheduler flow.
# It defines the streams/queues name and configuration as well as event selection variables
[scheduler]
stream = "SCHEDULER_STREAM"
graceful_shutdown_interval = 60000 # Specifies how much time to wait while re-attempting shutdown for a service (in milliseconds)
loop_interval = 5000               # Specifies how much time to wait before starting the defined behaviour of producer or consumer (in milliseconds)

[scheduler.consumer]
consumer_group = "SCHEDULER_GROUP"
disabled = false                   # This flag decides if the consumer should actively consume task

[scheduler.producer]
upper_fetch_limit = 0             # Upper limit for fetching entries from the redis queue (in seconds)
lower_fetch_limit = 1800          # Lower limit for fetching entries from redis queue (in seconds)
lock_key = "PRODUCER_LOCKING_KEY" # The following keys defines the producer lock that is created in redis with
lock_ttl = 160                    # the ttl being the expiry (in seconds)

# Scheduler server configuration
[scheduler.server]
port = 3000        # Port on which the server will listen for incoming requests
host = "127.0.0.1" # Host IP address to bind the server to
workers = 1        # Number of actix workers to handle incoming requests concurrently

batch_size = 200 # Specifies the batch size the producer will push under a single entry in the redis queue

# Drainer configuration, which handles draining raw SQL queries from Redis streams to the SQL database
[drainer]
stream_name = "DRAINER_STREAM" # Specifies the stream name to be used by the drainer
num_partitions = 64            # Specifies the number of partitions the stream will be divided into
max_read_count = 100           # Specifies the maximum number of entries that would be read from redis stream in one call
shutdown_interval = 1000       # Specifies how much time to wait, while waiting for threads to complete execution (in milliseconds)
loop_interval = 500            # Specifies how much time to wait after checking all the possible streams in completed (in milliseconds)

# Filtration logic for list payment method, allowing use to limit payment methods based on the requirement country and currency
[pm_filters.stripe]
#           ^--- This can be any connector (can be multiple)
paypal = { currency = "USD,INR", country = "US" }
# ^                       ^------- comma-separated values
# ^------------------------------- any valid payment method type (can be multiple) (for cards this should be card_network)
# If either currency or country isn't provided then, all possible values are accepted

[cors]
max_age = 30                            # Maximum time (in seconds) for which this CORS request may be cached.
origins = "http://localhost:8080"       # List of origins that are allowed to make requests.
allowed_methods = "GET,POST,PUT,DELETE" # List of methods that are allowed
wildcard_origin = false                 # If true, allows any origin to make requests

# EmailClient configuration. Only applicable when the `email` feature flag is enabled.
[email]
sender_email = "example@example.com"                 # Sender email
aws_region = ""                                      # AWS region used by AWS SES
allowed_unverified_days = 1                          # Number of days the api calls ( with jwt token ) can be made without verifying the email
active_email_client = "SES"                          # The currently active email client
recon_recipient_email = "recon@example.com"          # Recipient email for recon request email
prod_intent_recipient_email = "business@example.com" # Recipient email for prod intent email

# Configuration for aws ses, applicable when the active email client is SES
[email.aws_ses]
email_role_arn = ""        # The amazon resource name ( arn ) of the role which has permission to send emails
sts_role_session_name = "" # An identifier for the assumed role session, used to uniquely identify a session.

[user]
password_validity_in_days = 90       # Number of days after which password should be updated
two_factor_auth_expiry_in_secs = 300 # Number of seconds after which 2FA should be done again if doing update/change from inside
totp_issuer_name = "Hyperswitch"     # Name of the issuer for TOTP
base_url = ""                        # Base url used for user specific redirects and emails
force_two_factor_auth = false        # Whether to force two factor authentication for all users
force_cookies = true                 # Whether to use only cookies for JWT extraction and authentication

#tokenization configuration which describe token lifetime and payment method for specific connector
[tokenization]
stripe = { long_lived_token = false, payment_method = "wallet", payment_method_type = { type = "disable_only", list = "google_pay" } }
checkout = { long_lived_token = false, payment_method = "wallet", apple_pay_pre_decrypt_flow = "network_tokenization" }
mollie = { long_lived_token = false, payment_method = "card" }
stax = { long_lived_token = true, payment_method = "card,bank_debit" }
square = { long_lived_token = false, payment_method = "card" }
braintree = { long_lived_token = false, payment_method = "card" }
gocardless = { long_lived_token = true, payment_method = "bank_debit" }
billwerk = { long_lived_token = false, payment_method = "card" }

[debit_routing_config]                                       # Debit Routing configs
supported_currencies = "USD"                                 # Supported currencies for debit routing
supported_connectors = "adyen"                               # Supported connectors for debit routing

[debit_routing_config.connector_supported_debit_networks]    # Debit Routing config that contains the supported debit networks for each connector
adyen = "Star,Pulse,Accel,Nyce"                              # Debit networks supported by adyen connector

[temp_locker_enable_config]
stripe = { payment_method = "bank_transfer" }
nuvei = { payment_method = "card" }
shift4 = { payment_method = "card" }
bluesnap = { payment_method = "card" }
bankofamerica = { payment_method = "card" }
cybersource = { payment_method = "card" }
nmi = { payment_method = "card" }
payme = { payment_method = "card" }
deutschebank = { payment_method = "bank_debit" }
paybox = { payment_method = "card" }
nexixpay = { payment_method = "card" }
redsys = { payment_method = "card" }

[dummy_connector]
enabled = true                                  # Whether dummy connector is enabled or not
payment_ttl = 172800                            # Time to live for dummy connector payment in redis
payment_duration = 1000                         # Fake delay duration for dummy connector payment
payment_tolerance = 100                         # Fake delay tolerance for dummy connector payment
payment_retrieve_duration = 500                 # Fake delay duration for dummy connector payment sync
payment_retrieve_tolerance = 100                # Fake delay tolerance for dummy connector payment sync
payment_complete_duration = 500                 # Fake delay duration for dummy connector payment complete
payment_complete_tolerance = 100                # Fake delay tolerance for dummy connector payment complete
refund_ttl = 172800                             # Time to live for dummy connector refund in redis
refund_duration = 1000                          # Fake delay duration for dummy connector refund
refund_tolerance = 100                          # Fake delay tolerance for dummy connector refund
refund_retrieve_duration = 500                  # Fake delay duration for dummy connector refund sync
refund_retrieve_tolerance = 100                 # Fake delay tolerance for dummy connector refund sync
authorize_ttl = 36000                           # Time to live for dummy connector authorize request in redis
assets_base_url = "https://www.example.com/"    # Base url for dummy connector assets
default_return_url = "https://www.example.com/" # Default return url when no return url is passed while payment
slack_invite_url = "https://www.example.com/"   # Slack invite url for hyperswitch
discord_invite_url = "https://www.example.com/" # Discord invite url for hyperswitch

[zero_mandates.supported_payment_methods]
card.credit.connector_list = "stripe,adyen,authorizedotnet,cybersource,datatrans,globalpay,worldpay,multisafepay,nmi,nexinets,noon,bankofamerica,braintree,nuvei,payme,wellsfargo,bamboraapac,elavon,fiuu,nexixpay,novalnet,paybox,paypal,archipel"
card.debit.connector_list = "stripe,adyen,authorizedotnet,cybersource,datatrans,globalpay,worldpay,multisafepay,nmi,nexinets,noon,bankofamerica,braintree,nuvei,payme,wellsfargo,bamboraapac,elavon,fiuu,nexixpay,novalnet,paybox,paypal,archipel"
wallet.paypal = { connector_list = "adyen" }                                          # Mandate supported payment method type and connector for wallets
pay_later.klarna = { connector_list = "adyen" }                                       # Mandate supported payment method type and connector for pay_later
bank_debit.ach = { connector_list = "gocardless,adyen" }                              # Mandate supported payment method type and connector for bank_debit
bank_debit.becs = { connector_list = "gocardless" }                                   # Mandate supported payment method type and connector for bank_debit
bank_debit.bacs = { connector_list = "adyen" }                                        # Mandate supported payment method type and connector for bank_debit
bank_debit.sepa = { connector_list = "gocardless,adyen" }                             # Mandate supported payment method type and connector for bank_debit
bank_redirect.ideal = { connector_list = "stripe,adyen,globalpay" }                   # Mandate supported payment method type and connector for bank_redirect
bank_redirect.sofort = { connector_list = "stripe,globalpay" }
wallet.apple_pay = { connector_list = "stripe,adyen,cybersource,noon,bankofamerica,authorizedotnet" }
wallet.samsung_pay = { connector_list = "cybersource" }
wallet.google_pay = { connector_list = "bankofamerica,authorizedotnet" }
bank_redirect.giropay = { connector_list = "globalpay" }

[mandates.supported_payment_methods]
card.credit.connector_list = "stripe,adyen,authorizedotnet,cybersource,datatrans,globalpay,worldpay,multisafepay,nmi,nexinets,noon,bankofamerica,braintree,nuvei,payme,wellsfargo,bamboraapac,elavon,fiuu,nexixpay,novalnet,paybox,paypal,xendit,moneris,archipel"
card.debit.connector_list = "stripe,adyen,authorizedotnet,cybersource,datatrans,globalpay,worldpay,multisafepay,nmi,nexinets,noon,bankofamerica,braintree,nuvei,payme,wellsfargo,bamboraapac,elavon,fiuu,nexixpay,novalnet,paybox,paypal,xendit,moneris,archipel"
wallet.paypal = { connector_list = "adyen,novalnet" }                                          # Mandate supported payment method type and connector for wallets
pay_later.klarna = { connector_list = "adyen" }                                       # Mandate supported payment method type and connector for pay_later
bank_debit.ach = { connector_list = "gocardless,adyen" }                              # Mandate supported payment method type and connector for bank_debit
bank_debit.becs = { connector_list = "gocardless" }                                   # Mandate supported payment method type and connector for bank_debit
bank_debit.bacs = { connector_list = "adyen" }                                        # Mandate supported payment method type and connector for bank_debit
bank_debit.sepa = { connector_list = "gocardless,adyen" }                             # Mandate supported payment method type and connector for bank_debit
bank_redirect.ideal = { connector_list = "stripe,adyen,globalpay" }                   # Mandate supported payment method type and connector for bank_redirect
bank_redirect.sofort = { connector_list = "globalpay" }
wallet.apple_pay = { connector_list = "stripe,adyen,cybersource,noon,bankofamerica,authorizedotnet,novalnet" }
wallet.samsung_pay = { connector_list = "cybersource" }
wallet.google_pay = { connector_list = "bankofamerica,authorizedotnet,novalnet" }
bank_redirect.giropay = { connector_list = "globalpay" }


[mandates.update_mandate_supported]
card.credit = { connector_list = "cybersource" } # Update Mandate supported payment method type and connector for card
card.debit = { connector_list = "cybersource" }  # Update Mandate supported payment method type and connector for card

# Required fields info used while listing the payment_method_data
[required_fields.pay_later] # payment_method = "pay_later"
afterpay_clearpay = { fields = { stripe = [ # payment_method_type = afterpay_clearpay, connector = "stripe"
  # Required fields vector with its respective display name in front-end and field_type
  { required_field = "shipping.address.first_name", display_name = "first_name", field_type = "text" },
  { required_field = "shipping.address.last_name", display_name = "last_name", field_type = "text" },
  { required_field = "shipping.address.country", display_name = "country", field_type = { drop_down = { options = [
    "US",
    "IN",
  ] } } },
] } }

[payouts]
payout_eligibility = true # Defaults the eligibility of a payout method to true in case connector does not provide checks for payout eligibility

[pm_filters.adyen]
sofort = { country = "AT,BE,DE,ES,CH,NL", currency = "CHF,EUR" }
paypal = { country = "AU,NZ,CN,JP,HK,MY,TH,KR,PH,ID,AE,KW,BR,ES,GB,SE,NO,SK,AT,NL,DE,HU,CY,LU,CH,BE,FR,DK,FI,RO,HR,UA,MT,SI,GI,PT,IE,CZ,EE,LT,LV,IT,PL,IS,CA,US", currency = "AUD,BRL,CAD,CZK,DKK,EUR,HKD,HUF,INR,JPY,MYR,MXN,NZD,NOK,PHP,PLN,RUB,GBP,SGD,SEK,CHF,THB,USD" }
klarna = { country = "AU,AT,BE,CA,CZ,DK,FI,FR,DE,GR,IE,IT,NO,PL,PT,RO,ES,SE,CH,NL,GB,US", currency = "AUD,EUR,CAD,CZK,DKK,NOK,PLN,RON,SEK,CHF,GBP,USD" }
ideal = { country = "NL", currency = "EUR" }
online_banking_fpx = { country = "MY", currency = "MYR" }
online_banking_thailand = { country = "TH", currency = "THB" }
touch_n_go = { country = "MY", currency = "MYR" }
atome = { country = "MY,SG", currency = "MYR,SGD" }
swish = { country = "SE", currency = "SEK" }
permata_bank_transfer = { country = "ID", currency = "IDR" }
bca_bank_transfer = { country = "ID", currency = "IDR" }
bni_va = { country = "ID", currency = "IDR" }
bri_va = { country = "ID", currency = "IDR" }
cimb_va = { country = "ID", currency = "IDR" }
danamon_va = { country = "ID", currency = "IDR" }
mandiri_va = { country = "ID", currency = "IDR" }
alfamart = { country = "ID", currency = "IDR" }
indomaret = { country = "ID", currency = "IDR" }
open_banking_uk = { country = "GB", currency = "GBP" }
oxxo = { country = "MX", currency = "MXN" }
pay_safe_card = { country = "AT,AU,BE,BR,BE,CA,HR,CY,CZ,DK,FI,FR,GE,DE,GI,HU,IS,IE,KW,LV,IE,LI,LT,LU,MT,MX,MD,ME,NL,NZ,NO,PY,PE,PL,PT,RO,SA,RS,SK,SI,ES,SE,CH,TR,AE,GB,US,UY", currency = "EUR,AUD,BRL,CAD,CZK,DKK,GEL,GIP,HUF,KWD,CHF,MXN,MDL,NZD,NOK,PYG,PEN,PLN,RON,SAR,RSD,SEK,TRY,AED,GBP,USD,UYU" }
seven_eleven = { country = "JP", currency = "JPY" }
lawson = { country = "JP", currency = "JPY" }
mini_stop = { country = "JP", currency = "JPY" }
family_mart = { country = "JP", currency = "JPY" }
seicomart = { country = "JP", currency = "JPY" }
pay_easy = { country = "JP", currency = "JPY" }
boleto = { country = "BR", currency = "BRL" }

[pm_filters.airwallex]
credit = { country = "AU,HK,SG,NZ,US", currency = "AED,AFN,ALL,AMD,ANG,AOA,ARS,AUD,AWG,AZN,BAM,BBD,BDT,BGN,BHD,BIF,BMD,BND,BOB,BRL,BSD,BTN,BWP,BYN,BZD,CAD,CDF,CHF,CLP,CNY,COP,CRC,CUP,CVE,CZK,DJF,DKK,DOP,DZD,EGP,ERN,ETB,EUR,FJD,FKP,GBP,GEL,GHS,GIP,GMD,GNF,GTQ,GYD,HKD,HNL,HRK,HTG,HUF,IDR,ILS,INR,IQD,IRR,ISK,JMD,JOD,JPY,KES,KGS,KHR,KMF,KPW,KRW,KWD,KYD,KZT,LAK,LBP,LKR,LRD,LSL,LYD,MAD,MDL,MGA,MKD,MMK,MNT,MOP,MRU,MUR,MVR,MWK,MXN,MYR,MZN,NAD,NGN,NIO,NOK,NPR,NZD,OMR,PAB,PEN,PGK,PHP,PKR,PLN,PYG,QAR,RON,RSD,RUB,RWF,SAR,SBD,SCR,SDG,SEK,SGD,SHP,SLE,SLL,SOS,SRD,SSP,STN,SVC,SYP,SZL,THB,TJS,TMT,TND,TOP,TRY,TTD,TWD,TZS,UAH,UGX,USD,UYU,UZS,VES,VND,VUV,WST,XAF,XCD,XOF,XPF,YER,ZAR,ZMW,ZWL" }
debit = { country = "AU,HK,SG,NZ,US", currency = "AED,AFN,ALL,AMD,ANG,AOA,ARS,AUD,AWG,AZN,BAM,BBD,BDT,BGN,BHD,BIF,BMD,BND,BOB,BRL,BSD,BTN,BWP,BYN,BZD,CAD,CDF,CHF,CLP,CNY,COP,CRC,CUP,CVE,CZK,DJF,DKK,DOP,DZD,EGP,ERN,ETB,EUR,FJD,FKP,GBP,GEL,GHS,GIP,GMD,GNF,GTQ,GYD,HKD,HNL,HRK,HTG,HUF,IDR,ILS,INR,IQD,IRR,ISK,JMD,JOD,JPY,KES,KGS,KHR,KMF,KPW,KRW,KWD,KYD,KZT,LAK,LBP,LKR,LRD,LSL,LYD,MAD,MDL,MGA,MKD,MMK,MNT,MOP,MRU,MUR,MVR,MWK,MXN,MYR,MZN,NAD,NGN,NIO,NOK,NPR,NZD,OMR,PAB,PEN,PGK,PHP,PKR,PLN,PYG,QAR,RON,RSD,RUB,RWF,SAR,SBD,SCR,SDG,SEK,SGD,SHP,SLE,SLL,SOS,SRD,SSP,STN,SVC,SYP,SZL,THB,TJS,TMT,TND,TOP,TRY,TTD,TWD,TZS,UAH,UGX,USD,UYU,UZS,VES,VND,VUV,WST,XAF,XCD,XOF,XPF,YER,ZAR,ZMW,ZWL" }
google_pay = { country = "AU,HK,SG,NZ,US", currency = "AED,AFN,ALL,AMD,ANG,AOA,ARS,AUD,AWG,AZN,BAM,BBD,BDT,BGN,BHD,BIF,BMD,BND,BOB,BRL,BSD,BTN,BWP,BYN,BZD,CAD,CDF,CHF,CLP,CNY,COP,CRC,CUP,CVE,CZK,DJF,DKK,DOP,DZD,EGP,ERN,ETB,EUR,FJD,FKP,GBP,GEL,GHS,GIP,GMD,GNF,GTQ,GYD,HKD,HNL,HRK,HTG,HUF,IDR,ILS,INR,IQD,IRR,ISK,JMD,JOD,JPY,KES,KGS,KHR,KMF,KPW,KRW,KWD,KYD,KZT,LAK,LBP,LKR,LRD,LSL,LYD,MAD,MDL,MGA,MKD,MMK,MNT,MOP,MRU,MUR,MVR,MWK,MXN,MYR,MZN,NAD,NGN,NIO,NOK,NPR,NZD,OMR,PAB,PEN,PGK,PHP,PKR,PLN,PYG,QAR,RON,RSD,RUB,RWF,SAR,SBD,SCR,SDG,SEK,SGD,SHP,SLE,SLL,SOS,SRD,SSP,STN,SVC,SYP,SZL,THB,TJS,TMT,TND,TOP,TRY,TTD,TWD,TZS,UAH,UGX,USD,UYU,UZS,VES,VND,VUV,WST,XAF,XCD,XOF,XPF,YER,ZAR,ZMW,ZWL" }

[pm_filters.checkout]
debit = { country = "AT,BE,BG,HR,CY,CZ,DK,EE,FI,FR,DE,GR,HU,IS,IE,IT,LV,LI,LT,LU,MT,NL,NO,PL,PT,RO,SK,SI,ES,SE,CH,GB,US,AU,HK,SG,SA,AE,BH,MX,AR,CL,CO,PE", currency = "AED,AFN,ALL,AMD,ANG,AOA,AUD,AWG,AZN,BAM,BBD,BDT,BGN,BHD,BIF,BMD,BND,BOB,BRL,BSD,BTN,BWP,BYN,BZD,CAD,CDF,CHF,CLP,CNY,COP,CRC,CUP,CVE,CZK,DJF,DKK,DOP,DZD,EGP,ERN,ETB,EUR,FJD,FKP,GBP,GEL,GHS,GIP,GMD,GNF,GTQ,GYD,HKD,HNL,HRK,HTG,HUF,IDR,ILS,INR,IQD,IRR,ISK,JMD,JOD,JPY,KES,KGS,KHR,KMF,KRW,KWD,KYD,KZT,LAK,LBP,LKR,LRD,LSL,LYD,MAD,MDL,MGA,MKD,MMK,MNT,MOP,MRU,MUR,MVR,MWK,MXN,MYR,MZN,NAD,NGN,NIO,NOK,NPR,NZD,OMR,PAB,PEN,PGK,PHP,PKR,PLN,PYG,QAR,RON,RSD,RUB,RWF,SAR,SBD,SCR,SDG,SEK,SGD,SHP,SLE,SLL,SOS,SRD,SSP,STN,SYP,SZL,THB,TJS,TMT,TND,TOP,TRY,TTD,TWD,TZS,UAH,UGX,USD,UYU,UZS,VES,VND,VUV,WST,XAF,XCD,XOF,XPF,YER,ZAR,ZMW,ZWL" }
credit = { country = "AT,BE,BG,HR,CY,CZ,DK,EE,FI,FR,DE,GR,HU,IS,IE,IT,LV,LI,LT,LU,MT,NL,NO,PL,PT,RO,SK,SI,ES,SE,CH,GB,US,AU,HK,SG,SA,AE,BH,MX,AR,CL,CO,PE", currency = "AED,AFN,ALL,AMD,ANG,AOA,AUD,AWG,AZN,BAM,BBD,BDT,BGN,BHD,BIF,BMD,BND,BOB,BRL,BSD,BTN,BWP,BYN,BZD,CAD,CDF,CHF,CLP,CNY,COP,CRC,CUP,CVE,CZK,DJF,DKK,DOP,DZD,EGP,ERN,ETB,EUR,FJD,FKP,GBP,GEL,GHS,GIP,GMD,GNF,GTQ,GYD,HKD,HNL,HRK,HTG,HUF,IDR,ILS,INR,IQD,IRR,ISK,JMD,JOD,JPY,KES,KGS,KHR,KMF,KRW,KWD,KYD,KZT,LAK,LBP,LKR,LRD,LSL,LYD,MAD,MDL,MGA,MKD,MMK,MNT,MOP,MRU,MUR,MVR,MWK,MXN,MYR,MZN,NAD,NGN,NIO,NOK,NPR,NZD,OMR,PAB,PEN,PGK,PHP,PKR,PLN,PYG,QAR,RON,RSD,RUB,RWF,SAR,SBD,SCR,SDG,SEK,SGD,SHP,SLE,SLL,SOS,SRD,SSP,STN,SYP,SZL,THB,TJS,TMT,TND,TOP,TRY,TTD,TWD,TZS,UAH,UGX,USD,UYU,UZS,VES,VND,VUV,WST,XAF,XCD,XOF,XPF,YER,ZAR,ZMW,ZWL" }
google_pay = { country = "AT,BE,BG,HR,CZ,DK,EE,FI,FR,DE,GR,HU,IE,IT,LT,LU,NL,NO,PL,PT,RO,SK,ES,SE,CH,GB,US,AU,HK,SG,SA,AE", currency = "AED, AFN, ALL, AMD, ANG, AOA, ARS, AUD, AWG, AZN, BAM, BBD, BDT, BGN, BHD, BIF, BMD, BND, BOB, BRL, BSD, BTN, BWP, BYN, BZD, CAD, CDF, CHF, CLF, CLP, CNY, COP, CRC, CUC, CUP, CVE, CZK, DJF, DKK, DOP, DZD, EGP, ERN, ETB, EUR, FJD, FKP, GBP, GEL, GHS, GIP, GMD, GNF, GTQ, GYD, HKD, HNL, HRK, HTG, HUF, IDR, ILS, INR, IQD, IRR, ISK, JMD, JOD, JPY, KES, KGS, KHR, KMF, KPW, KRW, KWD, KYD, KZT, LAK, LBP, LKR, LRD, LSL, LYD, MAD, MDL, MGA, MKD, MMK, MNT, MOP, MRU, MUR, MVR, MWK, MXN, MYR, MZN, NAD, NGN, NIO, NOK, NPR, NZD, OMR, PAB, PEN, PGK, PHP, PKR, PLN, PYG, QAR, RON, RSD, RUB, RWF, SAR, SBD, SCR, SDG, SEK, SGD, SHP, SLE, SLL, SOS, SRD, SSP, STD, STN, SVC, SYP, SZL, THB, TJS, TND, TMT, TOP, TTD, TRY, TWD, TZS, UAH, UGX, USD, UYU, UZS, VES, VND, VUV, WST, XAF, XCD, XOF, XPF, YER, ZAR, ZMW, ZWL" }
apple_pay = { country = "AT, BE, BG, HR, CY, CZ, DK, EE, FI, FR, DE, GR, HU, IS, IE, IT, LV, LI, LT, LU, MT, NL, NO, PL, PT, RO, SK, SI, ES, SE, CH, GB, US, AU, HK, SG, SA, AE, JO, KW, QA", currency = "AED, AFN, ALL, AMD, ANG, AOA, ARS, AUD, AWG, AZN, BAM, BBD, BDT, BGN, BHD, BIF, BMD, BND, BOB, BRL, BSD, BTN, BWP, BYN, BZD, CAD, CDF, CHF, CLF, CLP, CNY, COP, CRC, CUC, CUP, CVE, CZK, DJF, DKK, DOP, DZD, EGP, ERN, ETB, EUR, FJD, FKP, GBP, GEL, GHS, GIP, GMD, GNF, GTQ, GYD, HKD, HNL, HRK, HTG, HUF, IDR, ILS, INR, IQD, IRR, ISK, JMD, JOD, JPY, KES, KGS, KHR, KMF, KPW, KRW, KWD, KYD, KZT, LAK, LBP, LKR, LRD, LSL, LYD, MAD, MDL, MGA, MKD, MMK, MNT, MOP, MRU, MUR, MVR, MWK, MXN, MYR, MZN, NAD, NGN, NIO, NOK, NPR, NZD, OMR, PAB, PEN, PGK, PHP, PKR, PLN, PYG, QAR, RON, RSD, RUB, RWF, SAR, SBD, SCR, SDG, SEK, SGD, SHP, SLE, SLL, SOS, SRD, SSP, STD, STN, SVC, SYP, SZL, THB, TJS, TND, TMT, TOP, TTD, TRY, TWD, TZS, UAH, UGX, USD, UYU, UZS, VES, VND, VUV, WST, XAF, XCD, XOF, XPF, YER, ZAR, ZMW, ZWL" }

[pm_filters.elavon]
credit = { country = "US", currency = "AED,AFN,ALL,AMD,ANG,AOA,ARS,AUD,AWG,AZN,BAM,BBD,BDT,BGN,BHD,BIF,BMD,BND,BOB,BRL,BSD,BTN,BWP,BYN,BZD,CAD,CDF,CHF,CLP,CNY,COP,CRC,CUP,CVE,CZK,DJF,DKK,DOP,DZD,EGP,ERN,ETB,EUR,FJD,FKP,GBP,GEL,GHS,GIP,GMD,GNF,GTQ,GYD,HKD,HNL,HRK,HTG,HUF,IDR,ILS,INR,IQD,IRR,ISK,JMD,JOD,JPY,KES,KGS,KHR,KMF,KPW,KRW,KWD,KYD,KZT,LAK,LBP,LKR,LRD,LSL,LYD,MAD,MDL,MGA,MKD,MMK,MNT,MOP,MRU,MUR,MVR,MWK,MXN,MYR,MZN,NAD,NGN,NIO,NOK,NPR,NZD,OMR,PAB,PEN,PGK,PHP,PKR,PLN,PYG,QAR,RON,RSD,RUB,RWF,SAR,SBD,SCR,SDG,SEK,SGD,SHP,SLE,SLL,SOS,SRD,SSP,STN,SVC,SYP,SZL,THB,TJS,TMT,TND,TOP,TRY,TTD,TWD,TZS,UAH,UGX,USD,UYU,UZS,VES,VND,VUV,WST,XAF,XCD,XOF,XPF,YER,ZAR,ZMW,ZWL" }
debit = { country = "US", currency = "AED,AFN,ALL,AMD,ANG,AOA,ARS,AUD,AWG,AZN,BAM,BBD,BDT,BGN,BHD,BIF,BMD,BND,BOB,BRL,BSD,BTN,BWP,BYN,BZD,CAD,CDF,CHF,CLP,CNY,COP,CRC,CUP,CVE,CZK,DJF,DKK,DOP,DZD,EGP,ERN,ETB,EUR,FJD,FKP,GBP,GEL,GHS,GIP,GMD,GNF,GTQ,GYD,HKD,HNL,HRK,HTG,HUF,IDR,ILS,INR,IQD,IRR,ISK,JMD,JOD,JPY,KES,KGS,KHR,KMF,KPW,KRW,KWD,KYD,KZT,LAK,LBP,LKR,LRD,LSL,LYD,MAD,MDL,MGA,MKD,MMK,MNT,MOP,MRU,MUR,MVR,MWK,MXN,MYR,MZN,NAD,NGN,NIO,NOK,NPR,NZD,OMR,PAB,PEN,PGK,PHP,PKR,PLN,PYG,QAR,RON,RSD,RUB,RWF,SAR,SBD,SCR,SDG,SEK,SGD,SHP,SLE,SLL,SOS,SRD,SSP,STN,SVC,SYP,SZL,THB,TJS,TMT,TND,TOP,TRY,TTD,TWD,TZS,UAH,UGX,USD,UYU,UZS,VES,VND,VUV,WST,XAF,XCD,XOF,XPF,YER,ZAR,ZMW,ZWL" }

[pm_filters.xendit]
credit = { country = "ID,PH", currency = "IDR,PHP,USD,SGD,MYR" }
debit = { country = "ID,PH", currency = "IDR,PHP,USD,SGD,MYR" }

[pm_filters.tsys]
credit = { country = "NA", currency = "AED, AFN, ALL, AMD, ANG, AOA, ARS, AUD, AWG, AZN, BAM, BBD, BDT, BGN, BHD, BIF, BMD, BND, BOB, BRL, BSD, BTN, BWP, BZD, CAD, CDF, CHF, CLP, CNY, COP, CRC, CUP, CVE, CZK, DJF, DKK, DOP, DZD, EGP, ERN, ETB, EUR, FJD, FKP, GBP, GEL, GHS, GIP, GMD, GNF, GTQ, GYD, HKD, HNL, HRK, HTG, HUF, IDR, ILS, INR, IQD, IRR, ISK, JMD, JOD, JPY, KES, KGS, KHR, KMF, KRW, KWD, KYD, KZT, LAK, LBP, LKR, LRD, LSL, LYD, MAD, MDL, MGA, MKD, MMK, MNT, MOP, MUR, MVR, MWK, MXN, MYR, MZN, NAD, NGN, NIO, NOK, NPR, NZD, OMR, PAB, PEN, PGK, PHP, PKR, PLN, PYG, QAR, RON, RSD, RUB, RWF, SAR, SBD, SCR, SDG, SEK, SGD, SHP, SLE, SOS, SRD, SSP, SVC, SYP, SZL, THB, TJS, TMT, TND, TOP, TRY, TTD, TWD, TZS, UAH, UGX, USD, UYU, UZS, VND, VUV, WST, XAF, XCD, XOF, XPF, YER, ZAR, ZMW, ZWL, BYN, KPW, STN, MRU, VES" }
debit = { country = "NA", currency = "AED, AFN, ALL, AMD, ANG, AOA, ARS, AUD, AWG, AZN, BAM, BBD, BDT, BGN, BHD, BIF, BMD, BND, BOB, BRL, BSD, BTN, BWP, BZD, CAD, CDF, CHF, CLP, CNY, COP, CRC, CUP, CVE, CZK, DJF, DKK, DOP, DZD, EGP, ERN, ETB, EUR, FJD, FKP, GBP, GEL, GHS, GIP, GMD, GNF, GTQ, GYD, HKD, HNL, HRK, HTG, HUF, IDR, ILS, INR, IQD, IRR, ISK, JMD, JOD, JPY, KES, KGS, KHR, KMF, KRW, KWD, KYD, KZT, LAK, LBP, LKR, LRD, LSL, LYD, MAD, MDL, MGA, MKD, MMK, MNT, MOP, MUR, MVR, MWK, MXN, MYR, MZN, NAD, NGN, NIO, NOK, NPR, NZD, OMR, PAB, PEN, PGK, PHP, PKR, PLN, PYG, QAR, RON, RSD, RUB, RWF, SAR, SBD, SCR, SDG, SEK, SGD, SHP, SLE, SOS, SRD, SSP, SVC, SYP, SZL, THB, TJS, TMT, TND, TOP, TRY, TTD, TWD, TZS, UAH, UGX, USD, UYU, UZS, VND, VUV, WST, XAF, XCD, XOF, XPF, YER, ZAR, ZMW, ZWL, BYN, KPW, STN, MRU, VES" }

[pm_filters.billwerk]
credit = { country = "DE, DK, FR, SE", currency = "DKK, NOK" }
debit = { country = "DE, DK, FR, SE", currency = "DKK, NOK" }

[pm_filters.fiservemea]
credit = { country = "DE, FR, IT, NL, PL, ES, ZA, GB, AE", currency = "AED,AFN,ALL,AMD,ANG,AOA,ARS,AUD,AWG,AZN,BAM,BBD,BDT,BGN,BHD,BIF,BMD,BND,BOB,BRL,BSD,BTN,BWP,BYN,BZD,CAD,CDF,CHF,CLP,CNY,COP,CRC,CUP,CVE,CZK,DJF,DKK,DOP,DZD,EGP,ERN,ETB,EUR,FJD,FKP,GBP,GEL,GHS,GIP,GMD,GNF,GTQ,GYD,HKD,HNL,HRK,HTG,HUF,IDR,ILS,INR,IQD,IRR,ISK,JMD,JOD,JPY,KES,KGS,KHR,KMF,KPW,KRW,KWD,KYD,KZT,LAK,LBP,LKR,LRD,LSL,LYD,MAD,MDL,MGA,MKD,MMK,MNT,MOP,MRU,MUR,MVR,MWK,MXN,MYR,MZN,NAD,NGN,NIO,NOK,NPR,NZD,OMR,PAB,PEN,PGK,PHP,PKR,PLN,PYG,QAR,RON,RSD,RUB,RWF,SAR,SBD,SCR,SDG,SEK,SGD,SHP,SLE,SLL,SOS,SRD,SSP,STN,SVC,SYP,SZL,THB,TJS,TMT,TND,TOP,TRY,TTD,TWD,TZS,UAH,UGX,USD,UYU,UZS,VES,VND,VUV,WST,XAF,XCD,XOF,XPF,YER,ZAR,ZMW,ZWL" }
debit = { country = "DE, FR, IT, NL, PL, ES, ZA, GB, AE", currency = "AED,AFN,ALL,AMD,ANG,AOA,ARS,AUD,AWG,AZN,BAM,BBD,BDT,BGN,BHD,BIF,BMD,BND,BOB,BRL,BSD,BTN,BWP,BYN,BZD,CAD,CDF,CHF,CLP,CNY,COP,CRC,CUP,CVE,CZK,DJF,DKK,DOP,DZD,EGP,ERN,ETB,EUR,FJD,FKP,GBP,GEL,GHS,GIP,GMD,GNF,GTQ,GYD,HKD,HNL,HRK,HTG,HUF,IDR,ILS,INR,IQD,IRR,ISK,JMD,JOD,JPY,KES,KGS,KHR,KMF,KPW,KRW,KWD,KYD,KZT,LAK,LBP,LKR,LRD,LSL,LYD,MAD,MDL,MGA,MKD,MMK,MNT,MOP,MRU,MUR,MVR,MWK,MXN,MYR,MZN,NAD,NGN,NIO,NOK,NPR,NZD,OMR,PAB,PEN,PGK,PHP,PKR,PLN,PYG,QAR,RON,RSD,RUB,RWF,SAR,SBD,SCR,SDG,SEK,SGD,SHP,SLE,SLL,SOS,SRD,SSP,STN,SVC,SYP,SZL,THB,TJS,TMT,TND,TOP,TRY,TTD,TWD,TZS,UAH,UGX,USD,UYU,UZS,VES,VND,VUV,WST,XAF,XCD,XOF,XPF,YER,ZAR,ZMW,ZWL" }

[pm_filters.bambora]
credit = { country = "US,CA", currency = "USD" }
debit = { country = "US,CA", currency = "USD" }

[pm_filters.volt]
open_banking_uk = { country = "DE,GB,AT,BE,CY,EE,ES,FI,FR,GR,HR,IE,IT,LT,LU,LV,MT,NL,PT,SI,SK,BG,CZ,DK,HU,NO,PL,RO,SE,AU,BR", currency = "EUR,GBP,DKK,NOK,PLN,SEK,AUD,BRL" }

[pm_filters.razorpay]
upi_collect = { country = "IN", currency = "INR" }

[pm_filters.plaid]
open_banking_pis = {currency = "EUR,GBP"}

[pm_filters.zen]
credit = { not_available_flows = { capture_method = "manual" } }
debit = { not_available_flows = { capture_method = "manual" } }
boleto = { country = "BR", currency = "BRL" }
efecty = { country = "CO", currency = "COP" }
multibanco = { country = "PT", currency = "EUR" }
pago_efectivo = { country = "PE", currency = "PEN" }
pse = { country = "CO", currency = "COP" }
pix = { country = "BR", currency = "BRL" }
red_compra = { country = "CL", currency = "CLP" }
red_pagos = { country = "UY", currency = "UYU" }


[pm_filters.zsl]
local_bank_transfer = { country = "CN", currency = "CNY" }

[pm_filters.bankofamerica]
credit = { currency = "USD" }
debit = { currency = "USD" }
apple_pay = { currency = "USD" }
google_pay = { currency = "USD" }
samsung_pay = { currency = "USD" }

[pm_filters.cybersource]
credit = { currency = "USD,GBP,EUR,PLN,SEK" }
debit = { currency = "USD,GBP,EUR,PLN,SEK" }
apple_pay = { currency = "USD,GBP,EUR,PLN,SEK" }
google_pay = { currency = "USD,GBP,EUR,PLN,SEK" }
samsung_pay = { currency = "USD,GBP,EUR,SEK" }
paze = { currency = "USD,SEK" }

[pm_filters.globepay]
ali_pay = { country = "GB",currency = "GBP" }
we_chat_pay = { country = "GB",currency = "GBP" }


[pm_filters.itaubank]
pix = { country = "BR", currency = "BRL" }

[pm_filters.nexinets]
credit = { country = "DE",currency = "EUR" }
debit = { country = "DE",currency = "EUR" }
ideal = { country = "DE",currency = "EUR" }
giropay = { country = "DE",currency = "EUR" }
sofort = { country = "DE",currency = "EUR" }
eps = { country = "DE",currency = "EUR" }
apple_pay = { country = "DE",currency = "EUR" }
paypal = { country = "DE",currency = "EUR" }


[pm_filters.nuvei]
credit = { country = "AU,CA,GB,IN,JP,NZ,PH,SG,TH,US",currency = "AED,AMD,ARS,AUD,AZN,BAM,BDT,BGN,BHD,BMD,BND,BRL,BYN,CAD,CHF,CLP,CNY,COP,CRC,CZK,DKK,DOP,DZD,EGP,EUR,GBP,GEL,GHS,GTQ,HKD,HUF,IDR,INR,IQD,ISK,JOD,JPY,KES,KGS,KRW,KWD,KYD,KZT,LBP,LKR,MAD,MDL,MKD,MMK,MNT,MUR,MWK,MXN,MYR,MZN,NAD,NGN,NOK,NZD,OMR,PEN,PHP,PKR,PLN,PYG,QAR,RON,RSD,RUB,SAR,SEK,SGD,SOS,THB,TND,TOP,TRY,TTD,TWD,UAH,UGX,USD,UYU,UZS,VND,XAF,YER,ZAR" }
debit = { country = "AU,CA,GB,IN,JP,NZ,PH,SG,TH,US",currency = "AED,AMD,ARS,AUD,AZN,BAM,BDT,BGN,BHD,BMD,BND,BRL,BYN,CAD,CHF,CLP,CNY,COP,CRC,CZK,DKK,DOP,DZD,EGP,EUR,GBP,GEL,GHS,GTQ,HKD,HUF,IDR,INR,IQD,ISK,JOD,JPY,KES,KGS,KRW,KWD,KYD,KZT,LBP,LKR,MAD,MDL,MKD,MMK,MNT,MUR,MWK,MXN,MYR,MZN,NAD,NGN,NOK,NZD,OMR,PEN,PHP,PKR,PLN,PYG,QAR,RON,RSD,RUB,SAR,SEK,SGD,SOS,THB,TND,TOP,TRY,TTD,TWD,UAH,UGX,USD,UYU,UZS,VND,XAF,YER,ZAR" }
klarna = { country = "AU,CA,GB,IN,JP,NZ,PH,SG,TH,US",currency = "AED,AMD,ARS,AUD,AZN,BAM,BDT,BGN,BHD,BMD,BND,BRL,BYN,CAD,CHF,CLP,CNY,COP,CRC,CZK,DKK,DOP,DZD,EGP,EUR,GBP,GEL,GHS,GTQ,HKD,HUF,IDR,INR,IQD,ISK,JOD,JPY,KES,KGS,KRW,KWD,KYD,KZT,LBP,LKR,MAD,MDL,MKD,MMK,MNT,MUR,MWK,MXN,MYR,MZN,NAD,NGN,NOK,NZD,OMR,PEN,PHP,PKR,PLN,PYG,QAR,RON,RSD,RUB,SAR,SEK,SGD,SOS,THB,TND,TOP,TRY,TTD,TWD,UAH,UGX,USD,UYU,UZS,VND,XAF,YER,ZAR" }
afterpay_clearpay = { country = "AU,CA,GB,IN,JP,NZ,PH,SG,TH,US",currency = "AED,AMD,ARS,AUD,AZN,BAM,BDT,BGN,BHD,BMD,BND,BRL,BYN,CAD,CHF,CLP,CNY,COP,CRC,CZK,DKK,DOP,DZD,EGP,EUR,GBP,GEL,GHS,GTQ,HKD,HUF,IDR,INR,IQD,ISK,JOD,JPY,KES,KGS,KRW,KWD,KYD,KZT,LBP,LKR,MAD,MDL,MKD,MMK,MNT,MUR,MWK,MXN,MYR,MZN,NAD,NGN,NOK,NZD,OMR,PEN,PHP,PKR,PLN,PYG,QAR,RON,RSD,RUB,SAR,SEK,SGD,SOS,THB,TND,TOP,TRY,TTD,TWD,UAH,UGX,USD,UYU,UZS,VND,XAF,YER,ZAR" }
ideal = { country = "AU,CA,GB,IN,JP,NZ,PH,SG,TH,US",currency = "AED,AMD,ARS,AUD,AZN,BAM,BDT,BGN,BHD,BMD,BND,BRL,BYN,CAD,CHF,CLP,CNY,COP,CRC,CZK,DKK,DOP,DZD,EGP,EUR,GBP,GEL,GHS,GTQ,HKD,HUF,IDR,INR,IQD,ISK,JOD,JPY,KES,KGS,KRW,KWD,KYD,KZT,LBP,LKR,MAD,MDL,MKD,MMK,MNT,MUR,MWK,MXN,MYR,MZN,NAD,NGN,NOK,NZD,OMR,PEN,PHP,PKR,PLN,PYG,QAR,RON,RSD,RUB,SAR,SEK,SGD,SOS,THB,TND,TOP,TRY,TTD,TWD,UAH,UGX,USD,UYU,UZS,VND,XAF,YER,ZAR" }
giropay = { country = "AU,CA,GB,IN,JP,NZ,PH,SG,TH,US",currency = "AED,AMD,ARS,AUD,AZN,BAM,BDT,BGN,BHD,BMD,BND,BRL,BYN,CAD,CHF,CLP,CNY,COP,CRC,CZK,DKK,DOP,DZD,EGP,EUR,GBP,GEL,GHS,GTQ,HKD,HUF,IDR,INR,IQD,ISK,JOD,JPY,KES,KGS,KRW,KWD,KYD,KZT,LBP,LKR,MAD,MDL,MKD,MMK,MNT,MUR,MWK,MXN,MYR,MZN,NAD,NGN,NOK,NZD,OMR,PEN,PHP,PKR,PLN,PYG,QAR,RON,RSD,RUB,SAR,SEK,SGD,SOS,THB,TND,TOP,TRY,TTD,TWD,UAH,UGX,USD,UYU,UZS,VND,XAF,YER,ZAR" }
sofort = { country = "AU,CA,GB,IN,JP,NZ,PH,SG,TH,US",currency = "AED,AMD,ARS,AUD,AZN,BAM,BDT,BGN,BHD,BMD,BND,BRL,BYN,CAD,CHF,CLP,CNY,COP,CRC,CZK,DKK,DOP,DZD,EGP,EUR,GBP,GEL,GHS,GTQ,HKD,HUF,IDR,INR,IQD,ISK,JOD,JPY,KES,KGS,KRW,KWD,KYD,KZT,LBP,LKR,MAD,MDL,MKD,MMK,MNT,MUR,MWK,MXN,MYR,MZN,NAD,NGN,NOK,NZD,OMR,PEN,PHP,PKR,PLN,PYG,QAR,RON,RSD,RUB,SAR,SEK,SGD,SOS,THB,TND,TOP,TRY,TTD,TWD,UAH,UGX,USD,UYU,UZS,VND,XAF,YER,ZAR" }
eps = { country = "AU,CA,GB,IN,JP,NZ,PH,SG,TH,US",currency = "AED,AMD,ARS,AUD,AZN,BAM,BDT,BGN,BHD,BMD,BND,BRL,BYN,CAD,CHF,CLP,CNY,COP,CRC,CZK,DKK,DOP,DZD,EGP,EUR,GBP,GEL,GHS,GTQ,HKD,HUF,IDR,INR,IQD,ISK,JOD,JPY,KES,KGS,KRW,KWD,KYD,KZT,LBP,LKR,MAD,MDL,MKD,MMK,MNT,MUR,MWK,MXN,MYR,MZN,NAD,NGN,NOK,NZD,OMR,PEN,PHP,PKR,PLN,PYG,QAR,RON,RSD,RUB,SAR,SEK,SGD,SOS,THB,TND,TOP,TRY,TTD,TWD,UAH,UGX,USD,UYU,UZS,VND,XAF,YER,ZAR" }
apple_pay = { country = "AU,CA,GB,IN,JP,NZ,PH,SG,TH,US",currency = "AED,AMD,ARS,AUD,AZN,BAM,BDT,BGN,BHD,BMD,BND,BRL,BYN,CAD,CHF,CLP,CNY,COP,CRC,CZK,DKK,DOP,DZD,EGP,EUR,GBP,GEL,GHS,GTQ,HKD,HUF,IDR,INR,IQD,ISK,JOD,JPY,KES,KGS,KRW,KWD,KYD,KZT,LBP,LKR,MAD,MDL,MKD,MMK,MNT,MUR,MWK,MXN,MYR,MZN,NAD,NGN,NOK,NZD,OMR,PEN,PHP,PKR,PLN,PYG,QAR,RON,RSD,RUB,SAR,SEK,SGD,SOS,THB,TND,TOP,TRY,TTD,TWD,UAH,UGX,USD,UYU,UZS,VND,XAF,YER,ZAR" }
google_pay = { country = "AU,CA,GB,IN,JP,NZ,PH,SG,TH,US",currency = "AED,AMD,ARS,AUD,AZN,BAM,BDT,BGN,BHD,BMD,BND,BRL,BYN,CAD,CHF,CLP,CNY,COP,CRC,CZK,DKK,DOP,DZD,EGP,EUR,GBP,GEL,GHS,GTQ,HKD,HUF,IDR,INR,IQD,ISK,JOD,JPY,KES,KGS,KRW,KWD,KYD,KZT,LBP,LKR,MAD,MDL,MKD,MMK,MNT,MUR,MWK,MXN,MYR,MZN,NAD,NGN,NOK,NZD,OMR,PEN,PHP,PKR,PLN,PYG,QAR,RON,RSD,RUB,SAR,SEK,SGD,SOS,THB,TND,TOP,TRY,TTD,TWD,UAH,UGX,USD,UYU,UZS,VND,XAF,YER,ZAR" }
paypal = { country = "AU,CA,GB,IN,JP,NZ,PH,SG,TH,US",currency = "AED,AMD,ARS,AUD,AZN,BAM,BDT,BGN,BHD,BMD,BND,BRL,BYN,CAD,CHF,CLP,CNY,COP,CRC,CZK,DKK,DOP,DZD,EGP,EUR,GBP,GEL,GHS,GTQ,HKD,HUF,IDR,INR,IQD,ISK,JOD,JPY,KES,KGS,KRW,KWD,KYD,KZT,LBP,LKR,MAD,MDL,MKD,MMK,MNT,MUR,MWK,MXN,MYR,MZN,NAD,NGN,NOK,NZD,OMR,PEN,PHP,PKR,PLN,PYG,QAR,RON,RSD,RUB,SAR,SEK,SGD,SOS,THB,TND,TOP,TRY,TTD,TWD,UAH,UGX,USD,UYU,UZS,VND,XAF,YER,ZAR" }

[pm_filters.stax]
credit = { country = "US", currency = "USD" }
debit = { country = "US", currency = "USD" }
ach = { country = "US", currency = "USD" }

[pm_filters.prophetpay]
card_redirect = { country = "US", currency = "USD" }

[pm_filters.payu]
debit = { country = "AE, AF, AL, AM, CW, AO, AR, AU, AW, AZ, BA, BB, BG, BH, BI, BM, BN, BO, BR, BS, BW, BY, BZ, CA, CD, LI, CL, CN, CO, CR, CV, CZ, DJ, DK, DO, DZ, EG, ET, AD, FJ, FK, GG, GE, GH, GI, GM, GN, GT, GY, HK, HN, HR, HT, HU, ID, IL, IQ, IS, JM, JO, JP, KG, KH, KM, KR, KW, KY, KZ, LA, LB, LR, LS, MA, MD, MG, MK, MN, MO, MR, MV, MW, MX, MY, MZ, NA, NG, NI, BV, CK, OM, PA, PE, PG, PL, PY, QA, RO, RS, RW, SA, SB, SC, SE, SG, SH, SO, SR, SV, SZ, TH, TJ, TM, TN, TO, TR, TT, TW, TZ, UG, AS, UY, UZ, VE, VN, VU, WS, CM, AI, BJ, PF, YE, ZA, ZM, ZW", currency = "AED, AFN, ALL, AMD, ANG, AOA, ARS, AUD, AWG, AZN, BAM, BBD, BGN, BHD, BIF, BMD, BND, BOB, BRL, BSD, BWP, BYN, BZD, CAD, CDF, CHF, CLP, CNY, COP, CRC, CVE, CZK, DJF, DKK, DOP, DZD, EGP, ETB, EUR, FJD, FKP, GBP, GEL, GHS, GIP, GMD, GNF, GTQ, GYD, HKD, HNL, HRK, HTG, HUF, IDR, ILS, IQD, ISK, JMD, JOD, JPY, KGS, KHR, KMF, KRW, KWD, KYD, KZT, LAK, LBP, LRD, LSL, MAD, MDL, MGA, MKD, MNT, MOP, MRU, MVR, MWK, MXN, MYR, MZN, NAD, NGN, NIO, NOK, NZD, OMR, PAB, PEN, PGK, PLN, PYG, QAR, RON, RSD, RWF, SAR, SBD, SCR, SEK, SGD, SHP, SOS, SRD, SVC, SZL, THB, TJS, TMT, TND, TOP, TRY, TTD, TWD, TZS, UGX, USD, UYU, UZS, VES, VND, VUV, WST, XAF, XCD, XOF, XPF, YER, ZAR, ZMW, ZWL" }
credit = { country = "AE, AF, AL, AM, CW, AO, AR, AU, AW, AZ, BA, BB, BG, BH, BI, BM, BN, BO, BR, BS, BW, BY, BZ, CA, CD, LI, CL, CN, CO, CR, CV, CZ, DJ, DK, DO, DZ, EG, ET, AD, FJ, FK, GG, GE, GH, GI, GM, GN, GT, GY, HK, HN, HR, HT, HU, ID, IL, IQ, IS, JM, JO, JP, KG, KH, KM, KR, KW, KY, KZ, LA, LB, LR, LS, MA, MD, MG, MK, MN, MO, MR, MV, MW, MX, MY, MZ, NA, NG, NI, BV, CK, OM, PA, PE, PG, PL, PY, QA, RO, RS, RW, SA, SB, SC, SE, SG, SH, SO, SR, SV, SZ, TH, TJ, TM, TN, TO, TR, TT, TW, TZ, UG, AS, UY, UZ, VE, VN, VU, WS, CM, AI, BJ, PF, YE, ZA, ZM, ZW", currency = "AED, AFN, ALL, AMD, ANG, AOA, ARS, AUD, AWG, AZN, BAM, BBD, BGN, BHD, BIF, BMD, BND, BOB, BRL, BSD, BWP, BYN, BZD, CAD, CDF, CHF, CLP, CNY, COP, CRC, CVE, CZK, DJF, DKK, DOP, DZD, EGP, ETB, EUR, FJD, FKP, GBP, GEL, GHS, GIP, GMD, GNF, GTQ, GYD, HKD, HNL, HRK, HTG, HUF, IDR, ILS, IQD, ISK, JMD, JOD, JPY, KGS, KHR, KMF, KRW, KWD, KYD, KZT, LAK, LBP, LRD, LSL, MAD, MDL, MGA, MKD, MNT, MOP, MRU, MVR, MWK, MXN, MYR, MZN, NAD, NGN, NIO, NOK, NZD, OMR, PAB, PEN, PGK, PLN, PYG, QAR, RON, RSD, RWF, SAR, SBD, SCR, SEK, SGD, SHP, SOS, SRD, SVC, SZL, THB, TJS, TMT, TND, TOP, TRY, TTD, TWD, TZS, UGX, USD, UYU, UZS, VES, VND, VUV, WST, XAF, XCD, XOF, XPF, YER, ZAR, ZMW, ZWL" }
google_pay = { country = "AE, AF, AL, AM, CW, AO, AR, AU, AW, AZ, BA, BB, BG, BH, BI, BM, BN, BO, BR, BS, BW, BY, BZ, CA, CD, LI, CL, CN, CO, CR, CV, CZ, DJ, DK, DO, DZ, EG, ET, AD, FJ, FK, GG, GE, GH, GI, GM, GN, GT, GY, HK, HN, HR, HT, HU, ID, IL, IQ, IS, JM, JO, JP, KG, KH, KM, KR, KW, KY, KZ, LA, LB, LR, LS, MA, MD, MG, MK, MN, MO, MR, MV, MW, MX, MY, MZ, NA, NG, NI, BV, CK, OM, PA, PE, PG, PL, PY, QA, RO, RS, RW, SA, SB, SC, SE, SG, SH, SO, SR, SV, SZ, TH, TJ, TM, TN, TO, TR, TT, TW, TZ, UG, AS, UY, UZ, VE, VN, VU, WS, CM, AI, BJ, PF, YE, ZA, ZM, ZW", currency = "AED, AFN, ALL, AMD, ANG, AOA, ARS, AUD, AWG, AZN, BAM, BBD, BGN, BHD, BIF, BMD, BND, BOB, BRL, BSD, BWP, BYN, BZD, CAD, CDF, CHF, CLP, CNY, COP, CRC, CVE, CZK, DJF, DKK, DOP, DZD, EGP, ETB, EUR, FJD, FKP, GBP, GEL, GHS, GIP, GMD, GNF, GTQ, GYD, HKD, HNL, HRK, HTG, HUF, IDR, ILS, IQD, ISK, JMD, JOD, JPY, KGS, KHR, KMF, KRW, KWD, KYD, KZT, LAK, LBP, LRD, LSL, MAD, MDL, MGA, MKD, MNT, MOP, MRU, MVR, MWK, MXN, MYR, MZN, NAD, NGN, NIO, NOK, NZD, OMR, PAB, PEN, PGK, PLN, PYG, QAR, RON, RSD, RWF, SAR, SBD, SCR, SEK, SGD, SHP, SOS, SRD, SVC, SZL, THB, TJS, TMT, TND, TOP, TRY, TTD, TWD, TZS, UGX, USD, UYU, UZS, VES, VND, VUV, WST, XAF, XCD, XOF, XPF, YER, ZAR, ZMW, ZWL" }

[pm_filters.jpmorgan]
debit = { country = "CA, GB, US, AT, BE, BG, HR, CY, CZ, DK, EE, FI, FR, DE, GR, HU, IE, IT, LV, LT, LU, MT, NL, PL, PT, RO, SK, SI, ES, SE", currency = "USD, EUR, GBP, AUD, NZD, SGD, CAD, JPY, HKD, KRW, TWD, MXN, BRL, DKK, NOK, ZAR, SEK, CHF, CZK, PLN, TRY, AFN, ALL, DZD, AOA, ARS, AMD, AWG, AZN, BSD, BDT, BBD, BYN, BZD, BMD, BOB, BAM, BWP, BND, BGN, BIF, BTN, XOF, XAF, XPF, KHR, CVE, KYD, CLP, CNY, COP, KMF, CDF, CRC, HRK, DJF, DOP, XCD, EGP, ETB, FKP, FJD, GMD, GEL, GHS, GIP, GTQ, GYD, HTG, HNL, HUF, ISK, INR, IDR, ILS, JMD, KZT, KES, LAK, LBP, LSL, LRD, MOP, MKD, MGA, MWK, MYR, MVR, MRU, MUR, MDL, MNT, MAD, MZN, MMK, NAD, NPR, ANG, PGK, NIO, NGN, PKR, PAB, PYG, PEN, PHP, QAR, RON, RWF, SHP, WST, STN, SAR, RSD, SCR, SLL, SBD, SOS, LKR, SRD, SZL, TJS, TZS, THB, TOP, TTD, UGX, UAH, AED, UYU, UZS, VUV, VND, YER, ZMW" }
credit = { country = "CA, GB, US, AT, BE, BG, HR, CY, CZ, DK, EE, FI, FR, DE, GR, HU, IE, IT, LV, LT, LU, MT, NL, PL, PT, RO, SK, SI, ES, SE", currency = "USD, EUR, GBP, AUD, NZD, SGD, CAD, JPY, HKD, KRW, TWD, MXN, BRL, DKK, NOK, ZAR, SEK, CHF, CZK, PLN, TRY, AFN, ALL, DZD, AOA, ARS, AMD, AWG, AZN, BSD, BDT, BBD, BYN, BZD, BMD, BOB, BAM, BWP, BND, BGN, BIF, BTN, XOF, XAF, XPF, KHR, CVE, KYD, CLP, CNY, COP, KMF, CDF, CRC, HRK, DJF, DOP, XCD, EGP, ETB, FKP, FJD, GMD, GEL, GHS, GIP, GTQ, GYD, HTG, HNL, HUF, ISK, INR, IDR, ILS, JMD, KZT, KES, LAK, LBP, LSL, LRD, MOP, MKD, MGA, MWK, MYR, MVR, MRU, MUR, MDL, MNT, MAD, MZN, MMK, NAD, NPR, ANG, PGK, NIO, NGN, PKR, PAB, PYG, PEN, PHP, QAR, RON, RWF, SHP, WST, STN, SAR, RSD, SCR, SLL, SBD, SOS, LKR, SRD, SZL, TJS, TZS, THB, TOP, TTD, UGX, UAH, AED, UYU, UZS, VUV, VND, YER, ZMW" }

[pm_filters.bitpay]
crypto_currency = { country = "US, CA, GB, AT, BE, BG, HR, CY, CZ, DK, EE, FI, FR, DE, GR, HU, IE, IT, LV, LT, LU, MT, NL, PL, PT, RO, SK, SI, ES, SE", currency = "USD, AUD, CAD, GBP, MXN, NZD, CHF, EUR"}

[pm_filters.paybox]
debit = { country = "FR", currency = "CAD, AUD, EUR, USD" }
credit = { country = "FR", currency = "CAD, AUD, EUR, USD" }

[pm_filters.digitalvirgo]
direct_carrier_billing = {country = "MA, CM, ZA, EG, SN, DZ, TN, ML, GN, GH, LY, GA, CG, MG, BW, SD, NG, ID, SG, AZ, TR, FR, ES, PL, GB, PT, DE, IT, BE, IE, SK, GR, NL, CH, BR, MX, AR, CL, AE, IQ, KW, BH, SA, QA, PS, JO, OM, RU" , currency = "MAD, XOF, XAF, ZAR, EGP, DZD, TND, GNF, GHS, LYD, XAF, CDF, MGA, BWP, SDG, NGN, IDR, SGD, RUB, AZN, TRY, EUR, PLN, GBP, CHF, BRL, MXN, ARS, CLP, AED, IQD, KWD, BHD, SAR, QAR, ILS, JOD, OMR" }

[pm_filters.facilitapay]
pix = { country = "BR", currency = "BRL" }

[pm_filters.helcim]
credit = { country = "US, CA", currency = "USD, CAD" }
debit = { country = "US, CA", currency = "USD, CAD" }

[pm_filters.globalpay]
credit = { country = "AF,AX,AL,DZ,AS,AD,AO,AI,AQ,AG,AR,AM,AW,AU,AT,AZ,BS,BH,BD,BB,BY,BE,BZ,BJ,BM,BT,BO,BQ,BA,BW,BV,BR,IO,BN,BG,BF,BI,KH,CM,CA,CV,KY,CF,TD,CL,CN,CX,CC,CO,KM,CG,CD,CK,CR,CI,HR,CU,CW,CY,CZ,DK,DJ,DM,DO,EC,EG,SV,GQ,ER,EE,SZ,ET,FK,FO,FJ,FI,FR,GF,PF,TF,GA,GM,GE,DE,GH,GI,GR,GL,GD,GP,GU,GT,GG,GN,GW,GY,HT,HM,VA,HN,HK,HU,IS,IN,ID,IR,IQ,IE,IM,IL,IT,JM,JP,JE,JO,KZ,KE,KI,KP,KR,KW,KG,LA,LV,LB,LS,LR,LY,LI,LT,LU,MO,MK,MG,MW,MY,MV,ML,MT,MH,MQ,MR,MU,YT,MX,FM,MD,MC,MN,ME,MS,MA,MZ,MM,NA,NR,NP,NL,NC,NZ,NI,NE,NG,NU,NF,MP,NO,OM,PK,PW,PS,PA,PG,PY,PE,PH,PN,PL,PT,PR,QA,RE,RO,RU,RW,BL,SH,KN,LC,MF,PM,VC,WS,SM,ST,SA,SN,RS,SC,SL,SG,SX,SK,SI,SB,SO,ZA,GS,SS,ES,LK,SD,SR,SJ,SE,CH,SY,TW,TJ,TZ,TH,TL,TG,TK,TO,TT,TN,TR,TM,TC,TV,UG,UA,AE,GB,US,UM,UY,UZ,VU,VE,VN,VG,VI,WF,EH,YE,ZM,ZW", currency = "AFN,DZD,ARS,AMD,AWG,AUD,AZN,BSD,BHD,THB,PAB,BBD,BYN,BZD,BMD,BOB,BRL,BND,BGN,BIF,CVE,CAD,CLP,COP,KMF,CDF,NIO,CRC,CUP,CZK,GMD,DKK,MKD,DJF,DOP,VND,XCD,EGP,SVC,ETB,EUR,FKP,FJD,HUF,GHS,GIP,HTG,PYG,GNF,GYD,HKD,UAH,ISK,INR,IRR,IQD,JMD,JOD,KES,PGK,HRK,KWD,AOA,MMK,LAK,GEL,LBP,ALL,HNL,SLL,LRD,LYD,SZL,LSL,MGA,MWK,MYR,MUR,MXN,MDL,MAD,MZN,NGN,ERN,NAD,NPR,ANG,ILS,TWD,NZD,BTN,KPW,NOK,TOP,PKR,MOP,UYU,PHP,GBP,BWP,QAR,GTQ,ZAR,OMR,KHR,RON,MVR,IDR,RUB,RWF,SHP,SAR,RSD,SCR,SGD,PEN,SBD,KGS,SOS,TJS,SSP,LKR,SDG,SRD,SEK,CHF,SYP,BDT,WST,TZS,KZT,TTD,MNT,TND,TRY,TMT,AED,UGX,USD,UZS,VUV,KRW,YER,JPY,CNY,ZMW,ZWL,PLN,CLF,STD,CUC" }
debit = { country = "AF,AX,AL,DZ,AS,AD,AO,AI,AQ,AG,AR,AM,AW,AU,AT,AZ,BS,BH,BD,BB,BY,BE,BZ,BJ,BM,BT,BO,BQ,BA,BW,BV,BR,IO,BN,BG,BF,BI,KH,CM,CA,CV,KY,CF,TD,CL,CN,CX,CC,CO,KM,CG,CD,CK,CR,CI,HR,CU,CW,CY,CZ,DK,DJ,DM,DO,EC,EG,SV,GQ,ER,EE,SZ,ET,FK,FO,FJ,FI,FR,GF,PF,TF,GA,GM,GE,DE,GH,GI,GR,GL,GD,GP,GU,GT,GG,GN,GW,GY,HT,HM,VA,HN,HK,HU,IS,IN,ID,IR,IQ,IE,IM,IL,IT,JM,JP,JE,JO,KZ,KE,KI,KP,KR,KW,KG,LA,LV,LB,LS,LR,LY,LI,LT,LU,MO,MK,MG,MW,MY,MV,ML,MT,MH,MQ,MR,MU,YT,MX,FM,MD,MC,MN,ME,MS,MA,MZ,MM,NA,NR,NP,NL,NC,NZ,NI,NE,NG,NU,NF,MP,NO,OM,PK,PW,PS,PA,PG,PY,PE,PH,PN,PL,PT,PR,QA,RE,RO,RU,RW,BL,SH,KN,LC,MF,PM,VC,WS,SM,ST,SA,SN,RS,SC,SL,SG,SX,SK,SI,SB,SO,ZA,GS,SS,ES,LK,SD,SR,SJ,SE,CH,SY,TW,TJ,TZ,TH,TL,TG,TK,TO,TT,TN,TR,TM,TC,TV,UG,UA,AE,GB,US,UM,UY,UZ,VU,VE,VN,VG,VI,WF,EH,YE,ZM,ZW", currency = "AFN,DZD,ARS,AMD,AWG,AUD,AZN,BSD,BHD,THB,PAB,BBD,BYN,BZD,BMD,BOB,BRL,BND,BGN,BIF,CVE,CAD,CLP,COP,KMF,CDF,NIO,CRC,CUP,CZK,GMD,DKK,MKD,DJF,DOP,VND,XCD,EGP,SVC,ETB,EUR,FKP,FJD,HUF,GHS,GIP,HTG,PYG,GNF,GYD,HKD,UAH,ISK,INR,IRR,IQD,JMD,JOD,KES,PGK,HRK,KWD,AOA,MMK,LAK,GEL,LBP,ALL,HNL,SLL,LRD,LYD,SZL,LSL,MGA,MWK,MYR,MUR,MXN,MDL,MAD,MZN,NGN,ERN,NAD,NPR,ANG,ILS,TWD,NZD,BTN,KPW,NOK,TOP,PKR,MOP,UYU,PHP,GBP,BWP,QAR,GTQ,ZAR,OMR,KHR,RON,MVR,IDR,RUB,RWF,SHP,SAR,RSD,SCR,SGD,PEN,SBD,KGS,SOS,TJS,SSP,LKR,SDG,SRD,SEK,CHF,SYP,BDT,WST,TZS,KZT,TTD,MNT,TND,TRY,TMT,AED,UGX,USD,UZS,VUV,KRW,YER,JPY,CNY,ZMW,ZWL,PLN,CLF,STD,CUC" }
eps = { country = "AT", currency = "EUR" }
giropay = { country = "DE", currency = "EUR" }
ideal = { country = "NL", currency = "EUR" }
sofort = { country = "AT,BE,DE,ES,IT,NL", currency = "EUR" }

[pm_filters.klarna]
klarna = { country = "AU,AT,BE,CA,CZ,DK,FI,FR,DE,GR,IE,IT,NL,NZ,NO,PL,PT,ES,SE,CH,GB,US", currency = "CHF,DKK,EUR,GBP,NOK,PLN,SEK,USD,AUD,NZD,CAD" }

[pm_filters.nexixpay]
credit = { country = "AT,BE,CY,EE,FI,FR,DE,GR,IE,IT,LV,LT,LU,MT,NL,PT,SK,SI,ES,BG,HR,DK,GB,NO,PL,CZ,RO,SE,CH,HU,AU,BR,US", currency = "ARS,AUD,BHD,CAD,CLP,CNY,COP,HRK,CZK,DKK,HKD,HUF,INR,JPY,KZT,JOD,KRW,KWD,MYR,MXN,NGN,NOK,PHP,QAR,RUB,SAR,SGD,VND,ZAR,SEK,CHF,THB,AED,EGP,GBP,USD,TWD,BYN,RSD,AZN,RON,TRY,AOA,BGN,EUR,UAH,PLN,BRL" }
debit = { country = "AT,BE,CY,EE,FI,FR,DE,GR,IE,IT,LV,LT,LU,MT,NL,PT,SK,SI,ES,BG,HR,DK,GB,NO,PL,CZ,RO,SE,CH,HU,AU,BR,US", currency = "ARS,AUD,BHD,CAD,CLP,CNY,COP,HRK,CZK,DKK,HKD,HUF,INR,JPY,KZT,JOD,KRW,KWD,MYR,MXN,NGN,NOK,PHP,QAR,RUB,SAR,SGD,VND,ZAR,SEK,CHF,THB,AED,EGP,GBP,USD,TWD,BYN,RSD,AZN,RON,TRY,AOA,BGN,EUR,UAH,PLN,BRL" }

[pm_filters.square]
credit = { country = "AU,CA,FR,IE,JP,ES,GB,US", currency = "AED,AFN,ALL,AMD,ANG,AOA,ARS,AUD,AWG,AZN,BAM,BBD,BDT,BGN,BHD,BIF,BMD,BND,BOB,BRL,BSD,BTN,BWP,BZD,CAD,CDF,CHF,CLP,CNY,COP,CRC,CUP,CVE,CZK,DJF,DKK,DOP,DZD,EGP,ERN,ETB,EUR,FJD,FKP,GBP,GEL,GHS,GIP,GMD,GNF,GTQ,GYD,HKD,HNL,HRK,HTG,HUF,IDR,ILS,INR,IQD,IRR,ISK,JMD,JOD,JPY,KES,KGS,KHR,KMF,KPW,KRW,KWD,KYD,KZT,LAK,LBP,LKR,LRD,LSL,LYD,MAD,MDL,MGA,MKD,MMK,MNT,MOP,MUR,MVR,MWK,MXN,MYR,MZN,NAD,NGN,NIO,NOK,NPR,NZD,OMR,PAB,PEN,PGK,PHP,PKR,PLN,PYG,QAR,RON,RSD,RUB,RWF,SAR,SBD,SCR,SDG,SEK,SGD,SHP,SLE,SLL,SOS,SRD,SSP,SVC,SYP,SZL,THB,TJS,TMT,TND,TOP,TRY,TTD,TWD,TZS,UAH,UGX,USD,UYU,UZS,VND,VUV,WST,XAF,XCD,XOF,XPF,YER,ZAR,ZMW" }
debit = { country = "AU,CA,FR,IE,JP,ES,GB,US", currency = "AED,AFN,ALL,AMD,ANG,AOA,ARS,AUD,AWG,AZN,BAM,BBD,BDT,BGN,BHD,BIF,BMD,BND,BOB,BRL,BSD,BTN,BWP,BZD,CAD,CDF,CHF,CLP,CNY,COP,CRC,CUP,CVE,CZK,DJF,DKK,DOP,DZD,EGP,ERN,ETB,EUR,FJD,FKP,GBP,GEL,GHS,GIP,GMD,GNF,GTQ,GYD,HKD,HNL,HRK,HTG,HUF,IDR,ILS,INR,IQD,IRR,ISK,JMD,JOD,JPY,KES,KGS,KHR,KMF,KPW,KRW,KWD,KYD,KZT,LAK,LBP,LKR,LRD,LSL,LYD,MAD,MDL,MGA,MKD,MMK,MNT,MOP,MUR,MVR,MWK,MXN,MYR,MZN,NAD,NGN,NIO,NOK,NPR,NZD,OMR,PAB,PEN,PGK,PHP,PKR,PLN,PYG,QAR,RON,RSD,RUB,RWF,SAR,SBD,SCR,SDG,SEK,SGD,SHP,SLE,SLL,SOS,SRD,SSP,SVC,SYP,SZL,THB,TJS,TMT,TND,TOP,TRY,TTD,TWD,TZS,UAH,UGX,USD,UYU,UZS,VND,VUV,WST,XAF,XCD,XOF,XPF,YER,ZAR,ZMW" }

[pm_filters.iatapay]
upi_collect = { country = "IN", currency = "INR" }
upi_intent = { country = "IN", currency = "INR" }
ideal = { country = "NL", currency = "EUR" }
local_bank_redirect = { country = "AT,BE,EE,FI,FR,DE,IE,IT,LV,LT,LU,NL,PT,ES,GB,IN,HK,SG,TH,BR,MX,GH,VN,MY,PH,JO,AU,CO", currency = "EUR,GBP,INR,HKD,SGD,THB,BRL,MXN,GHS,VND,MYR,PHP,JOD,AUD,COP" }
duit_now = { country = "MY", currency = "MYR" }
fps = { country = "GB", currency = "GBP" }
prompt_pay = { country = "TH", currency = "THB" }
viet_qr = { country = "VN", currency = "VND" }

[pm_filters.coinbase]
crypto_currency = { country = "ZA,US,BR,CA,TR,SG,VN,GB,DE,FR,ES,PT,IT,NL,AU" }

[pm_filters.novalnet]
credit = { country = "AD,AE,AL,AM,AR,AT,AU,AZ,BA,BB,BD,BE,BG,BH,BI,BM,BN,BO,BR,BS,BW,BY,BZ,CA,CD,CH,CL,CN,CO,CR,CU,CY,CZ,DE,DJ,DK,DO,DZ,EE,EG,ET,ES,FI,FJ,FR,GB,GE,GH,GI,GM,GR,GT,GY,HK,HN,HR,HU,ID,IE,IL,IN,IS,IT,JM,JO,JP,KE,KH,KR,KW,KY,KZ,LB,LK,LT,LV,LY,MA,MC,MD,ME,MG,MK,MN,MO,MT,MV,MW,MX,MY,NG,NI,NO,NP,NL,NZ,OM,PA,PE,PG,PH,PK,PL,PT,PY,QA,RO,RS,RU,RW,SA,SB,SC,SE,SG,SH,SI,SK,SL,SO,SM,SR,ST,SV,SY,TH,TJ,TN,TO,TR,TW,TZ,UA,UG,US,UY,UZ,VE,VA,VN,VU,WS,CF,AG,DM,GD,KN,LC,VC,YE,ZA,ZM", currency = "AED,ALL,AMD,ARS,AUD,AZN,BAM,BBD,BDT,BGN,BHD,BIF,BMD,BND,BOB,BRL,BSD,BWP,BYN,BZD,CAD,CDF,CHF,CLP,CNY,COP,CRC,CUP,CZK,DJF,DKK,DOP,DZD,EGP,ETB,EUR,FJD,GBP,GEL,GHS,GIP,GMD,GTQ,GYD,HKD,HNL,HRK,HUF,IDR,ILS,INR,ISK,JMD,JOD,JPY,KES,KHR,KRW,KWD,KYD,KZT,LBP,LKR,LYD,MAD,MDL,MGA,MKD,MNT,MOP,MVR,MWK,MXN,MYR,NGN,NIO,NOK,NPR,NZD,OMR,PAB,PEN,PGK,PHP,PKR,PLN,PYG,QAR,RON,RSD,RUB,RWF,SAR,SBD,SCR,SEK,SGD,SHP,SLL,SOS,SRD,STN,SVC,SYP,THB,TJS,TND,TOP,TRY,TWD,TZS,UAH,UGX,USD,UYU,UZS,VES,VND,VUV,WST,XAF,XCD,YER,ZAR,ZMW"}
debit = { country = "AD,AE,AL,AM,AR,AT,AU,AZ,BA,BB,BD,BE,BG,BH,BI,BM,BN,BO,BR,BS,BW,BY,BZ,CA,CD,CH,CL,CN,CO,CR,CU,CY,CZ,DE,DJ,DK,DO,DZ,EE,EG,ET,ES,FI,FJ,FR,GB,GE,GH,GI,GM,GR,GT,GY,HK,HN,HR,HU,ID,IE,IL,IN,IS,IT,JM,JO,JP,KE,KH,KR,KW,KY,KZ,LB,LK,LT,LV,LY,MA,MC,MD,ME,MG,MK,MN,MO,MT,MV,MW,MX,MY,NG,NI,NO,NP,NL,NZ,OM,PA,PE,PG,PH,PK,PL,PT,PY,QA,RO,RS,RU,RW,SA,SB,SC,SE,SG,SH,SI,SK,SL,SO,SM,SR,ST,SV,SY,TH,TJ,TN,TO,TR,TW,TZ,UA,UG,US,UY,UZ,VE,VA,VN,VU,WS,CF,AG,DM,GD,KN,LC,VC,YE,ZA,ZM", currency = "AED,ALL,AMD,ARS,AUD,AZN,BAM,BBD,BDT,BGN,BHD,BIF,BMD,BND,BOB,BRL,BSD,BWP,BYN,BZD,CAD,CDF,CHF,CLP,CNY,COP,CRC,CUP,CZK,DJF,DKK,DOP,DZD,EGP,ETB,EUR,FJD,GBP,GEL,GHS,GIP,GMD,GTQ,GYD,HKD,HNL,HRK,HUF,IDR,ILS,INR,ISK,JMD,JOD,JPY,KES,KHR,KRW,KWD,KYD,KZT,LBP,LKR,LYD,MAD,MDL,MGA,MKD,MNT,MOP,MVR,MWK,MXN,MYR,NGN,NIO,NOK,NPR,NZD,OMR,PAB,PEN,PGK,PHP,PKR,PLN,PYG,QAR,RON,RSD,RUB,RWF,SAR,SBD,SCR,SEK,SGD,SHP,SLL,SOS,SRD,STN,SVC,SYP,THB,TJS,TND,TOP,TRY,TWD,TZS,UAH,UGX,USD,UYU,UZS,VES,VND,VUV,WST,XAF,XCD,YER,ZAR,ZMW"}
apple_pay = { country = "AD,AE,AL,AM,AR,AT,AU,AZ,BA,BB,BD,BE,BG,BH,BI,BM,BN,BO,BR,BS,BW,BY,BZ,CA,CD,CH,CL,CN,CO,CR,CU,CY,CZ,DE,DJ,DK,DO,DZ,EE,EG,ET,ES,FI,FJ,FR,GB,GE,GH,GI,GM,GR,GT,GY,HK,HN,HR,HU,ID,IE,IL,IN,IS,IT,JM,JO,JP,KE,KH,KR,KW,KY,KZ,LB,LK,LT,LV,LY,MA,MC,MD,ME,MG,MK,MN,MO,MT,MV,MW,MX,MY,NG,NI,NO,NP,NL,NZ,OM,PA,PE,PG,PH,PK,PL,PT,PY,QA,RO,RS,RU,RW,SA,SB,SC,SE,SG,SH,SI,SK,SL,SO,SM,SR,ST,SV,SY,TH,TJ,TN,TO,TR,TW,TZ,UA,UG,US,UY,UZ,VE,VA,VN,VU,WS,CF,AG,DM,GD,KN,LC,VC,YE,ZA,ZM", currency = "AED,ALL,AMD,ARS,AUD,AZN,BAM,BBD,BDT,BGN,BHD,BIF,BMD,BND,BOB,BRL,BSD,BWP,BYN,BZD,CAD,CDF,CHF,CLP,CNY,COP,CRC,CUP,CZK,DJF,DKK,DOP,DZD,EGP,ETB,EUR,FJD,GBP,GEL,GHS,GIP,GMD,GTQ,GYD,HKD,HNL,HRK,HUF,IDR,ILS,INR,ISK,JMD,JOD,JPY,KES,KHR,KRW,KWD,KYD,KZT,LBP,LKR,LYD,MAD,MDL,MGA,MKD,MNT,MOP,MVR,MWK,MXN,MYR,NGN,NIO,NOK,NPR,NZD,OMR,PAB,PEN,PGK,PHP,PKR,PLN,PYG,QAR,RON,RSD,RUB,RWF,SAR,SBD,SCR,SEK,SGD,SHP,SLL,SOS,SRD,STN,SVC,SYP,THB,TJS,TND,TOP,TRY,TWD,TZS,UAH,UGX,USD,UYU,UZS,VES,VND,VUV,WST,XAF,XCD,YER,ZAR,ZMW"}
google_pay = { country = "AD,AE,AL,AM,AR,AT,AU,AZ,BA,BB,BD,BE,BG,BH,BI,BM,BN,BO,BR,BS,BW,BY,BZ,CA,CD,CH,CL,CN,CO,CR,CU,CY,CZ,DE,DJ,DK,DO,DZ,EE,EG,ET,ES,FI,FJ,FR,GB,GE,GH,GI,GM,GR,GT,GY,HK,HN,HR,HU,ID,IE,IL,IN,IS,IT,JM,JO,JP,KE,KH,KR,KW,KY,KZ,LB,LK,LT,LV,LY,MA,MC,MD,ME,MG,MK,MN,MO,MT,MV,MW,MX,MY,NG,NI,NO,NP,NL,NZ,OM,PA,PE,PG,PH,PK,PL,PT,PY,QA,RO,RS,RU,RW,SA,SB,SC,SE,SG,SH,SI,SK,SL,SO,SM,SR,ST,SV,SY,TH,TJ,TN,TO,TR,TW,TZ,UA,UG,US,UY,UZ,VE,VA,VN,VU,WS,CF,AG,DM,GD,KN,LC,VC,YE,ZA,ZM", currency = "AED,ALL,AMD,ARS,AUD,AZN,BAM,BBD,BDT,BGN,BHD,BIF,BMD,BND,BOB,BRL,BSD,BWP,BYN,BZD,CAD,CDF,CHF,CLP,CNY,COP,CRC,CUP,CZK,DJF,DKK,DOP,DZD,EGP,ETB,EUR,FJD,GBP,GEL,GHS,GIP,GMD,GTQ,GYD,HKD,HNL,HRK,HUF,IDR,ILS,INR,ISK,JMD,JOD,JPY,KES,KHR,KRW,KWD,KYD,KZT,LBP,LKR,LYD,MAD,MDL,MGA,MKD,MNT,MOP,MVR,MWK,MXN,MYR,NGN,NIO,NOK,NPR,NZD,OMR,PAB,PEN,PGK,PHP,PKR,PLN,PYG,QAR,RON,RSD,RUB,RWF,SAR,SBD,SCR,SEK,SGD,SHP,SLL,SOS,SRD,STN,SVC,SYP,THB,TJS,TND,TOP,TRY,TWD,TZS,UAH,UGX,USD,UYU,UZS,VES,VND,VUV,WST,XAF,XCD,YER,ZAR,ZMW"}
paypal = { country = "AD,AE,AL,AM,AR,AT,AU,AZ,BA,BB,BD,BE,BG,BH,BI,BM,BN,BO,BR,BS,BW,BY,BZ,CA,CD,CH,CL,CN,CO,CR,CU,CY,CZ,DE,DJ,DK,DO,DZ,EE,EG,ET,ES,FI,FJ,FR,GB,GE,GH,GI,GM,GR,GT,GY,HK,HN,HR,HU,ID,IE,IL,IN,IS,IT,JM,JO,JP,KE,KH,KR,KW,KY,KZ,LB,LK,LT,LV,LY,MA,MC,MD,ME,MG,MK,MN,MO,MT,MV,MW,MX,MY,NG,NI,NO,NP,NL,NZ,OM,PA,PE,PG,PH,PK,PL,PT,PY,QA,RO,RS,RU,RW,SA,SB,SC,SE,SG,SH,SI,SK,SL,SO,SM,SR,ST,SV,SY,TH,TJ,TN,TO,TR,TW,TZ,UA,UG,US,UY,UZ,VE,VA,VN,VU,WS,CF,AG,DM,GD,KN,LC,VC,YE,ZA,ZM", currency = "AED,ALL,AMD,ARS,AUD,AZN,BAM,BBD,BDT,BGN,BHD,BIF,BMD,BND,BOB,BRL,BSD,BWP,BYN,BZD,CAD,CDF,CHF,CLP,CNY,COP,CRC,CUP,CZK,DJF,DKK,DOP,DZD,EGP,ETB,EUR,FJD,GBP,GEL,GHS,GIP,GMD,GTQ,GYD,HKD,HNL,HRK,HUF,IDR,ILS,INR,ISK,JMD,JOD,JPY,KES,KHR,KRW,KWD,KYD,KZT,LBP,LKR,LYD,MAD,MDL,MGA,MKD,MNT,MOP,MVR,MWK,MXN,MYR,NGN,NIO,NOK,NPR,NZD,OMR,PAB,PEN,PGK,PHP,PKR,PLN,PYG,QAR,RON,RSD,RUB,RWF,SAR,SBD,SCR,SEK,SGD,SHP,SLL,SOS,SRD,STN,SVC,SYP,THB,TJS,TND,TOP,TRY,TWD,TZS,UAH,UGX,USD,UYU,UZS,VES,VND,VUV,WST,XAF,XCD,YER,ZAR,ZMW"}

[pm_filters.mifinity]
mifinity = { country = "BR,CN,SG,MY,DE,CH,DK,GB,ES,AD,GI,FI,FR,GR,HR,IT,JP,MX,AR,CO,CL,PE,VE,UY,PY,BO,EC,GT,HN,SV,NI,CR,PA,DO,CU,PR,NL,NO,PL,PT,SE,RU,TR,TW,HK,MO,AX,AL,DZ,AS,AO,AI,AG,AM,AW,AU,AT,AZ,BS,BH,BD,BB,BE,BZ,BJ,BM,BT,BQ,BA,BW,IO,BN,BG,BF,BI,KH,CM,CA,CV,KY,CF,TD,CX,CC,KM,CG,CK,CI,CW,CY,CZ,DJ,DM,EG,GQ,ER,EE,ET,FK,FO,FJ,GF,PF,TF,GA,GM,GE,GH,GL,GD,GP,GU,GG,GN,GW,GY,HT,HM,VA,IS,IN,ID,IE,IM,IL,JE,JO,KZ,KE,KI,KW,KG,LA,LV,LB,LS,LI,LT,LU,MK,MG,MW,MV,ML,MT,MH,MQ,MR,MU,YT,FM,MD,MC,MN,ME,MS,MA,MZ,NA,NR,NP,NC,NZ,NE,NG,NU,NF,MP,OM,PK,PW,PS,PG,PH,PN,QA,RE,RO,RW,BL,SH,KN,LC,MF,PM,VC,WS,SM,ST,SA,SN,RS,SC,SL,SX,SK,SI,SB,SO,ZA,GS,KR,LK,SR,SJ,SZ,TH,TL,TG,TK,TO,TT,TN,TM,TC,TV,UG,UA,AE,UZ,VU,VN,VG,VI,WF,EH,ZM", currency = "AUD,CAD,CHF,CNY,CZK,DKK,EUR,GBP,INR,JPY,NOK,NZD,PLN,RUB,SEK,ZAR,USD,EGP,UYU,UZS" }

[pm_filters.fiuu]
duit_now = { country = "MY", currency = "MYR" }

[pm_filters.trustpay]
instant_bank_transfer = { country = "CZ,SK,GB,AT,DE,IT", currency = "CZK, EUR, GBP" }
sepa = { country = "ES,SK,AT,NL,DE,BE,FR,FI,PT,IE,EE,LT,LV,IT,GB", currency = "EUR" }

[pm_filters.dlocal]
credit = {country = "AR,BD,BO,BR,CM,CL,CN,CO,CR,DO,EC,SV,EG,GH,GT,HN,IN,ID,CI,JP,KE,MY,MX,MA,NI,NG,PK,PA,PY,PE,PH,RW,SA,SN,ZA,TZ,TH,TR,UG,UY,VN,ZM", currency = "ARS,BDT,BOB,BRL,XAF,CLP,CNY,COP,CRC,DOP,USD,EGP,GHS,GTQ,HNL,INR,IDR,XOF,JPY,KES,MYR,MXN,MAD,NIO,NGN,PKR,PYG,PEN,PHP,RWF,SAR,XOF,ZAR,TZS,THB,TRY,UGX,UYU,VND,ZMW"}
debit = {country = "AR,BD,BO,BR,CM,CL,CN,CO,CR,DO,EC,SV,EG,GH,GT,HN,IN,ID,CI,JP,KE,MY,MX,MA,NI,NG,PK,PA,PY,PE,PH,RW,SA,SN,ZA,TZ,TH,TR,UG,UY,VN,ZM", currency = "ARS,BDT,BOB,BRL,XAF,CLP,CNY,COP,CRC,DOP,USD,EGP,GHS,GTQ,HNL,INR,IDR,XOF,JPY,KES,MYR,MXN,MAD,NIO,NGN,PKR,PYG,PEN,PHP,RWF,SAR,XOF,ZAR,TZS,THB,TRY,UGX,UYU,VND,ZMW"}

[pm_filters.mollie]
credit = { not_available_flows = { capture_method = "manual" } }
debit = { not_available_flows = { capture_method = "manual" } }
eps = { country = "AT", currency = "EUR" }
ideal = { country = "NL", currency = "EUR" }
przelewy24 = { country = "PL", currency = "PLN,EUR" }

[pm_filters.rapyd]
apple_pay = { country = "AL,AS,AD,AR,AM,AU,AT,AZ,BH,BE,BM,BA,BR,BG,CA,KH,KY,CL,CO,CR,HR,CY,CZ,DK,DO,EC,SV,EE,FO,FI,FR,GE,DE,GI,GR,GL,GU,GT,GG,HN,HK,HU,IS,IE,IM,IL,IT,JP,KZ,KG,KW,LV,LI,LT,LU,MO,MY,MT,MX,MD,MC,ME,MA,NL,NZ,NI,MK,MP,NO,PA,PY,PR,PE,PL,PT,QA,RO,SM,RS,SG,SK,SI,ZA,ES,SE,CH,TW,TJ,TH,UA,AE,GB,US,UY,VI,VN", currency = "EUR,GBP,ISK,USD" }
google_pay = { country = "AM,AT,AU,AZ,BA,BE,BG,BY,CA,CH,CL,CN,CO,CR,CY,CZ,DE,DK,DO,EC,EE,EG,ES,FI,FR,GB,GE,GL,GR,GT,HK,HN,HR,HU,IE,IL,IM,IS,IT,JE,JP,JO,KZ,KW,LA,LI,LT,LU,LV,MA,MC,MD,ME,MO,MN,MT,MX,MY,NC,NL,NO,NZ,OM,PA,PE,PL,PR,PT,QA,RO,RS,SA,SE,SG,SI,SK,SM,SV,TH,TW,UA,US,UY,VA,VN,ZA", currency = "EUR,GBP,ISK,USD" }
credit = { country = "AE,AF,AG,AI,AL,AM,AO,AQ,AR,AS,AT,AU,AW,AX,AZ,BA,BB,BD,BE,BF,BG,BH,BI,BJ,BL,BM,BN,BO,BQ,BR,BS,BT,BV,BW,BY,BZ,CA,CC,CD,CF,CG,CH,CI,CK,CL,CM,CN,CO,CR,CU,CV,CW,CX,CY,CZ,DE,DJ,DK,DM,DO,DZ,EC,EE,EG,EH,ER,ES,ET,FI,FJ,FK,FM,FO,FR,GA,GB,GD,GE,GF,GG,GH,GI,GL,GM,GN,GP,GQ,GR,GT,GU,GW,GY,HK,HM,HN,HR,HT,HU,ID,IE,IL,IM,IN,IO,IQ,IR,IS,IT,JE,JM,JO,JP,KE,KG,KH,KI,KM,KN,KP,KR,KW,KY,KZ,LA,LB,LC,LI,LK,LR,LS,LT,LU,LV,LY,MA,MC,MD,ME,MF,MG,MH,MK,ML,MM,MN,MO,MP,MQ,MR,MS,MT,MU,MV,MW,MX,MY,MZ,NA,NC,NE,NF,NG,NI,NL,NO,NP,NR,NU,NZ,OM,PA,PE,PF,PG,PH,PK,PL,PM,PN,PR,PS,PT,PW,PY,QA,RE,RO,RS,RU,RW,SA,SB,SC,SD,SE,SG,SH,SI,SJ,SK,SL,SM,SN,SO,SR,SS,ST,SV,SX,SY,SZ,TC,TD,TF,TG,TH,TJ,TL,TM,TN,TO,TR,TT,TV,TW,TZ,UA,UG,UM,US,UY,UZ,VA,VC,VE,VG,VI,VN,VU,WF,WS,YE,YT,ZA,ZM,ZW", currency = "AED,AUD,BDT,BGN,BND,BOB,BRL,BWP,CAD,CHF,CNY,COP,CZK,DKK,EGP,EUR,FJD,GBP,GEL,GHS,HKD,HRK,HUF,IDR,ILS,INR,IQD,IRR,ISK,JPY,KES,KRW,KWD,KZT,LAK,LKR,MAD,MDL,MMK,MOP,MXN,MYR,MZN,NAD,NGN,NOK,NPR,NZD,PEN,PHP,PKR,PLN,QAR,RON,RSD,RUB,RWF,SAR,SCR,SEK,SGD,SLL,THB,TRY,TWD,TZS,UAH,UGX,USD,UYU,VND,XAF,XOF,ZAR,ZMW,MWK" }
debit = { country = "AE,AF,AG,AI,AL,AM,AO,AQ,AR,AS,AT,AU,AW,AX,AZ,BA,BB,BD,BE,BF,BG,BH,BI,BJ,BL,BM,BN,BO,BQ,BR,BS,BT,BV,BW,BY,BZ,CA,CC,CD,CF,CG,CH,CI,CK,CL,CM,CN,CO,CR,CU,CV,CW,CX,CY,CZ,DE,DJ,DK,DM,DO,DZ,EC,EE,EG,EH,ER,ES,ET,FI,FJ,FK,FM,FO,FR,GA,GB,GD,GE,GF,GG,GH,GI,GL,GM,GN,GP,GQ,GR,GT,GU,GW,GY,HK,HM,HN,HR,HT,HU,ID,IE,IL,IM,IN,IO,IQ,IR,IS,IT,JE,JM,JO,JP,KE,KG,KH,KI,KM,KN,KP,KR,KW,KY,KZ,LA,LB,LC,LI,LK,LR,LS,LT,LU,LV,LY,MA,MC,MD,ME,MF,MG,MH,MK,ML,MM,MN,MO,MP,MQ,MR,MS,MT,MU,MV,MW,MX,MY,MZ,NA,NC,NE,NF,NG,NI,NL,NO,NP,NR,NU,NZ,OM,PA,PE,PF,PG,PH,PK,PL,PM,PN,PR,PS,PT,PW,PY,QA,RE,RO,RS,RU,RW,SA,SB,SC,SD,SE,SG,SH,SI,SJ,SK,SL,SM,SN,SO,SR,SS,ST,SV,SX,SY,SZ,TC,TD,TF,TG,TH,TJ,TL,TM,TN,TO,TR,TT,TV,TW,TZ,UA,UG,UM,US,UY,UZ,VA,VC,VE,VG,VI,VN,VU,WF,WS,YE,YT,ZA,ZM,ZW", currency = "AED,AUD,BDT,BGN,BND,BOB,BRL,BWP,CAD,CHF,CNY,COP,CZK,DKK,EGP,EUR,FJD,GBP,GEL,GHS,HKD,HRK,HUF,IDR,ILS,INR,IQD,IRR,ISK,JPY,KES,KRW,KWD,KZT,LAK,LKR,MAD,MDL,MMK,MOP,MXN,MYR,MZN,NAD,NGN,NOK,NPR,NZD,PEN,PHP,PKR,PLN,QAR,RON,RSD,RUB,RWF,SAR,SCR,SEK,SGD,SLL,THB,TRY,TWD,TZS,UAH,UGX,USD,UYU,VND,XAF,XOF,ZAR,ZMW,MWK" }

[pm_filters.bamboraapac]
credit = { country = "AD,AE,AG,AL,AM,AO,AR,AT,AU,AZ,BA,BB,BD,BE,BG,BH,BI,BJ,BN,BO,BR,BS,BT,BW,BY,BZ,CA,CD,CF,CG,CH,CI,CL,CM,CN,CO,CR,CV,CY,CZ,DE,DK,DJ,DM,DO,DZ,EC,EE,EG,ER,ES,ET,FI,FJ,FM,FR,GA,GB,GD,GE,GG,GH,GM,GN,GQ,GR,GT,GW,GY,HN,HR,HT,HU,ID,IE,IL,IN,IS,IT,JM,JP,JO,KE,KG,KH,KI,KM,KN,KR,KW,KZ,LA,LB,LC,LI,LK,LR,LS,LT,LU,LV,MA,MC,MD,ME,MG,MH,MK,ML,MM,MN,MR,MT,MU,MV,MW,MX,MY,MZ,NA,NE,NG,NI,NL,NO,NP,NR,NZ,OM,PA,PE,PG,PH,PK,PL,PS,PT,PW,PY,QA,RO,RS,RW,SA,SB,SC,SE,SG,SI,SK,SL,SM,SN,SO,SR,SS,ST,SV,SZ,TD,TG,TH,TJ,TL,TM,TN,TO,TR,TT,TV,TZ,UA,UG,US,UY,UZ,VA,VC,VE,VN,VU,WS,ZA,ZM,ZW", currency = "AED,AUD,BDT,BGN,BND,BOB,BRL,BWP,CAD,CHF,CNY,COP,CZK,DKK,EGP,EUR,FJD,GBP,GEL,GHS,HKD,HRK,HUF,IDR,ILS,INR,IQD,IRR,ISK,JPY,KES,KRW,KWD,KZT,LAK,LKR,MAD,MDL,MMK,MOP,MXN,MYR,MZN,NAD,NGN,NOK,NPR,NZD,PEN,PHP,PKR,PLN,QAR,RON,RSD,RUB,RWF,SAR,SCR,SEK,SGD,SLL,THB,TRY,TWD,TZS,UAH,UGX,USD,UYU,VND,XAF,XOF,ZAR,ZMW,MWK" }
debit = { country = "AD,AE,AG,AL,AM,AO,AR,AT,AU,AZ,BA,BB,BD,BE,BG,BH,BI,BJ,BN,BO,BR,BS,BT,BW,BY,BZ,CA,CD,CF,CG,CH,CI,CL,CM,CN,CO,CR,CV,CY,CZ,DE,DK,DJ,DM,DO,DZ,EC,EE,EG,ER,ES,ET,FI,FJ,FM,FR,GA,GB,GD,GE,GG,GH,GM,GN,GQ,GR,GT,GW,GY,HN,HR,HT,HU,ID,IE,IL,IN,IS,IT,JM,JP,JO,KE,KG,KH,KI,KM,KN,KR,KW,KZ,LA,LB,LC,LI,LK,LR,LS,LT,LU,LV,MA,MC,MD,ME,MG,MH,MK,ML,MM,MN,MR,MT,MU,MV,MW,MX,MY,MZ,NA,NE,NG,NI,NL,NO,NP,NR,NZ,OM,PA,PE,PG,PH,PK,PL,PS,PT,PW,PY,QA,RO,RS,RW,SA,SB,SC,SE,SG,SI,SK,SL,SM,SN,SO,SR,SS,ST,SV,SZ,TD,TG,TH,TJ,TL,TM,TN,TO,TR,TT,TV,TZ,UA,UG,US,UY,UZ,VA,VC,VE,VN,VU,WS,ZA,ZM,ZW", currency = "AED,AUD,BDT,BGN,BND,BOB,BRL,BWP,CAD,CHF,CNY,COP,CZK,DKK,EGP,EUR,FJD,GBP,GEL,GHS,HKD,HRK,HUF,IDR,ILS,INR,IQD,IRR,ISK,JPY,KES,KRW,KWD,KZT,LAK,LKR,MAD,MDL,MMK,MOP,MXN,MYR,MZN,NAD,NGN,NOK,NPR,NZD,PEN,PHP,PKR,PLN,QAR,RON,RSD,RUB,RWF,SAR,SCR,SEK,SGD,SLL,THB,TRY,TWD,TZS,UAH,UGX,USD,UYU,VND,XAF,XOF,ZAR,ZMW,MWK" }

[pm_filters.gocardless]
ach = { country = "US", currency = "USD" }
becs = { country = "AU", currency = "AUD" }
sepa = { country = "AU,AT,BE,BG,CA,HR,CY,CZ,DK,FI,FR,DE,HU,IT,LU,MT,NL,NZ,NO,PL,PT,IE,RO,SK,SI,ZA,ES,SE,CH,GB", currency = "GBP,EUR,SEK,DKK,AUD,NZD,CAD" }

[pm_filters.powertranz]
credit = { country = "AE,AF,AG,AI,AL,AM,AO,AQ,AR,AS,AT,AU,AW,AX,AZ,BA,BB,BD,BE,BF,BG,BH,BI,BJ,BL,BM,BN,BO,BQ,BR,BS,BT,BV,BW,BY,BZ,CA,CC,CD,CF,CG,CH,CI,CK,CL,CM,CN,CO,CR,CU,CV,CW,CX,CY,CZ,DE,DJ,DK,DM,DO,DZ,EC,EE,EG,EH,ER,ES,ET,FI,FJ,FK,FM,FO,FR,GA,GB,GD,GE,GF,GG,GH,GI,GL,GM,GN,GP,GQ,GR,GT,GU,GW,GY,HK,HM,HN,HR,HT,HU,ID,IE,IL,IM,IN,IO,IQ,IR,IS,IT,JE,JM,JO,JP,KE,KG,KH,KI,KM,KN,KP,KR,KW,KY,KZ,LA,LB,LC,LI,LK,LR,LS,LT,LU,LV,LY,MA,MC,MD,ME,MF,MG,MH,MK,ML,MM,MN,MO,MP,MQ,MR,MS,MT,MU,MV,MW,MX,MY,MZ,NA,NC,NE,NF,NG,NI,NL,NO,NP,NR,NU,NZ,OM,PA,PE,PF,PG,PH,PK,PL,PM,PN,PR,PS,PT,PW,PY,QA,RE,RO,RS,RU,RW,SA,SB,SC,SD,SE,SG,SH,SI,SJ,SK,SL,SM,SN,SO,SR,SS,ST,SV,SX,SY,SZ,TC,TD,TF,TG,TH,TJ,TL,TM,TN,TO,TR,TT,TV,TW,TZ,UA,UG,UM,US,UY,UZ,VA,VC,VE,VG,VI,VN,VU,WF,WS,YE,YT,ZA,ZM,ZW", currency = "BBD,BMD,BSD,CRC,GTQ,HNL,JMD,KYD,TTD,USD" }
debit = { country = "AE,AF,AG,AI,AL,AM,AO,AQ,AR,AS,AT,AU,AW,AX,AZ,BA,BB,BD,BE,BF,BG,BH,BI,BJ,BL,BM,BN,BO,BQ,BR,BS,BT,BV,BW,BY,BZ,CA,CC,CD,CF,CG,CH,CI,CK,CL,CM,CN,CO,CR,CU,CV,CW,CX,CY,CZ,DE,DJ,DK,DM,DO,DZ,EC,EE,EG,EH,ER,ES,ET,FI,FJ,FK,FM,FO,FR,GA,GB,GD,GE,GF,GG,GH,GI,GL,GM,GN,GP,GQ,GR,GT,GU,GW,GY,HK,HM,HN,HR,HT,HU,ID,IE,IL,IM,IN,IO,IQ,IR,IS,IT,JE,JM,JO,JP,KE,KG,KH,KI,KM,KN,KP,KR,KW,KY,KZ,LA,LB,LC,LI,LK,LR,LS,LT,LU,LV,LY,MA,MC,MD,ME,MF,MG,MH,MK,ML,MM,MN,MO,MP,MQ,MR,MS,MT,MU,MV,MW,MX,MY,MZ,NA,NC,NE,NF,NG,NI,NL,NO,NP,NR,NU,NZ,OM,PA,PE,PF,PG,PH,PK,PL,PM,PN,PR,PS,PT,PW,PY,QA,RE,RO,RS,RU,RW,SA,SB,SC,SD,SE,SG,SH,SI,SJ,SK,SL,SM,SN,SO,SR,SS,ST,SV,SX,SY,SZ,TC,TD,TF,TG,TH,TJ,TL,TM,TN,TO,TR,TT,TV,TW,TZ,UA,UG,UM,US,UY,UZ,VA,VC,VE,VG,VI,VN,VU,WF,WS,YE,YT,ZA,ZM,ZW", currency = "BBD,BMD,BSD,CRC,GTQ,HNL,JMD,KYD,TTD,USD" }

[pm_filters.worldline]
giropay = { country = "DE", currency = "EUR" }
ideal = { country = "NL", currency = "EUR" }
credit = { country = "AD,AE,AF,AG,AI,AL,AM,AO,AQ,AR,AS,AT,AU,AW,AX,AZ,BA,BB,BD,BE,BF,BG,BH,BI,BJ,BL,BM,BN,BO,BQ,BR,BS,BT,BV,BW,BY,BZ,CA,CC,CD,CF,CG,CH,CI,CK,CL,CM,CN,CO,CR,CU,CV,CW,CX,CY,CZ,DE,DJ,DK,DM,DO,DZ,EC,EE,EG,EH,ER,ES,ET,FI,FJ,FK,FM,FO,FR,GA,GB,GD,GE,GF,GG,GH,GI,GL,GM,GN,GP,GQ,GR,GT,GU,GW,GY,HK,HM,HN,HR,HT,HU,ID,IE,IL,IM,IN,IO,IQ,IR,IS,IT,JE,JM,JO,JP,KE,KG,KH,KI,KM,KN,KP,KR,KW,KY,KZ,LA,LB,LC,LI,LK,LR,LS,LT,LU,LV,LY,MA,MC,MD,ME,MF,MG,MH,MK,ML,MM,MN,MO,MP,MQ,MR,MS,MT,MU,MV,MW,MX,MY,MZ,NA,NC,NE,NF,NG,NI,NL,NO,NP,NR,NU,NZ,OM,PA,PE,PF,PG,PH,PK,PL,PM,PN,PR,PS,PT,PW,PY,QA,RE,RO,RS,RU,RW,SA,SB,SC,SD,SE,SG,SH,SI,SJ,SK,SL,SM,SN,SO,SR,SS,ST,SV,SX,SY,SZ,TC,TD,TF,TG,TH,TJ,TL,TM,TN,TO,TR,TT,TV,TW,TZ,UA,UG,UM,US,UY,UZ,VA,VC,VE,VG,VI,VN,VU,WF,WS,YE,YT,ZA,ZM,ZW", currency = "AED,AFN,ALL,AMD,ANG,AOA,ARS,AUD,AWG,AZN,BAM,BBD,BDT,BGN,BHD,BIF,BMD,BND,BOB,BRL,BSD,BTN,BWP,BYN,BZD,CAD,CDF,CHF,CLP,CNY,COP,CRC,CUP,CVE,CZK,DJF,DKK,DOP,DZD,EGP,ERN,ETB,EUR,FJD,FKP,GBP,GEL,GHS,GIP,GMD,GNF,GTQ,GYD,HKD,HNL,HRK,HTG,HUF,IDR,ILS,INR,IQD,IRR,ISK,JMD,JOD,JPY,KES,KGS,KHR,KMF,KPW,KRW,KWD,KYD,KZT,LAK,LBP,LKR,LRD,LSL,LYD,MAD,MDL,MGA,MKD,MMK,MNT,MOP,MRU,MUR,MVR,MWK,MXN,MYR,MZN,NAD,NGN,NIO,NOK,NPR,NZD,OMR,PAB,PEN,PGK,PHP,PKR,PLN,PYG,QAR,RON,RSD,RUB,RWF,SAR,SBD,SCR,SDG,SEK,SGD,SHP,SLL,SOS,SRD,SSP,SVC,SYP,SZL,THB,TJS,TMT,TND,TOP,TRY,TTD,TWD,TZS,UAH,UGX,USD,UYU,UZS,VND,VUV,WST,XAF,XCD,XOF,XPF,YER,ZAR,ZMW,ZWL" }
debit = { country = "AD,AE,AF,AG,AI,AL,AM,AO,AQ,AR,AS,AT,AU,AW,AX,AZ,BA,BB,BD,BE,BF,BG,BH,BI,BJ,BL,BM,BN,BO,BQ,BR,BS,BT,BV,BW,BY,BZ,CA,CC,CD,CF,CG,CH,CI,CK,CL,CM,CN,CO,CR,CU,CV,CW,CX,CY,CZ,DE,DJ,DK,DM,DO,DZ,EC,EE,EG,EH,ER,ES,ET,FI,FJ,FK,FM,FO,FR,GA,GB,GD,GE,GF,GG,GH,GI,GL,GM,GN,GP,GQ,GR,GT,GU,GW,GY,HK,HM,HN,HR,HT,HU,ID,IE,IL,IM,IN,IO,IQ,IR,IS,IT,JE,JM,JO,JP,KE,KG,KH,KI,KM,KN,KP,KR,KW,KY,KZ,LA,LB,LC,LI,LK,LR,LS,LT,LU,LV,LY,MA,MC,MD,ME,MF,MG,MH,MK,ML,MM,MN,MO,MP,MQ,MR,MS,MT,MU,MV,MW,MX,MY,MZ,NA,NC,NE,NF,NG,NI,NL,NO,NP,NR,NU,NZ,OM,PA,PE,PF,PG,PH,PK,PL,PM,PN,PR,PS,PT,PW,PY,QA,RE,RO,RS,RU,RW,SA,SB,SC,SD,SE,SG,SH,SI,SJ,SK,SL,SM,SN,SO,SR,SS,ST,SV,SX,SY,SZ,TC,TD,TF,TG,TH,TJ,TL,TM,TN,TO,TR,TT,TV,TW,TZ,UA,UG,UM,US,UY,UZ,VA,VC,VE,VG,VI,VN,VU,WF,WS,YE,YT,ZA,ZM,ZW", currency = "AED,AFN,ALL,AMD,ANG,AOA,ARS,AUD,AWG,AZN,BAM,BBD,BDT,BGN,BHD,BIF,BMD,BND,BOB,BRL,BSD,BTN,BWP,BYN,BZD,CAD,CDF,CHF,CLP,CNY,COP,CRC,CUP,CVE,CZK,DJF,DKK,DOP,DZD,EGP,ERN,ETB,EUR,FJD,FKP,GBP,GEL,GHS,GIP,GMD,GNF,GTQ,GYD,HKD,HNL,HRK,HTG,HUF,IDR,ILS,INR,IQD,IRR,ISK,JMD,JOD,JPY,KES,KGS,KHR,KMF,KPW,KRW,KWD,KYD,KZT,LAK,LBP,LKR,LRD,LSL,LYD,MAD,MDL,MGA,MKD,MMK,MNT,MOP,MRU,MUR,MVR,MWK,MXN,MYR,MZN,NAD,NGN,NIO,NOK,NPR,NZD,OMR,PAB,PEN,PGK,PHP,PKR,PLN,PYG,QAR,RON,RSD,RUB,RWF,SAR,SBD,SCR,SDG,SEK,SGD,SHP,SLL,SOS,SRD,SSP,SVC,SYP,SZL,THB,TJS,TMT,TND,TOP,TRY,TTD,TWD,TZS,UAH,UGX,USD,UYU,UZS,VND,VUV,WST,XAF,XCD,XOF,XPF,YER,ZAR,ZMW,ZWL" }

[pm_filters.shift4]
eps = { country = "AT", currency = "EUR" }
giropay = { country = "DE", currency = "EUR" }
ideal = { country = "NL", currency = "EUR" }
sofort = { country = "AT,BE,CH,DE,ES,FI,FR,GB,IT,NL,PL,SE", currency = "CHF,EUR" }
credit = { country = "AD,AE,AF,AG,AI,AL,AM,AO,AQ,AR,AS,AT,AU,AW,AX,AZ,BA,BB,BD,BE,BF,BG,BH,BI,BJ,BL,BM,BN,BO,BQ,BR,BS,BT,BV,BW,BY,BZ,CA,CC,CD,CF,CG,CH,CI,CK,CL,CM,CN,CO,CR,CU,CV,CW,CX,CY,CZ,DE,DJ,DK,DM,DO,DZ,EC,EE,EG,EH,ER,ES,ET,FI,FJ,FK,FM,FO,FR,GA,GB,GD,GE,GF,GG,GH,GI,GL,GM,GN,GP,GQ,GR,GT,GU,GW,GY,HK,HM,HN,HR,HT,HU,ID,IE,IL,IM,IN,IO,IQ,IR,IS,IT,JE,JM,JO,JP,KE,KG,KH,KI,KM,KN,KP,KR,KW,KY,KZ,LA,LB,LC,LI,LK,LR,LS,LT,LU,LV,LY,MA,MC,MD,ME,MF,MG,MH,MK,ML,MM,MN,MO,MP,MQ,MR,MS,MT,MU,MV,MW,MX,MY,MZ,NA,NC,NE,NF,NG,NI,NL,NO,NP,NR,NU,NZ,OM,PA,PE,PF,PG,PH,PK,PL,PM,PN,PR,PS,PT,PW,PY,QA,RE,RO,RS,RU,RW,SA,SB,SC,SD,SE,SG,SH,SI,SJ,SK,SL,SM,SN,SO,SR,SS,ST,SV,SX,SY,SZ,TC,TD,TF,TG,TH,TJ,TL,TM,TN,TO,TR,TT,TV,TW,TZ,UA,UG,UM,US,UY,UZ,VA,VC,VE,VG,VI,VN,VU,WF,WS,YE,YT,ZA,ZM,ZW", currency = "AED,AFN,ALL,AMD,ANG,AOA,ARS,AUD,AWG,AZN,BAM,BBD,BDT,BGN,BHD,BIF,BMD,BND,BOB,BRL,BSD,BTN,BWP,BYN,BZD,CAD,CDF,CHF,CLP,CNY,COP,CRC,CUP,CVE,CZK,DJF,DKK,DOP,DZD,EGP,ERN,ETB,EUR,FJD,FKP,GBP,GEL,GHS,GIP,GMD,GNF,GTQ,GYD,HKD,HNL,HRK,HTG,HUF,IDR,ILS,INR,IQD,IRR,ISK,JMD,JOD,JPY,KES,KGS,KHR,KMF,KPW,KRW,KWD,KYD,KZT,LAK,LBP,LKR,LRD,LSL,LYD,MAD,MDL,MGA,MKD,MMK,MNT,MOP,MRU,MUR,MVR,MWK,MXN,MYR,MZN,NAD,NGN,NIO,NOK,NPR,NZD,OMR,PAB,PEN,PGK,PHP,PKR,PLN,PYG,QAR,RON,RSD,RUB,RWF,SAR,SBD,SCR,SDG,SEK,SGD,SHP,SLL,SOS,SRD,SSP,SVC,SYP,SZL,THB,TJS,TMT,TND,TOP,TRY,TTD,TWD,TZS,UAH,UGX,USD,UYU,UZS,VND,VUV,WST,XAF,XCD,XOF,XPF,YER,ZAR,ZMW,ZWL" }
debit = { country = "AD,AE,AF,AG,AI,AL,AM,AO,AQ,AR,AS,AT,AU,AW,AX,AZ,BA,BB,BD,BE,BF,BG,BH,BI,BJ,BL,BM,BN,BO,BQ,BR,BS,BT,BV,BW,BY,BZ,CA,CC,CD,CF,CG,CH,CI,CK,CL,CM,CN,CO,CR,CU,CV,CW,CX,CY,CZ,DE,DJ,DK,DM,DO,DZ,EC,EE,EG,EH,ER,ES,ET,FI,FJ,FK,FM,FO,FR,GA,GB,GD,GE,GF,GG,GH,GI,GL,GM,GN,GP,GQ,GR,GT,GU,GW,GY,HK,HM,HN,HR,HT,HU,ID,IE,IL,IM,IN,IO,IQ,IR,IS,IT,JE,JM,JO,JP,KE,KG,KH,KI,KM,KN,KP,KR,KW,KY,KZ,LA,LB,LC,LI,LK,LR,LS,LT,LU,LV,LY,MA,MC,MD,ME,MF,MG,MH,MK,ML,MM,MN,MO,MP,MQ,MR,MS,MT,MU,MV,MW,MX,MY,MZ,NA,NC,NE,NF,NG,NI,NL,NO,NP,NR,NU,NZ,OM,PA,PE,PF,PG,PH,PK,PL,PM,PN,PR,PS,PT,PW,PY,QA,RE,RO,RS,RU,RW,SA,SB,SC,SD,SE,SG,SH,SI,SJ,SK,SL,SM,SN,SO,SR,SS,ST,SV,SX,SY,SZ,TC,TD,TF,TG,TH,TJ,TL,TM,TN,TO,TR,TT,TV,TW,TZ,UA,UG,UM,US,UY,UZ,VA,VC,VE,VG,VI,VN,VU,WF,WS,YE,YT,ZA,ZM,ZW", currency = "AED,AFN,ALL,AMD,ANG,AOA,ARS,AUD,AWG,AZN,BAM,BBD,BDT,BGN,BHD,BIF,BMD,BND,BOB,BRL,BSD,BTN,BWP,BYN,BZD,CAD,CDF,CHF,CLP,CNY,COP,CRC,CUP,CVE,CZK,DJF,DKK,DOP,DZD,EGP,ERN,ETB,EUR,FJD,FKP,GBP,GEL,GHS,GIP,GMD,GNF,GTQ,GYD,HKD,HNL,HRK,HTG,HUF,IDR,ILS,INR,IQD,IRR,ISK,JMD,JOD,JPY,KES,KGS,KHR,KMF,KPW,KRW,KWD,KYD,KZT,LAK,LBP,LKR,LRD,LSL,LYD,MAD,MDL,MGA,MKD,MMK,MNT,MOP,MRU,MUR,MVR,MWK,MXN,MYR,MZN,NAD,NGN,NIO,NOK,NPR,NZD,OMR,PAB,PEN,PGK,PHP,PKR,PLN,PYG,QAR,RON,RSD,RUB,RWF,SAR,SBD,SCR,SDG,SEK,SGD,SHP,SLL,SOS,SRD,SSP,SVC,SYP,SZL,THB,TJS,TMT,TND,TOP,TRY,TTD,TWD,TZS,UAH,UGX,USD,UYU,UZS,VND,VUV,WST,XAF,XCD,XOF,XPF,YER,ZAR,ZMW,ZWL" }

[pm_filters.inespay]
sepa = { country = "ES", currency = "EUR"}

[pm_filters.bluesnap]
credit = { country = "AD,AE,AG,AL,AM,AO,AR,AT,AU,AZ,BA,BB,BD,BE,BG,BH,BI,BJ,BN,BO,BR,BS,BT,BW,BY,BZ,CA,CD,CF,CG,CH,CI,CL,CM,CN,CO,CR,CV,CY,CZ,DE,DK,DJ,DM,DO,DZ,EC,EE,EG,ER,ES,ET,FI,FJ,FM,FR,GA,GB,GD,GE,GG,GH,GM,GN,GQ,GR,GT,GW,GY,HN,HR,HT,HU,ID,IE,IL,IN,IS,IT,JM,JP,JO,KE,KG,KH,KI,KM,KN,KR,KW,KZ,LA,LB,LC,LI,LK,LR,LS,LT,LU,LV,MA,MC,MD,ME,MG,MH,MK,ML,MM,MN,MR,MT,MU,MV,MW,MX,MY,MZ,NA,NE,NG,NI,NL,NO,NP,NR,NZ,OM,PA,PE,PG,PH,PK,PL,PS,PT,PW,PY,QA,RO,RS,RW,SA,SB,SC,SE,SG,SI,SK,SL,SM,SN,SO,SR,SS,ST,SV,SZ,TD,TG,TH,TJ,TL,TM,TN,TO,TR,TT,TV,TZ,UA,UG,US,UY,UZ,VA,VC,VE,VN,VU,WS,ZA,ZM,ZW", currency = "AED,AFN,ALL,AMD,ANG,ARS,AUD,AWG,BAM,BBD,BGN,BHD,BMD,BND,BOB,BRL,BSD,BWP,CAD,CHF,CLP,CNY,COP,CRC,CZK,DKK,DOP,DZD,EGP,EUR,FJD,GBP,GEL,GIP,GTQ,HKD,HUF,IDR,ILS,INR,ISK,JMD,JPY,KES,KHR,KRW,KWD,KYD,KZT,LBP,LKR,MAD,MDL,MKD,MUR,MWK,MXN,MYR,NAD,NGN,NOK,NPR,NZD,OMR,PAB,PEN,PGK,PHP,PLN,PKR,QAR,RON,RSD,RUB,SAR,SCR,SDG,SEK,SGD,THB,TND,TRY,TTD,TWD,TZS,UAH,USD,UYU,UZS,VND,XAF,XCD,XOF,ZAR"}
google_pay = { country = "AD,AE,AG,AL,AM,AO,AR,AT,AU,AZ,BA,BB,BD,BE,BG,BH,BI,BJ,BN,BO,BR,BS,BT,BW,BY,BZ,CA,CD,CF,CG,CH,CI,CL,CM,CN,CO,CR,CV,CY,CZ,DE,DK,DJ,DM,DO,DZ,EC,EE,EG,ER,ES,ET,FI,FJ,FM,FR,GA,GB,GD,GE,GG,GH,GM,GN,GQ,GR,GT,GW,GY,HN,HR,HT,HU,ID,IE,IL,IN,IS,IT,JM,JP,JO,KE,KG,KH,KI,KM,KN,KR,KW,KZ,LA,LB,LC,LI,LK,LR,LS,LT,LU,LV,MA,MC,MD,ME,MG,MH,MK,ML,MM,MN,MR,MT,MU,MV,MW,MX,MY,MZ,NA,NE,NG,NI,NL,NO,NP,NR,NZ,OM,PA,PE,PG,PH,PK,PL,PS,PT,PW,PY,QA,RO,RS,RW,SA,SB,SC,SE,SG,SI,SK,SL,SM,SN,SO,SR,SS,ST,SV,SZ,TD,TG,TH,TJ,TL,TM,TN,TO,TR,TT,TV,TZ,UA,UG,US,UY,UZ,VA,VC,VE,VN,VU,WS,ZA,ZM,ZW", currency = "AED,AFN,ALL,AMD,ANG,ARS,AUD,AWG,BAM,BBD,BGN,BHD,BMD,BND,BOB,BRL,BSD,BWP,CAD,CHF,CLP,CNY,COP,CRC,CZK,DKK,DOP,DZD,EGP,EUR,FJD,GBP,GEL,GIP,GTQ,HKD,HUF,IDR,ILS,INR,ISK,JMD,JPY,KES,KHR,KRW,KWD,KYD,KZT,LBP,LKR,MAD,MDL,MKD,MUR,MWK,MXN,MYR,NAD,NGN,NOK,NPR,NZD,OMR,PAB,PEN,PGK,PHP,PLN,PKR,QAR,RON,RSD,RUB,SAR,SCR,SDG,SEK,SGD,THB,TND,TRY,TTD,TWD,TZS,UAH,USD,UYU,UZS,VND,XAF,XCD,XOF,ZAR"}
apple_pay = { country = "AD,AE,AG,AL,AM,AO,AR,AT,AU,AZ,BA,BB,BD,BE,BG,BH,BI,BJ,BN,BO,BR,BS,BT,BW,BY,BZ,CA,CD,CF,CG,CH,CI,CL,CM,CN,CO,CR,CV,CY,CZ,DE,DK,DJ,DM,DO,DZ,EC,EE,EG,ER,ES,ET,FI,FJ,FM,FR,GA,GB,GD,GE,GG,GH,GM,GN,GQ,GR,GT,GW,GY,HN,HR,HT,HU,ID,IE,IL,IN,IS,IT,JM,JP,JO,KE,KG,KH,KI,KM,KN,KR,KW,KZ,LA,LB,LC,LI,LK,LR,LS,LT,LU,LV,MA,MC,MD,ME,MG,MH,MK,ML,MM,MN,MR,MT,MU,MV,MW,MX,MY,MZ,NA,NE,NG,NI,NL,NO,NP,NR,NZ,OM,PA,PE,PG,PH,PK,PL,PS,PT,PW,PY,QA,RO,RS,RW,SA,SB,SC,SE,SG,SI,SK,SL,SM,SN,SO,SR,SS,ST,SV,SZ,TD,TG,TH,TJ,TL,TM,TN,TO,TR,TT,TV,TZ,UA,UG,US,UY,UZ,VA,VC,VE,VN,VU,WS,ZA,ZM,ZW", currency = "AED,AFN,ALL,AMD,ANG,ARS,AUD,AWG,BAM,BBD,BGN,BHD,BMD,BND,BOB,BRL,BSD,BWP,CAD,CHF,CLP,CNY,COP,CRC,CZK,DKK,DOP,DZD,EGP,EUR,FJD,GBP,GEL,GIP,GTQ,HKD,HUF,IDR,ILS,INR,ISK,JMD,JPY,KES,KHR,KRW,KWD,KYD,KZT,LBP,LKR,MAD,MDL,MKD,MUR,MWK,MXN,MYR,NAD,NGN,NOK,NPR,NZD,OMR,PAB,PEN,PGK,PHP,PLN,PKR,QAR,RON,RSD,RUB,SAR,SCR,SDG,SEK,SGD,THB,TND,TRY,TTD,TWD,TZS,UAH,USD,UYU,UZS,VND,XAF,XCD,XOF,ZAR"}

[pm_filters.fiserv]
credit = {country = "AU,NZ,CN,HK,IN,LK,KR,MY,SG,GB,BE,FR,DE,IT,ME,NL,PL,ES,ZA,AR,BR,CO,MX,PA,UY,US,CA", currency = "AFN,ALL,DZD,AOA,ARS,AMD,AWG,AUD,AZN,BSD,BHD,BDT,BBD,BYN,BZD,BMD,BTN,BOB,VES,BAM,BWP,BRL,BND,BGN,BIF,KHR,CAD,CVE,KYD,XAF,CLP,CNY,COP,KMF,CDF,CRC,HRK,CUP,CZK,DKK,DJF,DOP,XCD,EGP,ERN,ETB,EUR,FKP,FJD,XPF,GMD,GEL,GHS,GIP,GTQ,GNF,GYD,HTG,HNL,HKD,HUF,ISK,INR,IDR,IRR,IQD,ILS,JMD,JPY,JOD,KZT,KES,KGS,KWD,LAK,LBP,LSL,LRD,LYD,MOP,MKD,MGA,MWK,MYR,MVR,MRU,MUR,MXN,MDL,MNT,MAD,MZN,MMK,NAD,NPR,ANG,NZD,NIO,NGN,VUV,KPW,NOK,OMR,PKR,PAB,PGK,PYG,PEN,PHP,PLN,GBP,QAR,RON,RUB,RWF,SHP,SVC,WST,STN,SAR,RSD,SCR,SLL,SGD,SBD,SOS,ZAR,KRW,SSP,LKR,SDG,SRD,SZL,SEK,CHF,SYP,TWD,TJS,TZS,THB,TOP,TTD,TND,TRY,TMT,UGX,UAH,AED,USD,UYU,UZS,VND,XOF,YER,ZMW,ZWL"}
debit = {country = "AU,NZ,CN,HK,IN,LK,KR,MY,SG,GB,BE,FR,DE,IT,ME,NL,PL,ES,ZA,AR,BR,CO,MX,PA,UY,US,CA", currency = "AFN,ALL,DZD,AOA,ARS,AMD,AWG,AUD,AZN,BSD,BHD,BDT,BBD,BYN,BZD,BMD,BTN,BOB,VES,BAM,BWP,BRL,BND,BGN,BIF,KHR,CAD,CVE,KYD,XAF,CLP,CNY,COP,KMF,CDF,CRC,HRK,CUP,CZK,DKK,DJF,DOP,XCD,EGP,ERN,ETB,EUR,FKP,FJD,XPF,GMD,GEL,GHS,GIP,GTQ,GNF,GYD,HTG,HNL,HKD,HUF,ISK,INR,IDR,IRR,IQD,ILS,JMD,JPY,JOD,KZT,KES,KGS,KWD,LAK,LBP,LSL,LRD,LYD,MOP,MKD,MGA,MWK,MYR,MVR,MRU,MUR,MXN,MDL,MNT,MAD,MZN,MMK,NAD,NPR,ANG,NZD,NIO,NGN,VUV,KPW,NOK,OMR,PKR,PAB,PGK,PYG,PEN,PHP,PLN,GBP,QAR,RON,RUB,RWF,SHP,SVC,WST,STN,SAR,RSD,SCR,SLL,SGD,SBD,SOS,ZAR,KRW,SSP,LKR,SDG,SRD,SZL,SEK,CHF,SYP,TWD,TJS,TZS,THB,TOP,TTD,TND,TRY,TMT,UGX,UAH,AED,USD,UYU,UZS,VND,XOF,YER,ZMW,ZWL"}

[connector_customer]
connector_list = "gocardless,stax,stripe,facilitapay"
payout_connector_list = "nomupay,stripe,wise"

[bank_config.online_banking_fpx]
adyen.banks = "affin_bank,agro_bank,alliance_bank,am_bank,bank_islam,bank_muamalat,bank_rakyat,bank_simpanan_nasional,cimb_bank,hong_leong_bank,hsbc_bank,kuwait_finance_house,maybank,ocbc_bank,public_bank,rhb_bank,standard_chartered_bank,uob_bank"
fiuu.banks = "affin_bank,agro_bank,alliance_bank,am_bank,bank_of_china,bank_islam,bank_muamalat,bank_rakyat,bank_simpanan_nasional,cimb_bank,hong_leong_bank,hsbc_bank,kuwait_finance_house,maybank,ocbc_bank,public_bank,rhb_bank,standard_chartered_bank,uob_bank"

[bank_config.online_banking_thailand]
adyen.banks = "bangkok_bank,krungsri_bank,krung_thai_bank,the_siam_commercial_bank,kasikorn_bank"


[applepay_decrypt_keys]
apple_pay_ppc = "APPLE_PAY_PAYMENT_PROCESSING_CERTIFICATE"         # Payment Processing Certificate provided by Apple Pay (https://developer.apple.com/) Certificates, Identifiers & Profiles > Apple Pay Payment Processing Certificate
apple_pay_ppc_key = "APPLE_PAY_PAYMENT_PROCESSING_CERTIFICATE_KEY" # Private key generated by Elliptic-curve prime256v1 curve. You can use `openssl ecparam -out private.key -name prime256v1 -genkey` to generate the private key
apple_pay_merchant_cert = "APPLE_PAY_MERCHNAT_CERTIFICATE"         # Merchant Certificate provided by Apple Pay (https://developer.apple.com/) Certificates, Identifiers & Profiles > Apple Pay Merchant Identity Certificate
apple_pay_merchant_cert_key = "APPLE_PAY_MERCHNAT_CERTIFICATE_KEY" # Private key generated by RSA:2048 algorithm. Refer Hyperswitch Docs (https://docs.hyperswitch.io/hyperswitch-cloud/payment-methods-setup/wallets/apple-pay/ios-application/) to generate the private key

[paze_decrypt_keys]
paze_private_key = "PAZE_PRIVATE_KEY"                       # Base 64 Encoded Private Key File cakey.pem generated for Paze  -> Command to create private key: openssl req -newkey rsa:2048 -x509 -keyout cakey.pem -out cacert.pem -days 365
paze_private_key_passphrase = "PAZE_PRIVATE_KEY_PASSPHRASE" # PEM Passphrase used for generating Private Key File cakey.pem

[google_pay_decrypt_keys]
google_pay_root_signing_keys = "GOOGLE_PAY_ROOT_SIGNING_KEYS" # Base 64 Encoded Root Signing Keys provided by Google Pay (https://developers.google.com/pay/api/web/guides/resources/payment-data-cryptography)

[applepay_merchant_configs]
# Run below command to get common merchant identifier for applepay in shell
#
# CERT_PATH="path/to/certificate.pem"
# MERCHANT_ID=$(openssl x509 -in "$CERT_PATH" -noout -text |
#               awk -v oid="1.2.840.113635.100.6.32" '
#               BEGIN { RS = "\n\n" }
#               /X509v3 extensions/ { in_extension=1 }
#               in_extension && /'"$oid"'/ { print $0; exit }' |
#               grep -oE '\.@[A-F0-9]+' | sed 's/^\.@//'
# )
# echo "Merchant ID: $MERCHANT_ID"
common_merchant_identifier = "APPLE_PAY_COMMON_MERCHANT_IDENTIFIER"                        # This can be obtained by decrypting the apple_pay_ppc_key as shown above in comments
merchant_cert = "APPLE_PAY_MERCHANT_CERTIFICATE"                                           # Merchant Certificate provided by Apple Pay (https://developer.apple.com/) Certificates, Identifiers & Profiles > Apple Pay Merchant Identity Certificate
merchant_cert_key = "APPLE_PAY_MERCHANT_CERTIFICATE_KEY"                                   # Private key generate by RSA:2048 algorithm. Refer Hyperswitch Docs (https://docs.hyperswitch.io/hyperswitch-cloud/payment-methods-setup/wallets/apple-pay/ios-application/) to generate the private key
applepay_endpoint = "https://apple-pay-gateway.apple.com/paymentservices/registerMerchant" # Apple pay gateway merchant endpoint

[generic_link]
[generic_link.payment_method_collect]
sdk_url = "http://localhost:9090/0.16.7/v0/HyperLoader.js"
expiry = 900
[generic_link.payment_method_collect.ui_config]
theme = "#1A1A1A"
logo = "https://app.hyperswitch.io/HyperswitchFavicon.png"
merchant_name = "HyperSwitch"
[generic_link.payment_method_collect.enabled_payment_methods]
card = "credit,debit"
bank_transfer = "ach,bacs,sepa"
wallet = "paypal,pix,venmo"

[generic_link.payout_link]
sdk_url = "http://localhost:9090/0.16.7/v0/HyperLoader.js"
expiry = 900
[generic_link.payout_link.ui_config]
theme = "#1A1A1A"
logo = "https://app.hyperswitch.io/HyperswitchFavicon.png"
merchant_name = "HyperSwitch"
[generic_link.payout_link.enabled_payment_methods]
card = "credit,debit"

#Payout Method Filters Based on Country and Currency
[payout_method_filters.adyenplatform]
sepa = { country = "ES,SK,AT,NL,DE,BE,FR,FI,PT,IE,EE,LT,LV,IT,CZ,DE,HU,NO,PL,SE,GB,CH", currency = "EUR,CZK,DKK,HUF,NOK,PLN,SEK,GBP,CHF" }

[payout_method_filters.stripe]
ach = { country = "US", currency = "USD" }

[payment_link]
sdk_url = "http://localhost:9090/0.16.7/v0/HyperLoader.js"

[payment_method_auth]
redis_expiry = 900
pm_auth_key = "Some_pm_auth_key"

# Analytics configuration.
[analytics]
source = "sqlx" # The Analytics source/strategy to be used
forex_enabled = false # Enable or disable forex conversion for analytics

[analytics.clickhouse]
username = ""      # Clickhouse username
password = ""      # Clickhouse password (optional)
host = ""          # Clickhouse host in http(s)://<URL>:<PORT> format
database_name = "" # Clickhouse database name

[analytics.sqlx]
username = "db_user"      # Analytics DB Username
password = "db_pass"      # Analytics DB Password
host = "localhost"        # Analytics DB Host
port = 5432               # Analytics DB Port
dbname = "hyperswitch_db" # Name of Database
pool_size = 5             # Number of connections to keep open
connection_timeout = 10   # Timeout for database connection in seconds
queue_strategy = "Fifo"   # Add the queue strategy used by the database bb8 client

# Config for KV setup
[kv_config]
# TTL for KV in seconds
ttl = 900

[frm]
enabled = true

[paypal_onboarding]
client_id = "paypal_client_id"      # Client ID for PayPal onboarding
client_secret = "paypal_secret_key" # Secret key for PayPal onboarding
partner_id = "paypal_partner_id"    # Partner ID for PayPal onboarding
enabled = true                      # Switch to enable or disable PayPal onboarding

[events]
source = "logs" # The event sink to push events supports kafka or logs (stdout)

[events.kafka]
brokers = []                             # Kafka broker urls for bootstrapping the client
fraud_check_analytics_topic = "topic"    # Kafka topic to be used for FraudCheck events
intent_analytics_topic = "topic"         # Kafka topic to be used for PaymentIntent events
attempt_analytics_topic = "topic"        # Kafka topic to be used for PaymentAttempt events
refund_analytics_topic = "topic"         # Kafka topic to be used for Refund events
api_logs_topic = "topic"                 # Kafka topic to be used for incoming api events
connector_logs_topic = "topic"           # Kafka topic to be used for connector api events
outgoing_webhook_logs_topic = "topic"    # Kafka topic to be used for outgoing webhook events
dispute_analytics_topic = "topic"        # Kafka topic to be used for Dispute events
audit_events_topic = "topic"             # Kafka topic to be used for Payment Audit events
payout_analytics_topic = "topic"         # Kafka topic to be used for Payouts and PayoutAttempt events
consolidated_events_topic = "topic"      # Kafka topic to be used for Consolidated events
authentication_analytics_topic = "topic" # Kafka topic to be used for Authentication events
<<<<<<< HEAD
revenue_recovery_topic = "topic"         # Kafka topic to be used for revenue recovery events
=======
routing_logs_topic = "topic"             # Kafka topic to be used for Routing events
>>>>>>> f478efb7

# File storage configuration
[file_storage]
file_storage_backend = "aws_s3" # File storage backend to be used

[file_storage.aws_s3]
region = "us-east-1"    # The AWS region used by the AWS S3 for file storage
bucket_name = "bucket1" # The AWS S3 bucket name for file storage

[secrets_management]
secrets_manager = "aws_kms" # Secrets manager client to be used

[secrets_management.aws_kms]
key_id = "kms_key_id" # The AWS key ID used by the KMS SDK for decrypting data.
region = "kms_region" # The AWS region used by the KMS SDK for decrypting data.

[encryption_management]
encryption_manager = "aws_kms" # Encryption manager client to be used

[encryption_management.aws_kms]
key_id = "kms_key_id" # The AWS key ID used by the KMS SDK for decrypting data.
region = "kms_region" # The AWS region used by the KMS SDK for decrypting data.

[crm]
crm_manager = "hubspot_proxy" # Crm manager client to be used

[crm.hubspot_proxy]
form_id="hubspot_proxy_form_id"         # Form ID for Hubspot integration
request_url="hubspot_proxy_request_url" # Request URL for Hubspot API

[opensearch]
host = "https://localhost:9200"
enabled = false

[opensearch.auth]
auth = "basic"
username = "admin"
password = "admin"
region = "eu-central-1"

[opensearch.indexes]
payment_attempts = "hyperswitch-payment-attempt-events"
payment_intents = "hyperswitch-payment-intent-events"
refunds = "hyperswitch-refund-events"
disputes = "hyperswitch-dispute-events"
sessionizer_payment_attempts = "sessionizer-payment-attempt-events"
sessionizer_payment_intents = "sessionizer-payment-intent-events"
sessionizer_refunds = "sessionizer-refund-events"
sessionizer_disputes = "sessionizer-dispute-events"

[saved_payment_methods]
sdk_eligible_payment_methods = "card"

[multitenancy]
enabled = false
global_tenant = { tenant_id = "global", schema = "public", redis_key_prefix = "", clickhouse_database = "default"}

[multitenancy.tenants.public]
base_url = "http://localhost:8080"               # URL of the tenant
schema = "public"                                # Postgres db schema
accounts_schema = "public"
redis_key_prefix = ""                            # Redis key distinguisher
clickhouse_database = "default"                  # Clickhouse database

[multitenancy.tenants.public.user]
control_center_url =  "http://localhost:9000"    # Control center URL


[user_auth_methods]
encryption_key = "" # Encryption key used for encrypting data in user_authentication_methods table

[locker_based_open_banking_connectors]
connector_list = ""

[recipient_emails]
recon = "test@example.com"

[cell_information]
id = "12345" # Default CellID for Global Cell Information

[network_tokenization_supported_card_networks]
card_networks = "Visa, AmericanExpress, Mastercard" # Supported card networks for network tokenization

[network_tokenization_service] # Network Tokenization Service Configuration
generate_token_url= ""        # base url to generate token
fetch_token_url= ""           # base url to fetch token
token_service_api_key= ""      # api key for token service
public_key= ""                # public key to encrypt data for token service
private_key= ""               # private key to decrypt  response payload from token service
key_id= ""                    # key id to encrypt data for token service
delete_token_url= ""          # base url to delete token from token service
check_token_status_url= ""    # base url to check token status from token service

[network_tokenization_supported_connectors]
connector_list = "adyen,cybersource" # Supported connectors for network tokenization

[network_transaction_id_supported_connectors]
connector_list = "adyen,archipel,cybersource,novalnet,stripe,worldpay" # Supported connectors for network transaction id

[grpc_client.dynamic_routing_client] # Dynamic Routing Client Configuration
host = "localhost" # Client Host
port = 7000        # Client Port
service = "dynamo" # Service name

[theme.storage]
file_storage_backend = "file_system" # Theme storage backend to be used

[theme.email_config]
entity_name = "Hyperswitch"                                                      # Display name in emails
entity_logo_url = "https://app.hyperswitch.io/email-assets/HyperswitchLogo.png"  # Logo URL for emails
foreground_color = "#111326"                                                     # Text color
primary_color = "#006DF9"                                                        # Primary color
background_color = "#FFFFFF"                                                     # Email background color

[billing_connectors_payment_sync]
billing_connectors_which_require_payment_sync = "stripebilling, recurly" # List of billing connectors which has payment sync api call

[open_router]
enabled = true                          # Enable or disable Open Router
url = "http://localhost:8080"           # Open Router URL

[billing_connectors_invoice_sync]
billing_connectors_which_requires_invoice_sync_call = "recurly" # List of billing connectors which has invoice sync api call

[revenue_recovery]
monitoring_threshold_in_seconds = 2592000 # 30*24*60*60 secs , threshold for monitoring the retry system
retry_algorithm_type = "cascading" # type of retry algorithm 

[clone_connector_allowlist]
merchant_ids = "merchant_ids"           # Comma-separated list of allowed merchant IDs
connector_names = "connector_names"     # Comma-separated list of allowed connector names

[infra_values]
cluster = "CLUSTER"         # value of CLUSTER from deployment
version = "HOSTNAME"        # value of HOSTNAME from deployment which tells its version<|MERGE_RESOLUTION|>--- conflicted
+++ resolved
@@ -947,11 +947,8 @@
 payout_analytics_topic = "topic"         # Kafka topic to be used for Payouts and PayoutAttempt events
 consolidated_events_topic = "topic"      # Kafka topic to be used for Consolidated events
 authentication_analytics_topic = "topic" # Kafka topic to be used for Authentication events
-<<<<<<< HEAD
+routing_logs_topic = "topic"             # Kafka topic to be used for Routing events
 revenue_recovery_topic = "topic"         # Kafka topic to be used for revenue recovery events
-=======
-routing_logs_topic = "topic"             # Kafka topic to be used for Routing events
->>>>>>> f478efb7
 
 # File storage configuration
 [file_storage]
