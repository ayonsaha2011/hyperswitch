--- conflicted
+++ resolved
@@ -211,11 +211,9 @@
 /// Click To Pay
 pub const CLICK_TO_PAY: &str = "click_to_pay";
 
-<<<<<<< HEAD
 /// Merchant eligible for authentication service config
 pub const AUTHENTICATION_SERVICE_ELIGIBLE_CONFIG: &str =
     "merchants_eligible_for_authentication_service";
-=======
+
 /// Refund flow identifier used for performing GSM operations
-pub const REFUND_FLOW_STR: &str = "refund_flow";
->>>>>>> 6a1f5a88
+pub const REFUND_FLOW_STR: &str = "refund_flow";