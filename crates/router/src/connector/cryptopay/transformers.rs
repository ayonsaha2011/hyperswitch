use masking::Secret;
use reqwest::Url;
use serde::{Deserialize, Serialize};

use crate::{
    connector::utils::{self, CryptoData},
    core::errors,
    services,
    types::{self, api, storage::enums},
};

#[derive(Debug, Serialize)]
pub struct CryptopayRouterData<T> {
    pub amount: String,
    pub router_data: T,
}

impl<T>
    TryFrom<(
        &types::api::CurrencyUnit,
        types::storage::enums::Currency,
        i64,
        T,
    )> for CryptopayRouterData<T>
{
    type Error = error_stack::Report<errors::ConnectorError>;
    fn try_from(
        (currency_unit, currency, amount, item): (
            &types::api::CurrencyUnit,
            types::storage::enums::Currency,
            i64,
            T,
        ),
    ) -> Result<Self, Self::Error> {
        let amount = utils::get_amount_as_string(currency_unit, amount, currency)?;
        Ok(Self {
            amount,
            router_data: item,
        })
    }
}

#[derive(Default, Debug, Serialize)]
pub struct CryptopayPaymentsRequest {
    price_amount: String,
    price_currency: enums::Currency,
    pay_currency: String,
    success_redirect_url: Option<String>,
    unsuccess_redirect_url: Option<String>,
    custom_id: String,
}

impl TryFrom<&CryptopayRouterData<&types::PaymentsAuthorizeRouterData>>
    for CryptopayPaymentsRequest
{
    type Error = error_stack::Report<errors::ConnectorError>;
    fn try_from(
        item: &CryptopayRouterData<&types::PaymentsAuthorizeRouterData>,
    ) -> Result<Self, Self::Error> {
        let cryptopay_request = match item.router_data.request.payment_method_data {
            api::PaymentMethodData::Crypto(ref cryptodata) => {
                let pay_currency = cryptodata.get_pay_currency()?;
                Ok(Self {
                    price_amount: item.amount.to_owned(),
                    price_currency: item.router_data.request.currency,
                    pay_currency,
                    success_redirect_url: item.router_data.request.router_return_url.clone(),
                    unsuccess_redirect_url: item.router_data.request.router_return_url.clone(),
                    custom_id: item.router_data.connector_request_reference_id.clone(),
                })
            }
            api_models::payments::PaymentMethodData::Card(_)
            | api_models::payments::PaymentMethodData::CardRedirect(_)
            | api_models::payments::PaymentMethodData::Wallet(_)
            | api_models::payments::PaymentMethodData::PayLater(_)
            | api_models::payments::PaymentMethodData::BankRedirect(_)
            | api_models::payments::PaymentMethodData::BankDebit(_)
            | api_models::payments::PaymentMethodData::BankTransfer(_)
            | api_models::payments::PaymentMethodData::MandatePayment {}
            | api_models::payments::PaymentMethodData::Reward {}
            | api_models::payments::PaymentMethodData::Upi(_)
            | api_models::payments::PaymentMethodData::Voucher(_)
            | api_models::payments::PaymentMethodData::GiftCard(_) => {
                Err(errors::ConnectorError::NotSupported {
                    message: utils::SELECTED_PAYMENT_METHOD.to_string(),
                    connector: "CryptoPay",
                })
            }
<<<<<<< HEAD
            api::PaymentMethodData::Card(_)
            | api::PaymentMethodData::CardRedirect(_)
            | api::PaymentMethodData::Wallet(_)
            | api::PaymentMethodData::PayLater(_)
            | api::PaymentMethodData::BankRedirect(_)
            | api::PaymentMethodData::BankDebit(_)
            | api::PaymentMethodData::BankTransfer(_)
            | api::PaymentMethodData::MandatePayment
            | api::PaymentMethodData::Reward(_)
            | api::PaymentMethodData::Upi(_)
            | api::PaymentMethodData::Voucher(_)
            | api::PaymentMethodData::GiftCard(_) => Err(errors::ConnectorError::NotImplemented(
                utils::get_unimplemented_payment_method_error_message("cryptopay"),
            )),
=======
>>>>>>> 6ab79e6f
        }?;
        Ok(cryptopay_request)
    }
}

// Auth Struct
pub struct CryptopayAuthType {
    pub(super) api_key: Secret<String>,
    pub(super) api_secret: Secret<String>,
}

impl TryFrom<&types::ConnectorAuthType> for CryptopayAuthType {
    type Error = error_stack::Report<errors::ConnectorError>;
    fn try_from(auth_type: &types::ConnectorAuthType) -> Result<Self, Self::Error> {
        if let types::ConnectorAuthType::BodyKey { api_key, key1 } = auth_type {
            Ok(Self {
                api_key: api_key.to_owned(),
                api_secret: key1.to_owned(),
            })
        } else {
            Err(errors::ConnectorError::FailedToObtainAuthType.into())
        }
    }
}
// PaymentsResponse
#[derive(Debug, Clone, Default, Serialize, Deserialize)]
#[serde(rename_all = "lowercase")]
pub enum CryptopayPaymentStatus {
    #[default]
    New,
    Completed,
    Unresolved,
    Refunded,
    Cancelled,
}

impl From<CryptopayPaymentStatus> for enums::AttemptStatus {
    fn from(item: CryptopayPaymentStatus) -> Self {
        match item {
            CryptopayPaymentStatus::New => Self::AuthenticationPending,
            CryptopayPaymentStatus::Completed => Self::Charged,
            CryptopayPaymentStatus::Cancelled => Self::Failure,
            CryptopayPaymentStatus::Unresolved => Self::Unresolved,
            _ => Self::Voided,
        }
    }
}

#[derive(Default, Debug, Serialize, Deserialize)]
pub struct CryptopayPaymentsResponse {
    data: CryptopayPaymentResponseData,
}

impl<F, T>
    TryFrom<types::ResponseRouterData<F, CryptopayPaymentsResponse, T, types::PaymentsResponseData>>
    for types::RouterData<F, T, types::PaymentsResponseData>
{
    type Error = error_stack::Report<errors::ConnectorError>;
    fn try_from(
        item: types::ResponseRouterData<
            F,
            CryptopayPaymentsResponse,
            T,
            types::PaymentsResponseData,
        >,
    ) -> Result<Self, Self::Error> {
        let redirection_data = item
            .response
            .data
            .hosted_page_url
            .map(|x| services::RedirectForm::from((x, services::Method::Get)));
        Ok(Self {
            status: enums::AttemptStatus::from(item.response.data.status),
            response: Ok(types::PaymentsResponseData::TransactionResponse {
                resource_id: types::ResponseId::ConnectorTransactionId(
                    item.response.data.id.clone(),
                ),
                redirection_data,
                mandate_reference: None,
                connector_metadata: None,
                network_txn_id: None,
                connector_response_reference_id: item
                    .response
                    .data
                    .custom_id
                    .or(Some(item.response.data.id)),
            }),
            ..item.data
        })
    }
}

#[derive(Default, Debug, Serialize, Deserialize)]
pub struct CryptopayErrorData {
    pub code: String,
    pub message: String,
    pub reason: Option<String>,
}

#[derive(Default, Debug, Serialize, Deserialize)]
pub struct CryptopayErrorResponse {
    pub error: CryptopayErrorData,
}

#[derive(Debug, Default, Serialize, Deserialize)]
pub struct CryptopayPaymentResponseData {
    pub id: String,
    pub custom_id: Option<String>,
    pub customer_id: Option<String>,
    pub status: CryptopayPaymentStatus,
    pub status_context: Option<String>,
    pub address: Option<String>,
    pub network: Option<String>,
    pub uri: Option<String>,
    pub price_amount: Option<String>,
    pub price_currency: Option<String>,
    pub pay_amount: Option<String>,
    pub pay_currency: Option<String>,
    pub fee: Option<String>,
    pub fee_currency: Option<String>,
    pub paid_amount: Option<String>,
    pub name: Option<String>,
    pub description: Option<String>,
    pub success_redirect_url: Option<String>,
    pub unsuccess_redirect_url: Option<String>,
    pub hosted_page_url: Option<Url>,
    pub created_at: Option<String>,
    pub expires_at: Option<String>,
}

#[derive(Debug, Serialize, Deserialize)]
pub struct CryptopayWebhookDetails {
    #[serde(rename = "type")]
    pub service_type: String,
    pub event: WebhookEvent,
    pub data: CryptopayPaymentResponseData,
}

#[derive(Debug, Serialize, Deserialize)]
#[serde(rename_all = "snake_case")]
pub enum WebhookEvent {
    TransactionCreated,
    TransactionConfirmed,
    StatusChanged,
}<|MERGE_RESOLUTION|>--- conflicted
+++ resolved
@@ -86,23 +86,6 @@
                     connector: "CryptoPay",
                 })
             }
-<<<<<<< HEAD
-            api::PaymentMethodData::Card(_)
-            | api::PaymentMethodData::CardRedirect(_)
-            | api::PaymentMethodData::Wallet(_)
-            | api::PaymentMethodData::PayLater(_)
-            | api::PaymentMethodData::BankRedirect(_)
-            | api::PaymentMethodData::BankDebit(_)
-            | api::PaymentMethodData::BankTransfer(_)
-            | api::PaymentMethodData::MandatePayment
-            | api::PaymentMethodData::Reward(_)
-            | api::PaymentMethodData::Upi(_)
-            | api::PaymentMethodData::Voucher(_)
-            | api::PaymentMethodData::GiftCard(_) => Err(errors::ConnectorError::NotImplemented(
-                utils::get_unimplemented_payment_method_error_message("cryptopay"),
-            )),
-=======
->>>>>>> 6ab79e6f
         }?;
         Ok(cryptopay_request)
     }
