--- conflicted
+++ resolved
@@ -164,13 +164,9 @@
             global_enums::PaymentMethodType::CardRedirect => {
                 Ok(dirval!(CardRedirectType = CardRedirect))
             }
-<<<<<<< HEAD
-            global_enums::PaymentMethodType::OpenBanking => Ok(dirval!(BankRedirectType = OpenBanking))
-=======
             global_enums::PaymentMethodType::OpenBanking => {
                 Ok(dirval!(BankRedirectType = OpenBanking))
             }
->>>>>>> b74435b6
         }
     }
 }