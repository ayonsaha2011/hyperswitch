#[cfg(feature = "v2")]
use common_enums::enums::PaymentConnectorTransmission;
#[cfg(feature = "v2")]
use common_utils::id_type;
use common_utils::{hashing::HashedString, pii, types::MinorUnit};
use diesel::{
    sql_types::{Json, Jsonb},
    AsExpression, FromSqlRow,
};
use masking::{Secret, WithType};
use serde::{self, Deserialize, Serialize};

#[derive(Clone, Debug, PartialEq, Serialize, Deserialize, FromSqlRow, AsExpression)]
#[diesel(sql_type = Jsonb)]
pub struct OrderDetailsWithAmount {
    /// Name of the product that is being purchased
    pub product_name: String,
    /// The quantity of the product to be purchased
    pub quantity: u16,
    /// the amount per quantity of product
    pub amount: MinorUnit,
    // Does the order includes shipping
    pub requires_shipping: Option<bool>,
    /// The image URL of the product
    pub product_img_link: Option<String>,
    /// ID of the product that is being purchased
    pub product_id: Option<String>,
    /// Category of the product that is being purchased
    pub category: Option<String>,
    /// Sub category of the product that is being purchased
    pub sub_category: Option<String>,
    /// Brand of the product that is being purchased
    pub brand: Option<String>,
    /// Type of the product that is being purchased
    pub product_type: Option<common_enums::ProductType>,
    /// The tax code for the product
    pub product_tax_code: Option<String>,
    /// tax rate applicable to the product
    pub tax_rate: Option<f64>,
    /// total tax amount applicable to the product
    pub total_tax_amount: Option<MinorUnit>,
}

impl masking::SerializableSecret for OrderDetailsWithAmount {}

common_utils::impl_to_sql_from_sql_json!(OrderDetailsWithAmount);

#[cfg(feature = "v2")]
#[derive(Debug, Default, Clone, PartialEq, Deserialize, Serialize, FromSqlRow, AsExpression)]
#[diesel(sql_type = Json)]
pub struct FeatureMetadata {
    /// Redirection response coming in request as metadata field only for redirection scenarios
    pub redirect_response: Option<RedirectResponse>,
    /// Additional tags to be used for global search
    pub search_tags: Option<Vec<HashedString<WithType>>>,
    /// Recurring payment details required for apple pay Merchant Token
    pub apple_pay_recurring_details: Option<ApplePayRecurringDetails>,
    /// revenue recovery data for payment intent
    pub payment_revenue_recovery_metadata: Option<PaymentRevenueRecoveryMetadata>,
}

#[cfg(feature = "v2")]
impl FeatureMetadata {
    pub fn get_payment_method_sub_type(&self) -> Option<common_enums::PaymentMethodType> {
        self.payment_revenue_recovery_metadata
            .as_ref()
            .map(|rrm| rrm.payment_method_subtype)
    }

    pub fn get_payment_method_type(&self) -> Option<common_enums::PaymentMethod> {
        self.payment_revenue_recovery_metadata
            .as_ref()
            .map(|recovery_metadata| recovery_metadata.payment_method_type)
    }

    pub fn get_billing_merchant_connector_account_id(
        &self,
    ) -> Option<id_type::MerchantConnectorAccountId> {
        self.payment_revenue_recovery_metadata
            .as_ref()
            .map(|recovery_metadata| recovery_metadata.billing_connector_id.clone())
    }

    // TODO: Check search_tags for relevant payment method type
    // TODO: Check redirect_response metadata if applicable
    // TODO: Check apple_pay_recurring_details metadata if applicable
}

#[cfg(feature = "v1")]
#[derive(Debug, Clone, PartialEq, Deserialize, Serialize, FromSqlRow, AsExpression)]
#[diesel(sql_type = Json)]
pub struct FeatureMetadata {
    /// Redirection response coming in request as metadata field only for redirection scenarios
    pub redirect_response: Option<RedirectResponse>,
    /// Additional tags to be used for global search
    pub search_tags: Option<Vec<HashedString<WithType>>>,
    /// Recurring payment details required for apple pay Merchant Token
    pub apple_pay_recurring_details: Option<ApplePayRecurringDetails>,
}

#[derive(Debug, Clone, PartialEq, Deserialize, Serialize, FromSqlRow, AsExpression)]
#[diesel(sql_type = Json)]
pub struct ApplePayRecurringDetails {
    /// A description of the recurring payment that Apple Pay displays to the user in the payment sheet
    pub payment_description: String,
    /// The regular billing cycle for the recurring payment, including start and end dates, an interval, and an interval count
    pub regular_billing: ApplePayRegularBillingDetails,
    /// A localized billing agreement that the payment sheet displays to the user before the user authorizes the payment
    pub billing_agreement: Option<String>,
    /// A URL to a web page where the user can update or delete the payment method for the recurring payment
    pub management_url: common_utils::types::Url,
}

#[derive(Debug, Clone, PartialEq, Deserialize, Serialize, FromSqlRow, AsExpression)]
#[diesel(sql_type = Json)]
pub struct ApplePayRegularBillingDetails {
    /// The label that Apple Pay displays to the user in the payment sheet with the recurring details
    pub label: String,
    /// The date of the first payment
    #[serde(with = "common_utils::custom_serde::iso8601::option")]
    pub recurring_payment_start_date: Option<time::PrimitiveDateTime>,
    /// The date of the final payment
    #[serde(with = "common_utils::custom_serde::iso8601::option")]
    pub recurring_payment_end_date: Option<time::PrimitiveDateTime>,
    /// The amount of time — in calendar units, such as day, month, or year — that represents a fraction of the total payment interval
    pub recurring_payment_interval_unit: Option<RecurringPaymentIntervalUnit>,
    /// The number of interval units that make up the total payment interval
    pub recurring_payment_interval_count: Option<i32>,
}

#[derive(Debug, Clone, PartialEq, Deserialize, Serialize, FromSqlRow, AsExpression)]
#[diesel(sql_type = Json)]
#[serde(rename_all = "snake_case")]
pub enum RecurringPaymentIntervalUnit {
    Year,
    Month,
    Day,
    Hour,
    Minute,
}

common_utils::impl_to_sql_from_sql_json!(ApplePayRecurringDetails);
common_utils::impl_to_sql_from_sql_json!(ApplePayRegularBillingDetails);
common_utils::impl_to_sql_from_sql_json!(RecurringPaymentIntervalUnit);

common_utils::impl_to_sql_from_sql_json!(FeatureMetadata);

#[derive(Default, Debug, Eq, PartialEq, Deserialize, Serialize, Clone)]
pub struct RedirectResponse {
    pub param: Option<Secret<String>>,
    pub json_payload: Option<pii::SecretSerdeValue>,
}
impl masking::SerializableSecret for RedirectResponse {}
common_utils::impl_to_sql_from_sql_json!(RedirectResponse);

#[cfg(feature = "v2")]
#[derive(Debug, Clone, PartialEq, Deserialize, Serialize)]
pub struct PaymentRevenueRecoveryMetadata {
    /// Total number of billing connector + recovery retries for a payment intent.
    pub total_retry_count: u16,
    /// Flag for the payment connector's call
    pub payment_connector_transmission: PaymentConnectorTransmission,
    /// Billing Connector Id to update the invoices
    pub billing_connector_id: id_type::MerchantConnectorAccountId,
    /// Payment Connector Id to retry the payments
    pub active_attempt_payment_connector_id: id_type::MerchantConnectorAccountId,
    /// Billing Connector Payment Details
    pub billing_connector_payment_details: BillingConnectorPaymentDetails,
    ///Payment Method Type
    pub payment_method_type: common_enums::enums::PaymentMethod,
    /// PaymentMethod Subtype
    pub payment_method_subtype: common_enums::enums::PaymentMethodType,
    /// The name of the payment connector through which the payment attempt was made.
    pub connector: common_enums::connector_enums::Connector,
    /// Time at which next invoice will be created
    pub invoice_next_billing_time: Option<time::PrimitiveDateTime>,
    /// Extra Payment Method Details that are needed to be stored
    pub billing_connector_payment_method_details: Option<BillingConnectorPaymentMethodDetails>,
    /// First Payment Attempt Payment Gateway Error Code
    pub first_payment_attempt_pg_error_code: Option<String>,
    /// First Payment Attempt Network Error Code
    pub first_payment_attempt_network_decline_code: Option<String>,
    /// First Payment Attempt Network Advice Code
    pub first_payment_attempt_network_advice_code: Option<String>,
}

#[derive(Debug, Clone, PartialEq, Deserialize, Serialize)]
#[cfg(feature = "v2")]
pub struct BillingConnectorPaymentDetails {
    /// Payment Processor Token to process the Revenue Recovery Payment
    pub payment_processor_token: String,
    /// Billing Connector's Customer Id
    pub connector_customer_id: String,
}

#[cfg(feature = "v2")]
#[derive(Debug, Clone, PartialEq, Deserialize, Serialize)]
<<<<<<< HEAD
#[serde(tag = "type", content = "value")]
=======
#[serde(rename_all = "snake_case", tag = "type", content = "value")]
>>>>>>> 0eab55d1
pub enum BillingConnectorPaymentMethodDetails {
    Card(BillingConnectorAdditionalCardInfo),
}

#[cfg(feature = "v2")]
#[derive(Debug, Clone, PartialEq, Deserialize, Serialize)]
pub struct BillingConnectorAdditionalCardInfo {
    /// Card Network
    pub card_network: Option<common_enums::enums::CardNetwork>,
    /// Card Issuer
    pub card_issuer: Option<String>,
}<|MERGE_RESOLUTION|>--- conflicted
+++ resolved
@@ -195,11 +195,7 @@
 
 #[cfg(feature = "v2")]
 #[derive(Debug, Clone, PartialEq, Deserialize, Serialize)]
-<<<<<<< HEAD
-#[serde(tag = "type", content = "value")]
-=======
 #[serde(rename_all = "snake_case", tag = "type", content = "value")]
->>>>>>> 0eab55d1
 pub enum BillingConnectorPaymentMethodDetails {
     Card(BillingConnectorAdditionalCardInfo),
 }
