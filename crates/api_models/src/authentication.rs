use common_enums::{enums, AuthenticationConnectors};
use common_utils::{
    events::{ApiEventMetric, ApiEventsType},
    id_type, pii,
};
use serde::{Deserialize, Serialize};
use time::PrimitiveDateTime;
use utoipa::ToSchema;

<<<<<<< HEAD
use crate::payments::{Address, BrowserInformation, CustomerDetails};
=======
#[cfg(feature = "v1")]
use crate::payments::BrowserInformation;
use crate::payments::{Address, CustomerDetails};
>>>>>>> 2f5f18b5

#[derive(Debug, Clone, Serialize, Deserialize, ToSchema)]
pub struct AuthenticationCreateRequest {
    /// The unique identifier for this authentication.
    #[schema(value_type = Option<String>, example = "auth_mbabizu24mvu3mela5njyhpit4")]
    pub authentication_id: Option<id_type::AuthenticationId>,

    /// The business profile that is associated with this authentication
    #[schema(value_type = Option<String>)]
    pub profile_id: Option<id_type::ProfileId>,

    /// Customer details.
    #[schema(value_type = Option<CustomerDetails>)]
    pub customer: Option<CustomerDetails>,

    /// The amount for the transaction, required.
    #[schema(value_type = MinorUnit, example = 1000)]
    pub amount: common_utils::types::MinorUnit,

    /// The connector to be used for authentication, if known.
    #[schema(value_type = Option<AuthenticationConnectors>, example = "netcetera")]
    pub authentication_connector: Option<AuthenticationConnectors>,

    /// The currency for the transaction, required.
    #[schema(value_type = Currency)]
    pub currency: common_enums::Currency,

    /// The URL to which the user should be redirected after authentication.
    #[schema(value_type = Option<String>, example = "https://example.com/redirect")]
    pub return_url: Option<String>,

    /// Acquirer details information
    #[schema(value_type = Option<AcquirerDetails>)]
    pub acquirer_details: Option<AcquirerDetails>,

    /// Force 3DS challenge.
    #[serde(default)]
    pub force_3ds_challenge: Option<bool>,

    /// Choose what kind of sca exemption is required for this payment
    #[schema(value_type = Option<ScaExemptionType>)]
    pub psd2_sca_exemption_type: Option<common_enums::ScaExemptionType>,

    /// Profile Acquirer ID get from profile acquirer configuration
    #[schema(value_type = id_type::ProfileAcquirerId)]
    pub profile_acquirer_id: id_type::ProfileAcquirerId,
}

#[derive(Debug, Clone, Serialize, Deserialize, ToSchema)]
pub struct AcquirerDetails {
    /// The bin of the card.
    #[schema(value_type = Option<String>, example = "123456")]
    pub bin: Option<String>,
    /// The merchant id of the card.
    #[schema(value_type = Option<String>, example = "merchant_abc")]
    pub merchant_id: Option<String>,
    /// The country code of the card.
    #[schema(value_type = Option<String>, example = "US/34456")]
    pub country_code: Option<String>,
}

#[derive(Debug, Clone, Serialize, Deserialize, ToSchema)]
pub struct AuthenticationResponse {
    /// The unique identifier for this authentication.
    #[schema(value_type = String, example = "auth_mbabizu24mvu3mela5njyhpit4")]
    pub authentication_id: id_type::AuthenticationId,

    /// This is an identifier for the merchant account. This is inferred from the API key
    /// provided during the request
    #[schema(value_type = String, example = "merchant_abc")]
    pub merchant_id: id_type::MerchantId,

    /// The current status of the authentication (e.g., Started).
    #[schema(value_type = AuthenticationStatus)]
    pub status: common_enums::AuthenticationStatus,

    /// The client secret for this authentication, to be used for client-side operations.
    #[schema(value_type = Option<String>, example = "auth_mbabizu24mvu3mela5njyhpit4_secret_el9ksDkiB8hi6j9N78yo")]
    pub client_secret: Option<masking::Secret<String>>,

    /// The amount for the transaction.
    #[schema(value_type = MinorUnit, example = 1000)]
    pub amount: common_utils::types::MinorUnit,

    /// The currency for the transaction.
    #[schema(value_type = Currency)]
    pub currency: enums::Currency,

    /// The connector to be used for authentication, if known.
    #[schema(value_type = Option<AuthenticationConnectors>, example = "netcetera")]
    pub authentication_connector: Option<String>,

    /// Whether 3DS challenge was forced.
    pub force_3ds_challenge: Option<bool>,

    /// The URL to which the user should be redirected after authentication, if provided.
    pub return_url: Option<String>,

    #[schema(example = "2022-09-10T10:11:12Z")]
    #[serde(with = "common_utils::custom_serde::iso8601::option")]
    pub created_at: Option<PrimitiveDateTime>,

    #[schema(example = "E0001")]
    pub error_code: Option<String>,

    /// If there was an error while calling the connector the error message is received here
    #[schema(example = "Failed while verifying the card")]
    pub error_message: Option<String>,

    /// The business profile that is associated with this payment
    #[schema(value_type = Option<String>)]
    pub profile_id: Option<id_type::ProfileId>,

    /// Choose what kind of sca exemption is required for this payment
    #[schema(value_type = Option<ScaExemptionType>)]
    pub psd2_sca_exemption_type: Option<common_enums::ScaExemptionType>,

    /// Acquirer details information
    #[schema(value_type = Option<AcquirerDetails>)]
    pub acquirer_details: Option<AcquirerDetails>,

    /// Profile Acquirer ID get from profile acquirer configuration
    #[schema(value_type = id_type::ProfileAcquirerId)]
    pub profile_acquirer_id: id_type::ProfileAcquirerId,
}

impl ApiEventMetric for AuthenticationCreateRequest {
    fn get_api_event_type(&self) -> Option<ApiEventsType> {
        self.authentication_id
            .as_ref()
            .map(|id| ApiEventsType::Authentication {
                authentication_id: id.clone(),
            })
    }
}

impl ApiEventMetric for AuthenticationResponse {
    fn get_api_event_type(&self) -> Option<ApiEventsType> {
        Some(ApiEventsType::Authentication {
            authentication_id: self.authentication_id.clone(),
        })
    }
}

<<<<<<< HEAD
#[derive(Debug, Serialize, Deserialize, ToSchema)]
pub struct AuthenticationEligibilityRequest {
=======
#[cfg(feature = "v1")]
#[derive(Debug, Serialize, Deserialize, ToSchema)]
pub struct AuthenticationEligibilityRequest {
    /// Payment method data
>>>>>>> 2f5f18b5
    pub payment_method_data: crate::payments::PaymentMethodData,

    /// Payment method
    pub payment_method: common_enums::PaymentMethod,

    pub client_secret: Option<masking::Secret<String>>,

    /// The business profile that is associated with this payment
    #[schema(value_type = Option<String>)]
    pub profile_id: Option<id_type::ProfileId>,

    /// Billing address
    #[schema(value_type = Option<Address>)]
    pub billing: Option<Address>,

    /// Shipping address
    #[schema(value_type = Option<Address>)]
    pub shipping: Option<Address>,

    /// Browser information
    #[schema(value_type = Option<BrowserInformation>)]
    pub browser_information: Option<BrowserInformation>,

<<<<<<< HEAD
    pub email: Option<pii::Email>,
}

=======
    /// Email
    #[schema(value_type = Option<pii::Email>)]
    pub email: Option<pii::Email>,
}

#[cfg(feature = "v1")]
>>>>>>> 2f5f18b5
impl AuthenticationEligibilityRequest {
    pub fn get_next_action_api(&self, base_url: String, authentication_id: String) -> String {
        format!("{base_url}/authentication/{authentication_id}/authenticate")
    }

    pub fn get_billing_address(&self) -> Option<Address> {
        self.billing.clone()
    }

    pub fn get_shipping_address(&self) -> Option<Address> {
        self.shipping.clone()
    }

    pub fn get_browser_information(&self) -> Option<BrowserInformation> {
        self.browser_information.clone()
    }
}

<<<<<<< HEAD
#[derive(Debug, Serialize, ToSchema)]
pub struct AuthenticationEligibilityResponse {
    pub authentication_id: id_type::AuthenticationId,
=======
#[cfg(feature = "v1")]
#[derive(Debug, Serialize, ToSchema)]
pub struct AuthenticationEligibilityResponse {
    /// The unique identifier for this authentication.
    #[schema(value_type = String, example = "auth_mbabizu24mvu3mela5njyhpit4")]
    pub authentication_id: id_type::AuthenticationId,
    /// The URL to which the user should be redirected after authentication.
    #[schema(value_type = String, example = "https://example.com/redirect")]
>>>>>>> 2f5f18b5
    pub next_api_action: String,
    /// The current status of the authentication (e.g., Started).
    #[schema(value_type = AuthenticationStatus)]
    pub status: common_enums::AuthenticationStatus,
<<<<<<< HEAD
    pub threeds_server_transaction_id: Option<String>,
    pub maximum_supported_3ds_version: Option<common_utils::types::SemanticVersion>,
    pub connector_authentication_id: Option<String>,
    pub three_ds_method_data: Option<String>,
    pub three_ds_method_url: Option<String>,
    pub message_version: Option<common_utils::types::SemanticVersion>,
    pub connector_metadata: Option<serde_json::Value>,
    pub directory_server_id: Option<String>,
    pub profile_id: id_type::ProfileId,
    pub error_message: Option<String>,
    pub error_code: Option<String>,
=======
    /// The unique identifier for this authentication from the 3DS server.
    #[schema(value_type = String)]
    pub threeds_server_transaction_id: Option<String>,
    /// The maximum supported 3DS version.
    #[schema(value_type = SemanticVersion)]
    pub maximum_supported_3ds_version: Option<common_utils::types::SemanticVersion>,
    /// The unique identifier for this authentication from the connector.
    #[schema(value_type = String)]
    pub connector_authentication_id: Option<String>,
    /// The data required to perform the 3DS method.
    #[schema(value_type = String)]
    pub three_ds_method_data: Option<String>,
    /// The URL to which the user should be redirected after authentication.
    #[schema(value_type = String, example = "https://example.com/redirect")]
    pub three_ds_method_url: Option<String>,
    /// The version of the message.
    #[schema(value_type = SemanticVersion)]
    pub message_version: Option<common_utils::types::SemanticVersion>,
    /// The metadata for this authentication.
    #[schema(value_type = serde_json::Value)]
    pub connector_metadata: Option<serde_json::Value>,
    /// The unique identifier for this authentication.
    #[schema(value_type = String)]
    pub directory_server_id: Option<String>,
    /// The unique identifier for this authentication.
    #[schema(value_type = String)]
    pub profile_id: id_type::ProfileId,
    /// The error message for this authentication.
    #[schema(value_type = String)]
    pub error_message: Option<String>,
    /// The error code for this authentication.
    #[schema(value_type = String)]
    pub error_code: Option<String>,
    /// The connector used for this authentication.
    #[schema(value_type = String)]
>>>>>>> 2f5f18b5
    pub authentication_connector: Option<String>,
    /// Billing address
    #[schema(value_type = Option<Address>)]
    pub billing: Option<Address>,

    /// Shipping address
    #[schema(value_type = Option<Address>)]
    pub shipping: Option<Address>,

    /// Browser information
    #[schema(value_type = Option<BrowserInformation>)]
    pub browser_information: Option<BrowserInformation>,

<<<<<<< HEAD
    pub email: common_utils::crypto::OptionalEncryptableEmail,
}

=======
    /// Email
    #[schema(value_type = Option<pii::Email>)]
    pub email: common_utils::crypto::OptionalEncryptableEmail,
}

#[cfg(feature = "v1")]
>>>>>>> 2f5f18b5
impl ApiEventMetric for AuthenticationEligibilityRequest {
    fn get_api_event_type(&self) -> Option<ApiEventsType> {
        None
    }
}

<<<<<<< HEAD
=======
#[cfg(feature = "v1")]
>>>>>>> 2f5f18b5
impl ApiEventMetric for AuthenticationEligibilityResponse {
    fn get_api_event_type(&self) -> Option<ApiEventsType> {
        Some(ApiEventsType::Authentication {
            authentication_id: self.authentication_id.clone(),
        })
    }
<<<<<<< HEAD
}

#[derive(Debug, Clone, Serialize, Deserialize, ToSchema)]
pub struct AuthenticationAuthenticateRequest {
    #[schema(value_type = String)]
    pub client_secret: masking::Secret<String>,
    /// SDK Information if request is from SDK
    pub sdk_information: Option<crate::payments::SdkInformation>,
    /// Device Channel indicating whether request is coming from App or Browser
    pub device_channel: crate::payments::DeviceChannel,
    /// Indicates if 3DS method data was successfully completed or not
    pub threeds_method_comp_ind: crate::payments::ThreeDsCompletionIndicator,
}

impl ApiEventMetric for AuthenticationAuthenticateRequest {
    fn get_api_event_type(&self) -> Option<ApiEventsType> {
        None
    }
}

#[derive(Debug, Clone, Serialize, Deserialize, ToSchema)]
pub struct AuthenticationAuthenticateResponse {
    /// Indicates the transaction status
    #[serde(rename = "trans_status")]
    #[schema(value_type = TransactionStatus)]
    pub transaction_status: common_enums::TransactionStatus,
    /// Access Server URL to be used for challenge submission
    pub acs_url: Option<String>,
    /// Challenge request which should be sent to acs_url
    pub challenge_request: Option<String>,
    /// Unique identifier assigned by the EMVCo(Europay, Mastercard and Visa)
    pub acs_reference_number: Option<String>,
    /// Unique identifier assigned by the ACS to identify a single transaction
    pub acs_trans_id: Option<String>,
    /// Unique identifier assigned by the 3DS Server to identify a single transaction
    pub three_dsserver_trans_id: Option<String>,
    /// Contains the JWS object created by the ACS for the ARes(Authentication Response) message
    pub acs_signed_content: Option<String>,
    /// Three DS Requestor URL
    pub three_ds_requestor_url: String,
    /// Merchant app declaring their URL within the CReq message so that the Authentication app can call the Merchant app after OOB authentication has occurred
    pub three_ds_requestor_app_url: Option<String>,
}

impl ApiEventMetric for AuthenticationAuthenticateResponse {
    fn get_api_event_type(&self) -> Option<ApiEventsType> {
        None
    }
}
=======
}
>>>>>>> 2f5f18b5
<|MERGE_RESOLUTION|>--- conflicted
+++ resolved
@@ -7,13 +7,9 @@
 use time::PrimitiveDateTime;
 use utoipa::ToSchema;
 
-<<<<<<< HEAD
-use crate::payments::{Address, BrowserInformation, CustomerDetails};
-=======
 #[cfg(feature = "v1")]
 use crate::payments::BrowserInformation;
 use crate::payments::{Address, CustomerDetails};
->>>>>>> 2f5f18b5
 
 #[derive(Debug, Clone, Serialize, Deserialize, ToSchema)]
 pub struct AuthenticationCreateRequest {
@@ -149,7 +145,6 @@
             })
     }
 }
-
 impl ApiEventMetric for AuthenticationResponse {
     fn get_api_event_type(&self) -> Option<ApiEventsType> {
         Some(ApiEventsType::Authentication {
@@ -158,15 +153,9 @@
     }
 }
 
-<<<<<<< HEAD
+#[cfg(feature = "v1")]
 #[derive(Debug, Serialize, Deserialize, ToSchema)]
 pub struct AuthenticationEligibilityRequest {
-=======
-#[cfg(feature = "v1")]
-#[derive(Debug, Serialize, Deserialize, ToSchema)]
-pub struct AuthenticationEligibilityRequest {
-    /// Payment method data
->>>>>>> 2f5f18b5
     pub payment_method_data: crate::payments::PaymentMethodData,
 
     /// Payment method
@@ -190,18 +179,12 @@
     #[schema(value_type = Option<BrowserInformation>)]
     pub browser_information: Option<BrowserInformation>,
 
-<<<<<<< HEAD
-    pub email: Option<pii::Email>,
-}
-
-=======
     /// Email
     #[schema(value_type = Option<pii::Email>)]
     pub email: Option<pii::Email>,
 }
 
 #[cfg(feature = "v1")]
->>>>>>> 2f5f18b5
 impl AuthenticationEligibilityRequest {
     pub fn get_next_action_api(&self, base_url: String, authentication_id: String) -> String {
         format!("{base_url}/authentication/{authentication_id}/authenticate")
@@ -220,11 +203,6 @@
     }
 }
 
-<<<<<<< HEAD
-#[derive(Debug, Serialize, ToSchema)]
-pub struct AuthenticationEligibilityResponse {
-    pub authentication_id: id_type::AuthenticationId,
-=======
 #[cfg(feature = "v1")]
 #[derive(Debug, Serialize, ToSchema)]
 pub struct AuthenticationEligibilityResponse {
@@ -233,24 +211,10 @@
     pub authentication_id: id_type::AuthenticationId,
     /// The URL to which the user should be redirected after authentication.
     #[schema(value_type = String, example = "https://example.com/redirect")]
->>>>>>> 2f5f18b5
     pub next_api_action: String,
     /// The current status of the authentication (e.g., Started).
     #[schema(value_type = AuthenticationStatus)]
     pub status: common_enums::AuthenticationStatus,
-<<<<<<< HEAD
-    pub threeds_server_transaction_id: Option<String>,
-    pub maximum_supported_3ds_version: Option<common_utils::types::SemanticVersion>,
-    pub connector_authentication_id: Option<String>,
-    pub three_ds_method_data: Option<String>,
-    pub three_ds_method_url: Option<String>,
-    pub message_version: Option<common_utils::types::SemanticVersion>,
-    pub connector_metadata: Option<serde_json::Value>,
-    pub directory_server_id: Option<String>,
-    pub profile_id: id_type::ProfileId,
-    pub error_message: Option<String>,
-    pub error_code: Option<String>,
-=======
     /// The unique identifier for this authentication from the 3DS server.
     #[schema(value_type = String)]
     pub threeds_server_transaction_id: Option<String>,
@@ -286,7 +250,6 @@
     pub error_code: Option<String>,
     /// The connector used for this authentication.
     #[schema(value_type = String)]
->>>>>>> 2f5f18b5
     pub authentication_connector: Option<String>,
     /// Billing address
     #[schema(value_type = Option<Address>)]
@@ -300,35 +263,25 @@
     #[schema(value_type = Option<BrowserInformation>)]
     pub browser_information: Option<BrowserInformation>,
 
-<<<<<<< HEAD
-    pub email: common_utils::crypto::OptionalEncryptableEmail,
-}
-
-=======
     /// Email
     #[schema(value_type = Option<pii::Email>)]
     pub email: common_utils::crypto::OptionalEncryptableEmail,
 }
 
 #[cfg(feature = "v1")]
->>>>>>> 2f5f18b5
 impl ApiEventMetric for AuthenticationEligibilityRequest {
     fn get_api_event_type(&self) -> Option<ApiEventsType> {
         None
     }
 }
 
-<<<<<<< HEAD
-=======
-#[cfg(feature = "v1")]
->>>>>>> 2f5f18b5
+#[cfg(feature = "v1")]
 impl ApiEventMetric for AuthenticationEligibilityResponse {
     fn get_api_event_type(&self) -> Option<ApiEventsType> {
         Some(ApiEventsType::Authentication {
             authentication_id: self.authentication_id.clone(),
         })
     }
-<<<<<<< HEAD
 }
 
 #[derive(Debug, Clone, Serialize, Deserialize, ToSchema)]
@@ -378,6 +331,3 @@
         None
     }
 }
-=======
-}
->>>>>>> 2f5f18b5
