use actix_web::{web, HttpRequest, HttpResponse};
use common_utils;
use router_env::{instrument, tracing, Flow};

use super::app::AppState;
#[cfg(all(any(feature = "v1", feature = "v2"), not(feature = "refunds_v2")))]
use crate::core::refunds::*;
#[cfg(all(feature = "v2", feature = "refunds_v2"))]
use crate::core::refunds_v2::*;
use crate::{
    core::api_locking,
    services::{api, authentication as auth, authorization::permissions::Permission},
    types::api::refunds,
};

#[cfg(feature = "v2")]
/// A private module to hold internal types to be used in route handlers.
/// This is because we will need to implement certain traits on these types which will have the resource id
/// But the api payload will not contain the resource id
/// So these types can hold the resource id along with actual api payload, on which api event and locking action traits can be implemented
mod internal_payload_types {
    use super::*;

    // Serialize is implemented because of api events
    #[derive(Debug, serde::Serialize)]
    pub struct RefundsGenericRequestWithResourceId<T: serde::Serialize> {
        pub global_refund_id: common_utils::id_type::GlobalRefundId,
        pub payment_id: Option<common_utils::id_type::GlobalPaymentId>,
        #[serde(flatten)]
        pub payload: T,
    }

    impl<T: serde::Serialize> common_utils::events::ApiEventMetric
        for RefundsGenericRequestWithResourceId<T>
    {
        fn get_api_event_type(&self) -> Option<common_utils::events::ApiEventsType> {
            let refund_id = self.global_refund_id.clone();
            let payment_id = self.payment_id.clone();
            Some(common_utils::events::ApiEventsType::Refund {
                payment_id,
                refund_id,
            })
        }
    }
}

/// Refunds - Create
///
/// To create a refund against an already processed payment
#[cfg(all(any(feature = "v1", feature = "v2"), not(feature = "refunds_v2")))]
#[utoipa::path(
    post,
    path = "/refunds",
    request_body=RefundRequest,
    responses(
        (status = 200, description = "Refund created", body = RefundResponse),
        (status = 400, description = "Missing Mandatory fields")
    ),
    tag = "Refunds",
    operation_id = "Create a Refund",
    security(("api_key" = []))
)]
#[instrument(skip_all, fields(flow = ?Flow::RefundsCreate))]
// #[post("")]
pub async fn refunds_create(
    state: web::Data<AppState>,
    req: HttpRequest,
    json_payload: web::Json<refunds::RefundRequest>,
) -> HttpResponse {
    let flow = Flow::RefundsCreate;
    Box::pin(api::server_wrap(
        flow,
        state,
        &req,
        json_payload.into_inner(),
        |state, auth: auth::AuthenticationData, req, _| {
            let merchant_context = auth.clone().into();
            refund_create_core(state, merchant_context, auth.profile_id, req)
        },
        auth::auth_type(
            &auth::HeaderAuth(auth::ApiKeyAuth {
                is_connected_allowed: false,
                is_platform_allowed: false,
            }),
            &auth::JWTAuth {
                permission: Permission::ProfileRefundWrite,
            },
            req.headers(),
        ),
        api_locking::LockAction::NotApplicable,
    ))
    .await
}

#[cfg(all(feature = "v2", feature = "refunds_v2"))]
#[instrument(skip_all, fields(flow = ?Flow::RefundsCreate))]
// #[post("")]
pub async fn refunds_create(
    state: web::Data<AppState>,
    req: HttpRequest,
    json_payload: web::Json<refunds::RefundsCreateRequest>,
) -> HttpResponse {
    let flow = Flow::RefundsCreate;

    let global_refund_id =
        common_utils::id_type::GlobalRefundId::generate(&state.conf.cell_information.id);
    let payload = json_payload.into_inner();

    let internal_refund_create_payload =
        internal_payload_types::RefundsGenericRequestWithResourceId {
            global_refund_id: global_refund_id.clone(),
            payment_id: Some(payload.payment_id.clone()),
            payload,
        };

    Box::pin(api::server_wrap(
        flow,
        state,
        &req,
        internal_refund_create_payload,
        |state, auth: auth::AuthenticationData, req, _| {
<<<<<<< HEAD
            let merchant_context = auth.into();
            refund_create_core(state, merchant_context, req)
=======
            let merchant_context = domain::MerchantContext::NormalMerchant(Box::new(
                domain::Context(auth.merchant_account, auth.key_store),
            ));
            refund_create_core(
                state,
                merchant_context,
                req.payload,
                global_refund_id.clone(),
            )
>>>>>>> d7499c3f
        },
        auth::auth_type(
            &auth::V2ApiKeyAuth {
                is_connected_allowed: false,
                is_platform_allowed: false,
            },
            &auth::JWTAuth {
                permission: Permission::ProfileRefundWrite,
            },
            req.headers(),
        ),
        api_locking::LockAction::NotApplicable,
    ))
    .await
}

#[cfg(all(any(feature = "v1", feature = "v2"), not(feature = "refunds_v2")))]
/// Refunds - Retrieve (GET)
///
/// To retrieve the properties of a Refund. This may be used to get the status of a previously initiated payment or next action for an ongoing payment
#[utoipa::path(
    get,
    path = "/refunds/{refund_id}",
    params(
        ("refund_id" = String, Path, description = "The identifier for refund")
    ),
    responses(
        (status = 200, description = "Refund retrieved", body = RefundResponse),
        (status = 404, description = "Refund does not exist in our records")
    ),
    tag = "Refunds",
    operation_id = "Retrieve a Refund",
    security(("api_key" = []))
)]
#[instrument(skip_all, fields(flow))]
// #[get("/{id}")]
pub async fn refunds_retrieve(
    state: web::Data<AppState>,
    req: HttpRequest,
    path: web::Path<String>,
    query_params: web::Query<api_models::refunds::RefundsRetrieveBody>,
) -> HttpResponse {
    let refund_request = refunds::RefundsRetrieveRequest {
        refund_id: path.into_inner(),
        force_sync: query_params.force_sync,
        merchant_connector_details: None,
    };
    let flow = match query_params.force_sync {
        Some(true) => Flow::RefundsRetrieveForceSync,
        _ => Flow::RefundsRetrieve,
    };

    tracing::Span::current().record("flow", flow.to_string());

    Box::pin(api::server_wrap(
        flow,
        state,
        &req,
        refund_request,
        |state, auth: auth::AuthenticationData, refund_request, _| {
            let merchant_context = auth.clone().into();
            refund_response_wrapper(
                state,
                merchant_context,
                auth.profile_id,
                refund_request,
                refund_retrieve_core_with_refund_id,
            )
        },
        auth::auth_type(
            &auth::HeaderAuth(auth::ApiKeyAuth {
                is_connected_allowed: false,
                is_platform_allowed: false,
            }),
            &auth::JWTAuth {
                permission: Permission::ProfileRefundRead,
            },
            req.headers(),
        ),
        api_locking::LockAction::NotApplicable,
    ))
    .await
}

#[cfg(all(feature = "v2", feature = "refunds_v2"))]
#[instrument(skip_all, fields(flow))]
pub async fn refunds_retrieve(
    state: web::Data<AppState>,
    req: HttpRequest,
    path: web::Path<common_utils::id_type::GlobalRefundId>,
    query_params: web::Query<api_models::refunds::RefundsRetrieveBody>,
) -> HttpResponse {
    let refund_request = refunds::RefundsRetrieveRequest {
        refund_id: path.into_inner(),
        force_sync: query_params.force_sync,
    };
    let flow = match query_params.force_sync {
        Some(true) => Flow::RefundsRetrieveForceSync,
        _ => Flow::RefundsRetrieve,
    };

    tracing::Span::current().record("flow", flow.to_string());

    Box::pin(api::server_wrap(
        flow,
        state,
        &req,
        refund_request,
        |state, auth: auth::AuthenticationData, refund_request, _| {
            let merchant_context = auth.clone().into();
            refund_retrieve_core_with_refund_id(
                state,
                merchant_context,
                auth.profile,
                refund_request,
            )
        },
        auth::auth_type(
            &auth::V2ApiKeyAuth {
                is_connected_allowed: false,
                is_platform_allowed: false,
            },
            &auth::JWTAuth {
                permission: Permission::ProfileRefundRead,
            },
            req.headers(),
        ),
        api_locking::LockAction::NotApplicable,
    ))
    .await
}

#[cfg(all(any(feature = "v1", feature = "v2"), not(feature = "refunds_v2")))]
/// Refunds - Retrieve (POST)
///
/// To retrieve the properties of a Refund. This may be used to get the status of a previously initiated payment or next action for an ongoing payment
#[utoipa::path(
    get,
    path = "/refunds/sync",
    responses(
        (status = 200, description = "Refund retrieved", body = RefundResponse),
        (status = 404, description = "Refund does not exist in our records")
    ),
    tag = "Refunds",
    operation_id = "Retrieve a Refund",
    security(("api_key" = []))
)]
#[instrument(skip_all, fields(flow))]
// #[post("/sync")]
pub async fn refunds_retrieve_with_body(
    state: web::Data<AppState>,
    req: HttpRequest,
    json_payload: web::Json<refunds::RefundsRetrieveRequest>,
) -> HttpResponse {
    let flow = match json_payload.force_sync {
        Some(true) => Flow::RefundsRetrieveForceSync,
        _ => Flow::RefundsRetrieve,
    };

    tracing::Span::current().record("flow", flow.to_string());

    Box::pin(api::server_wrap(
        flow,
        state,
        &req,
        json_payload.into_inner(),
        |state, auth: auth::AuthenticationData, req, _| {
            let merchant_context = auth.clone().into();
            refund_response_wrapper(
                state,
                merchant_context,
                auth.profile_id,
                req,
                refund_retrieve_core_with_refund_id,
            )
        },
        &auth::HeaderAuth(auth::ApiKeyAuth {
            is_connected_allowed: false,
            is_platform_allowed: false,
        }),
        api_locking::LockAction::NotApplicable,
    ))
    .await
}

#[cfg(all(any(feature = "v1", feature = "v2"), not(feature = "refunds_v2")))]
/// Refunds - Update
///
/// To update the properties of a Refund object. This may include attaching a reason for the refund or metadata fields
#[utoipa::path(
    post,
    path = "/refunds/{refund_id}",
    params(
        ("refund_id" = String, Path, description = "The identifier for refund")
    ),
    request_body=RefundUpdateRequest,
    responses(
        (status = 200, description = "Refund updated", body = RefundResponse),
        (status = 400, description = "Missing Mandatory fields")
    ),
    tag = "Refunds",
    operation_id = "Update a Refund",
    security(("api_key" = []))
)]
#[instrument(skip_all, fields(flow = ?Flow::RefundsUpdate))]
// #[post("/{id}")]
pub async fn refunds_update(
    state: web::Data<AppState>,
    req: HttpRequest,
    json_payload: web::Json<refunds::RefundUpdateRequest>,
    path: web::Path<String>,
) -> HttpResponse {
    let flow = Flow::RefundsUpdate;
    let mut refund_update_req = json_payload.into_inner();
    refund_update_req.refund_id = path.into_inner();
    Box::pin(api::server_wrap(
        flow,
        state,
        &req,
        refund_update_req,
        |state, auth: auth::AuthenticationData, req, _| {
            let merchant_context = auth.into();
            refund_update_core(state, merchant_context, req)
        },
        &auth::HeaderAuth(auth::ApiKeyAuth {
            is_connected_allowed: false,
            is_platform_allowed: false,
        }),
        api_locking::LockAction::NotApplicable,
    ))
    .await
}

#[cfg(all(feature = "v2", feature = "refunds_v2"))]
#[instrument(skip_all, fields(flow = ?Flow::RefundsUpdate))]
pub async fn refunds_metadata_update(
    state: web::Data<AppState>,
    req: HttpRequest,
    json_payload: web::Json<refunds::RefundMetadataUpdateRequest>,
    path: web::Path<common_utils::id_type::GlobalRefundId>,
) -> HttpResponse {
    let flow = Flow::RefundsUpdate;

    let global_refund_id = path.into_inner();
    let internal_payload = internal_payload_types::RefundsGenericRequestWithResourceId {
        global_refund_id: global_refund_id.clone(),
        payment_id: None,
        payload: json_payload.into_inner(),
    };

    Box::pin(api::server_wrap(
        flow,
        state,
        &req,
        internal_payload,
        |state, auth: auth::AuthenticationData, req, _| {
            refund_metadata_update_core(
                state,
                auth.merchant_account,
                req.payload,
                global_refund_id.clone(),
            )
        },
        &auth::V2ApiKeyAuth {
            is_connected_allowed: false,
            is_platform_allowed: false,
        },
        api_locking::LockAction::NotApplicable,
    ))
    .await
}

#[cfg(all(
    any(feature = "v1", feature = "v2"),
    not(feature = "refunds_v2"),
    feature = "olap"
))]
/// Refunds - List
///
/// To list the refunds associated with a payment_id or with the merchant, if payment_id is not provided
#[utoipa::path(
    post,
    path = "/refunds/list",
    request_body=RefundListRequest,
    responses(
        (status = 200, description = "List of refunds", body = RefundListResponse),
    ),
    tag = "Refunds",
    operation_id = "List all Refunds",
    security(("api_key" = []))
)]
#[instrument(skip_all, fields(flow = ?Flow::RefundsList))]
pub async fn refunds_list(
    state: web::Data<AppState>,
    req: HttpRequest,
    payload: web::Json<api_models::refunds::RefundListRequest>,
) -> HttpResponse {
    let flow = Flow::RefundsList;
    Box::pin(api::server_wrap(
        flow,
        state,
        &req,
        payload.into_inner(),
        |state, auth: auth::AuthenticationData, req, _| {
            let merchant_context = auth.into();
            refund_list(state, merchant_context, None, req)
        },
        auth::auth_type(
            &auth::HeaderAuth(auth::ApiKeyAuth {
                is_connected_allowed: false,
                is_platform_allowed: false,
            }),
            &auth::JWTAuth {
                permission: Permission::MerchantRefundRead,
            },
            req.headers(),
        ),
        api_locking::LockAction::NotApplicable,
    ))
    .await
}

#[cfg(all(feature = "v2", feature = "refunds_v2", feature = "olap"))]
#[instrument(skip_all, fields(flow = ?Flow::RefundsList))]
pub async fn refunds_list(
    state: web::Data<AppState>,
    req: HttpRequest,
    payload: web::Json<api_models::refunds::RefundListRequest>,
) -> HttpResponse {
    let flow = Flow::RefundsList;
    Box::pin(api::server_wrap(
        flow,
        state,
        &req,
        payload.into_inner(),
        |state, auth: auth::AuthenticationData, req, _| {
            refund_list(state, auth.merchant_account, auth.profile, req)
        },
        auth::auth_type(
            &auth::V2ApiKeyAuth {
                is_connected_allowed: false,
                is_platform_allowed: false,
            },
            &auth::JWTAuth {
                permission: Permission::MerchantRefundRead,
            },
            req.headers(),
        ),
        api_locking::LockAction::NotApplicable,
    ))
    .await
}

#[cfg(all(
    any(feature = "v1", feature = "v2"),
    not(feature = "refunds_v2"),
    feature = "olap"
))]
/// Refunds - List at profile level
///
/// To list the refunds associated with a payment_id or with the merchant, if payment_id is not provided
#[utoipa::path(
    post,
    path = "/refunds/profile/list",
    request_body=RefundListRequest,
    responses(
        (status = 200, description = "List of refunds", body = RefundListResponse),
    ),
    tag = "Refunds",
    operation_id = "List all Refunds",
    security(("api_key" = []))
)]
#[instrument(skip_all, fields(flow = ?Flow::RefundsList))]
pub async fn refunds_list_profile(
    state: web::Data<AppState>,
    req: HttpRequest,
    payload: web::Json<api_models::refunds::RefundListRequest>,
) -> HttpResponse {
    let flow = Flow::RefundsList;
    Box::pin(api::server_wrap(
        flow,
        state,
        &req,
        payload.into_inner(),
        |state, auth: auth::AuthenticationData, req, _| {
            let merchant_context = auth.clone().into();
            refund_list(
                state,
                merchant_context,
                auth.profile_id.map(|profile_id| vec![profile_id]),
                req,
            )
        },
        auth::auth_type(
            &auth::HeaderAuth(auth::ApiKeyAuth {
                is_connected_allowed: false,
                is_platform_allowed: false,
            }),
            &auth::JWTAuth {
                permission: Permission::ProfileRefundRead,
            },
            req.headers(),
        ),
        api_locking::LockAction::NotApplicable,
    ))
    .await
}

#[cfg(all(
    any(feature = "v1", feature = "v2"),
    not(feature = "refunds_v2"),
    feature = "olap"
))]
/// Refunds - Filter
///
/// To list the refunds filters associated with list of connectors, currencies and payment statuses
#[utoipa::path(
    post,
    path = "/refunds/filter",
    request_body=TimeRange,
    responses(
        (status = 200, description = "List of filters", body = RefundListMetaData),
    ),
    tag = "Refunds",
    operation_id = "List all filters for Refunds",
    security(("api_key" = []))
)]
#[instrument(skip_all, fields(flow = ?Flow::RefundsList))]
pub async fn refunds_filter_list(
    state: web::Data<AppState>,
    req: HttpRequest,
    payload: web::Json<common_utils::types::TimeRange>,
) -> HttpResponse {
    let flow = Flow::RefundsList;
    Box::pin(api::server_wrap(
        flow,
        state,
        &req,
        payload.into_inner(),
        |state, auth: auth::AuthenticationData, req, _| {
            let merchant_context = auth.into();
            refund_filter_list(state, merchant_context, req)
        },
        auth::auth_type(
            &auth::HeaderAuth(auth::ApiKeyAuth {
                is_connected_allowed: false,
                is_platform_allowed: false,
            }),
            &auth::JWTAuth {
                permission: Permission::MerchantRefundRead,
            },
            req.headers(),
        ),
        api_locking::LockAction::NotApplicable,
    ))
    .await
}

#[cfg(all(
    any(feature = "v1", feature = "v2"),
    not(feature = "refunds_v2"),
    feature = "olap"
))]
/// Refunds - Filter V2
///
/// To list the refunds filters associated with list of connectors, currencies and payment statuses
#[utoipa::path(
    get,
    path = "/refunds/v2/filter",
    responses(
        (status = 200, description = "List of static filters", body = RefundListFilters),
    ),
    tag = "Refunds",
    operation_id = "List all filters for Refunds",
    security(("api_key" = []))
)]
#[instrument(skip_all, fields(flow = ?Flow::RefundsFilters))]
pub async fn get_refunds_filters(state: web::Data<AppState>, req: HttpRequest) -> HttpResponse {
    let flow = Flow::RefundsFilters;
    Box::pin(api::server_wrap(
        flow,
        state,
        &req,
        (),
        |state, auth: auth::AuthenticationData, _, _| {
            let merchant_context = auth.into();
            get_filters_for_refunds(state, merchant_context, None)
        },
        auth::auth_type(
            &auth::HeaderAuth(auth::ApiKeyAuth {
                is_connected_allowed: false,
                is_platform_allowed: false,
            }),
            &auth::JWTAuth {
                permission: Permission::MerchantRefundRead,
            },
            req.headers(),
        ),
        api_locking::LockAction::NotApplicable,
    ))
    .await
}

#[cfg(all(
    any(feature = "v1", feature = "v2"),
    not(feature = "refunds_v2"),
    feature = "olap"
))]
/// Refunds - Filter V2 at profile level
///
/// To list the refunds filters associated with list of connectors, currencies and payment statuses
#[utoipa::path(
    get,
    path = "/refunds/v2/profile/filter",
    responses(
        (status = 200, description = "List of static filters", body = RefundListFilters),
    ),
    tag = "Refunds",
    operation_id = "List all filters for Refunds",
    security(("api_key" = []))
)]
#[instrument(skip_all, fields(flow = ?Flow::RefundsFilters))]
pub async fn get_refunds_filters_profile(
    state: web::Data<AppState>,
    req: HttpRequest,
) -> HttpResponse {
    let flow = Flow::RefundsFilters;
    Box::pin(api::server_wrap(
        flow,
        state,
        &req,
        (),
        |state, auth: auth::AuthenticationData, _, _| {
            let merchant_context = auth.clone().into();
            get_filters_for_refunds(
                state,
                merchant_context,
                auth.profile_id.map(|profile_id| vec![profile_id]),
            )
        },
        auth::auth_type(
            &auth::HeaderAuth(auth::ApiKeyAuth {
                is_connected_allowed: false,
                is_platform_allowed: false,
            }),
            &auth::JWTAuth {
                permission: Permission::ProfileRefundRead,
            },
            req.headers(),
        ),
        api_locking::LockAction::NotApplicable,
    ))
    .await
}

#[cfg(all(
    any(feature = "v1", feature = "v2"),
    not(feature = "refunds_v2"),
    feature = "olap"
))]
#[instrument(skip_all, fields(flow = ?Flow::RefundsAggregate))]
pub async fn get_refunds_aggregates(
    state: web::Data<AppState>,
    req: HttpRequest,
    query_params: web::Query<common_utils::types::TimeRange>,
) -> HttpResponse {
    let flow = Flow::RefundsAggregate;
    let query_params = query_params.into_inner();
    Box::pin(api::server_wrap(
        flow,
        state,
        &req,
        query_params,
        |state, auth: auth::AuthenticationData, req, _| {
            let merchant_context = auth.into();
            get_aggregates_for_refunds(state, merchant_context, None, req)
        },
        auth::auth_type(
            &auth::HeaderAuth(auth::ApiKeyAuth {
                is_connected_allowed: false,
                is_platform_allowed: false,
            }),
            &auth::JWTAuth {
                permission: Permission::MerchantRefundRead,
            },
            req.headers(),
        ),
        api_locking::LockAction::NotApplicable,
    ))
    .await
}

#[cfg(all(
    any(feature = "v1", feature = "v2"),
    not(feature = "refunds_v2"),
    feature = "olap"
))]
#[instrument(skip_all, fields(flow = ?Flow::RefundsManualUpdate))]
pub async fn refunds_manual_update(
    state: web::Data<AppState>,
    req: HttpRequest,
    payload: web::Json<api_models::refunds::RefundManualUpdateRequest>,
    path: web::Path<String>,
) -> HttpResponse {
    let flow = Flow::RefundsManualUpdate;
    let mut refund_manual_update_req = payload.into_inner();
    refund_manual_update_req.refund_id = path.into_inner();
    Box::pin(api::server_wrap(
        flow,
        state,
        &req,
        refund_manual_update_req,
        |state, _auth, req, _| refund_manual_update(state, req),
        &auth::AdminApiAuth,
        api_locking::LockAction::NotApplicable,
    ))
    .await
}

#[cfg(all(
    any(feature = "v1", feature = "v2"),
    not(feature = "refunds_v2"),
    feature = "olap"
))]
#[instrument(skip_all, fields(flow = ?Flow::RefundsAggregate))]
pub async fn get_refunds_aggregate_profile(
    state: web::Data<AppState>,
    req: HttpRequest,
    query_params: web::Query<common_utils::types::TimeRange>,
) -> HttpResponse {
    let flow = Flow::RefundsAggregate;
    let query_params = query_params.into_inner();
    Box::pin(api::server_wrap(
        flow,
        state,
        &req,
        query_params,
        |state, auth: auth::AuthenticationData, req, _| {
            let merchant_context = auth.clone().into();
            get_aggregates_for_refunds(
                state,
                merchant_context,
                auth.profile_id.map(|profile_id| vec![profile_id]),
                req,
            )
        },
        auth::auth_type(
            &auth::HeaderAuth(auth::ApiKeyAuth {
                is_connected_allowed: false,
                is_platform_allowed: false,
            }),
            &auth::JWTAuth {
                permission: Permission::ProfileRefundRead,
            },
            req.headers(),
        ),
        api_locking::LockAction::NotApplicable,
    ))
    .await
}<|MERGE_RESOLUTION|>--- conflicted
+++ resolved
@@ -119,20 +119,13 @@
         &req,
         internal_refund_create_payload,
         |state, auth: auth::AuthenticationData, req, _| {
-<<<<<<< HEAD
             let merchant_context = auth.into();
-            refund_create_core(state, merchant_context, req)
-=======
-            let merchant_context = domain::MerchantContext::NormalMerchant(Box::new(
-                domain::Context(auth.merchant_account, auth.key_store),
-            ));
             refund_create_core(
                 state,
                 merchant_context,
                 req.payload,
                 global_refund_id.clone(),
             )
->>>>>>> d7499c3f
         },
         auth::auth_type(
             &auth::V2ApiKeyAuth {
