--- conflicted
+++ resolved
@@ -1,10 +1,6 @@
 use api_models::{self, enums as api_enums, payments};
 use base64::Engine;
-<<<<<<< HEAD
-use common_utils::{errors::CustomResult, ext_traits::ByteSliceExt, fp_utils, pii};
-=======
-use common_utils::{errors::CustomResult, pii};
->>>>>>> 36cc13d4
+use common_utils::{errors::CustomResult, ext_traits::ByteSliceExt, pii};
 use error_stack::{IntoReport, ResultExt};
 use masking::{ExposeInterface, ExposeOptionInterface, Secret};
 use serde::{Deserialize, Serialize};
@@ -114,14 +110,9 @@
     #[serde(flatten)]
     pub payment_data: Option<StripePaymentMethodData>,
     pub capture_method: StripeCaptureMethod,
-<<<<<<< HEAD
-    pub off_session: Option<bool>,
-    pub setup_future_usage: Option<enums::FutureUsage>,
-    pub payment_method_options: Option<StripePaymentMethodOptions>, // For mandate txns using network_txns_id, needs to be validated
-=======
     pub payment_method_options: Option<StripePaymentMethodOptions>, // For mandate txns using network_txns_id, needs to be validated
     pub setup_future_usage: Option<enums::FutureUsage>,
->>>>>>> 36cc13d4
+    pub off_session: Option<bool>,
 }
 
 #[derive(Debug, Eq, PartialEq, Serialize)]
@@ -900,18 +891,13 @@
         };
         let mut payment_method_options = None;
 
-<<<<<<< HEAD
         let (mut payment_data, payment_method, mandate, billing_address) = {
-=======
-        let (mut payment_data, payment_method, billing_address) = {
->>>>>>> 36cc13d4
             match item
                 .request
                 .mandate_id
                 .clone()
                 .and_then(|mandate_ids| mandate_ids.mandate_reference_id)
             {
-<<<<<<< HEAD
                 Some(api_models::payments::MandateReferenceId::ConnectorMandateId(
                     connector_mandate_ids,
                 )) => (
@@ -920,11 +906,6 @@
                     connector_mandate_ids.connector_mandate_id,
                     StripeBillingAddress::default(),
                 ),
-=======
-                Some(api_models::payments::MandateReferenceId::ConnectorMandateId(mandate_id)) => {
-                    (None, Some(mandate_id), StripeBillingAddress::default())
-                }
->>>>>>> 36cc13d4
                 Some(api_models::payments::MandateReferenceId::NetworkMandateId(
                     network_transaction_id,
                 )) => {
@@ -935,11 +916,7 @@
                             network_transaction_id,
                         }),
                     });
-<<<<<<< HEAD
                     (None, None, None, StripeBillingAddress::default())
-=======
-                    (None, None, StripeBillingAddress::default())
->>>>>>> 36cc13d4
                 }
                 _ => {
                     let (payment_method_data, payment_method_type, billing_address) =
@@ -1009,19 +986,12 @@
             billing: billing_address,
             capture_method: StripeCaptureMethod::from(item.request.capture_method),
             payment_data,
-<<<<<<< HEAD
             mandate,
-=======
-            mandate: None,
->>>>>>> 36cc13d4
             payment_method_options,
             payment_method,
             customer: item.connector_customer.to_owned(),
             setup_mandate_details,
-<<<<<<< HEAD
             off_session: item.request.off_session,
-=======
->>>>>>> 36cc13d4
             setup_future_usage: item.request.setup_future_usage,
         })
     }
@@ -1247,7 +1217,6 @@
     pub next_action: Option<StripeNextActionResponse>,
     pub payment_method_options: Option<StripePaymentMethodOptions>,
     pub latest_attempt: Option<LatestAttempt>,
-<<<<<<< HEAD
 }
 
 impl ForeignTryFrom<(Option<StripePaymentMethodOptions>, Option<String>)>
@@ -1279,8 +1248,6 @@
             payment_method_id,
         }))
     }
-=======
->>>>>>> 36cc13d4
 }
 
 impl<F, T>
@@ -1295,7 +1262,6 @@
             services::RedirectForm::from((next_action_response.get_url(), services::Method::Get))
         });
 
-<<<<<<< HEAD
         let mandate_reference = Option::foreign_try_from((
             item.response.payment_method_options,
             item.response.payment_method,
@@ -1304,21 +1270,6 @@
         //Note: we might have to call retrieve_setup_intent to get the network_transaction_id in case its not sent in PaymentIntentResponse
         // Or we identify the mandate txns before hand and always call SetupIntent in case of mandate payment call
         let network_txn_id = Option::foreign_from(item.response.latest_attempt);
-=======
-        //Note: we might have to call retrieve_setup_intent to get the network_transaction_id in case its not sent in PaymentIntentResponse
-        // Or we identify the mandate txns before hand and always call SetupIntent in case of mandate payment call
-        let network_txn_id = item.response.latest_attempt.and_then(|latest_attempt| {
-            latest_attempt
-                .payment_method_options
-                .and_then(|payment_method_options| match payment_method_options {
-                    StripePaymentMethodOptions::Card {
-                        network_transaction_id,
-                        ..
-                    } => network_transaction_id,
-                    _ => None,
-                })
-        });
->>>>>>> 36cc13d4
 
         Ok(Self {
             status: enums::AttemptStatus::from(item.response.status),
@@ -1329,7 +1280,7 @@
             response: Ok(types::PaymentsResponseData::TransactionResponse {
                 resource_id: types::ResponseId::ConnectorTransactionId(item.response.id),
                 redirection_data,
-                mandate_reference: item.response.payment_method,
+                mandate_reference,
                 connector_metadata: None,
                 network_txn_id,
             }),
@@ -1410,37 +1361,19 @@
             services::RedirectForm::from((next_action_response.get_url(), services::Method::Get))
         });
 
-<<<<<<< HEAD
         let mandate_reference = Option::foreign_try_from((
             item.response.payment_method_options,
             item.response.payment_method,
         ))?;
-=======
-        let network_txn_id = item.response.latest_attempt.and_then(|latest_attempt| {
-            latest_attempt
-                .payment_method_options
-                .and_then(|payment_method_options| match payment_method_options {
-                    StripePaymentMethodOptions::Card {
-                        network_transaction_id,
-                        ..
-                    } => network_transaction_id,
-                    _ => None,
-                })
-        });
->>>>>>> 36cc13d4
 
         Ok(Self {
             status: enums::AttemptStatus::from(item.response.status),
             response: Ok(types::PaymentsResponseData::TransactionResponse {
                 resource_id: types::ResponseId::ConnectorTransactionId(item.response.id),
                 redirection_data,
-                mandate_reference: item.response.payment_method,
+                mandate_reference,
                 connector_metadata: None,
-<<<<<<< HEAD
                 network_txn_id: Option::foreign_from(item.response.latest_attempt),
-=======
-                network_txn_id,
->>>>>>> 36cc13d4
             }),
             ..item.data
         })
@@ -1719,7 +1652,6 @@
     pub network_transaction_id: String,
 }
 
-<<<<<<< HEAD
 #[derive(Clone, Debug, Eq, PartialEq, Deserialize)]
 #[serde(untagged)]
 pub enum LatestAttempt {
@@ -1728,10 +1660,6 @@
 }
 #[derive(Clone, Debug, Default, Eq, PartialEq, Deserialize)]
 pub struct LatestPaymentAttempt {
-=======
-#[derive(Clone, Debug, Default, Eq, PartialEq, Deserialize)]
-pub struct LatestAttempt {
->>>>>>> 36cc13d4
     pub payment_method_options: Option<StripePaymentMethodOptions>,
 }
 // #[derive(Deserialize, Debug, Clone, Eq, PartialEq)]
