--- conflicted
+++ resolved
@@ -1287,16 +1287,12 @@
     }
 }
 
-<<<<<<< HEAD
+impl Authenticate for api_models::payments::PaymentsUpdateMetadataRequest {}
 impl Authenticate for api_models::payments::PaymentsRetrieveRequest {
     fn get_all_keys_required(&self) -> Option<bool> {
         self.all_keys_required
     }
 }
-=======
-impl Authenticate for api_models::payments::PaymentsUpdateMetadataRequest {}
-impl Authenticate for api_models::payments::PaymentsRetrieveRequest {}
->>>>>>> 3cdb9e17
 impl Authenticate for api_models::payments::PaymentsCancelRequest {}
 impl Authenticate for api_models::payments::PaymentsCaptureRequest {}
 impl Authenticate for api_models::payments::PaymentsIncrementalAuthorizationRequest {}
