--- conflicted
+++ resolved
@@ -76,11 +76,7 @@
     pub three_ds_decision_rule_algorithm: Option<serde_json::Value>,
     pub acquirer_config_map: Option<common_types::domain::AcquirerConfigMap>,
     pub merchant_category_code: Option<common_enums::MerchantCategoryCode>,
-<<<<<<< HEAD
-    pub merchant_country_code: Option<String>,
-=======
     pub merchant_country_code: Option<common_types::payments::MerchantCountryCode>,
->>>>>>> 064113a4
 }
 
 #[cfg(feature = "v1")]
@@ -137,11 +133,7 @@
     pub is_iframe_redirection_enabled: Option<bool>,
     pub is_pre_network_tokenization_enabled: Option<bool>,
     pub merchant_category_code: Option<common_enums::MerchantCategoryCode>,
-<<<<<<< HEAD
-    pub merchant_country_code: Option<String>,
-=======
     pub merchant_country_code: Option<common_types::payments::MerchantCountryCode>,
->>>>>>> 064113a4
 }
 
 #[cfg(feature = "v1")]
@@ -198,11 +190,7 @@
     pub three_ds_decision_rule_algorithm: Option<serde_json::Value>,
     pub acquirer_config_map: Option<common_types::domain::AcquirerConfigMap>,
     pub merchant_category_code: Option<common_enums::MerchantCategoryCode>,
-<<<<<<< HEAD
-    pub merchant_country_code: Option<String>,
-=======
     pub merchant_country_code: Option<common_types::payments::MerchantCountryCode>,
->>>>>>> 064113a4
 }
 
 #[cfg(feature = "v1")]
@@ -404,11 +392,7 @@
     pub three_ds_decision_rule_algorithm: Option<serde_json::Value>,
     pub acquirer_config_map: Option<common_types::domain::AcquirerConfigMap>,
     pub merchant_category_code: Option<common_enums::MerchantCategoryCode>,
-<<<<<<< HEAD
-    pub merchant_country_code: Option<String>,
-=======
     pub merchant_country_code: Option<common_types::payments::MerchantCountryCode>,
->>>>>>> 064113a4
     pub routing_algorithm_id: Option<common_utils::id_type::RoutingId>,
     pub order_fulfillment_time: Option<i64>,
     pub order_fulfillment_time_origin: Option<common_enums::OrderFulfillmentTimeOrigin>,
@@ -481,11 +465,7 @@
     pub is_debit_routing_enabled: bool,
     pub merchant_business_country: Option<common_enums::CountryAlpha2>,
     pub merchant_category_code: Option<common_enums::MerchantCategoryCode>,
-<<<<<<< HEAD
-    pub merchant_country_code: Option<String>,
-=======
     pub merchant_country_code: Option<common_types::payments::MerchantCountryCode>,
->>>>>>> 064113a4
     pub routing_algorithm_id: Option<common_utils::id_type::RoutingId>,
     pub order_fulfillment_time: Option<i64>,
     pub order_fulfillment_time_origin: Option<common_enums::OrderFulfillmentTimeOrigin>,
@@ -545,11 +525,7 @@
     pub is_debit_routing_enabled: Option<bool>,
     pub merchant_business_country: Option<common_enums::CountryAlpha2>,
     pub merchant_category_code: Option<common_enums::MerchantCategoryCode>,
-<<<<<<< HEAD
-    pub merchant_country_code: Option<String>,
-=======
     pub merchant_country_code: Option<common_types::payments::MerchantCountryCode>,
->>>>>>> 064113a4
     pub routing_algorithm_id: Option<common_utils::id_type::RoutingId>,
     pub order_fulfillment_time: Option<i64>,
     pub order_fulfillment_time_origin: Option<common_enums::OrderFulfillmentTimeOrigin>,
