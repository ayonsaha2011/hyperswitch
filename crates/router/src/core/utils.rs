use std::{collections::HashSet, marker::PhantomData, str::FromStr};

use api_models::enums::{DisputeStage, DisputeStatus};
#[cfg(feature = "payouts")]
use api_models::payouts::PayoutVendorAccountDetails;
use common_enums::{IntentStatus, RequestIncrementalAuthorization};
#[cfg(feature = "payouts")]
use common_utils::{crypto::Encryptable, pii::Email};
use common_utils::{
    errors::CustomResult,
    ext_traits::AsyncExt,
    types::{keymanager::KeyManagerState, ConnectorTransactionIdTrait, MinorUnit},
};
use error_stack::{report, ResultExt};
use hyperswitch_domain_models::{
    merchant_connector_account::MerchantConnectorAccount, payment_address::PaymentAddress,
    router_data::ErrorResponse, router_request_types, types::OrderDetailsWithAmount,
};
#[cfg(feature = "payouts")]
use masking::{ExposeInterface, PeekInterface};
use maud::{html, PreEscaped};
use router_env::{instrument, tracing};
use uuid::Uuid;

use super::payments::helpers;
#[cfg(feature = "payouts")]
use super::payouts::PayoutData;
#[cfg(feature = "payouts")]
use crate::core::payments;
use crate::{
    configs::Settings,
    consts,
    core::{
        errors::{self, RouterResult, StorageErrorExt},
        payments::PaymentData,
    },
    db::StorageInterface,
    routes::SessionState,
    types::{
        self, api, domain,
        storage::{self, enums},
        PollConfig,
    },
    utils::{generate_id, generate_uuid, OptionExt, ValueExt},
};

pub const IRRELEVANT_CONNECTOR_REQUEST_REFERENCE_ID_IN_DISPUTE_FLOW: &str =
    "irrelevant_connector_request_reference_id_in_dispute_flow";
#[cfg(feature = "payouts")]
pub const IRRELEVANT_CONNECTOR_REQUEST_REFERENCE_ID_IN_PAYOUTS_FLOW: &str =
    "irrelevant_connector_request_reference_id_in_payouts_flow";
const IRRELEVANT_ATTEMPT_ID_IN_DISPUTE_FLOW: &str = "irrelevant_attempt_id_in_dispute_flow";

#[cfg(all(feature = "payouts", feature = "v2", feature = "customer_v2"))]
#[instrument(skip_all)]
pub async fn construct_payout_router_data<'a, F>(
    _state: &SessionState,
    _connector_data: &api::ConnectorData,
    _merchant_account: &domain::MerchantAccount,
    _payout_data: &mut PayoutData,
) -> RouterResult<types::PayoutsRouterData<F>> {
    todo!()
}

#[cfg(all(
    feature = "payouts",
    any(feature = "v1", feature = "v2"),
    not(feature = "customer_v2")
))]
#[instrument(skip_all)]
pub async fn construct_payout_router_data<'a, F>(
    state: &SessionState,
    connector_data: &api::ConnectorData,
    merchant_account: &domain::MerchantAccount,
    payout_data: &mut PayoutData,
) -> RouterResult<types::PayoutsRouterData<F>> {
    let merchant_connector_account = payout_data
        .merchant_connector_account
        .clone()
        .get_required_value("merchant_connector_account")?;
    let connector_name = connector_data.connector_name;
    let connector_auth_type: types::ConnectorAuthType = merchant_connector_account
        .get_connector_account_details()
        .parse_value("ConnectorAuthType")
        .change_context(errors::ApiErrorResponse::InternalServerError)?;

    let billing = payout_data.billing_address.to_owned();

    let billing_address = billing.map(|a| {
        let phone_details = api_models::payments::PhoneDetails {
            number: a.phone_number.clone().map(Encryptable::into_inner),
            country_code: a.country_code.to_owned(),
        };
        let address_details = api_models::payments::AddressDetails {
            city: a.city.to_owned(),
            country: a.country.to_owned(),
            line1: a.line1.clone().map(Encryptable::into_inner),
            line2: a.line2.clone().map(Encryptable::into_inner),
            line3: a.line3.clone().map(Encryptable::into_inner),
            zip: a.zip.clone().map(Encryptable::into_inner),
            first_name: a.first_name.clone().map(Encryptable::into_inner),
            last_name: a.last_name.clone().map(Encryptable::into_inner),
            state: a.state.map(Encryptable::into_inner),
        };

        api_models::payments::Address {
            phone: Some(phone_details),
            address: Some(address_details),
            email: a.email.to_owned().map(Email::from),
        }
    });

    let address = PaymentAddress::new(None, billing_address.map(From::from), None, None);

    let test_mode: Option<bool> = merchant_connector_account.is_test_mode_on();
    let payouts = &payout_data.payouts;
    let payout_attempt = &payout_data.payout_attempt;
    let customer_details = &payout_data.customer_details;
    let connector_label = format!(
        "{}_{}",
        payout_data.profile_id.get_string_repr(),
        connector_name
    );
    let connector_customer_id = customer_details
        .as_ref()
        .and_then(|c| c.connector_customer.as_ref())
        .and_then(|connector_customer_value| {
            connector_customer_value
                .clone()
                .expose()
                .get(connector_label)
                .cloned()
        })
        .and_then(|id| serde_json::from_value::<String>(id).ok());

    let vendor_details: Option<PayoutVendorAccountDetails> =
        match api_models::enums::PayoutConnectors::try_from(connector_name.to_owned()).map_err(
            |err| report!(errors::ApiErrorResponse::InternalServerError).attach_printable(err),
        )? {
            api_models::enums::PayoutConnectors::Stripe => {
                payout_data.payouts.metadata.to_owned().and_then(|meta| {
                    let val = meta
                        .peek()
                        .to_owned()
                        .parse_value("PayoutVendorAccountDetails")
                        .ok();
                    val
                })
            }
            _ => None,
        };

    let router_data = types::RouterData {
        flow: PhantomData,
        merchant_id: merchant_account.get_id().to_owned(),
        customer_id: customer_details.to_owned().map(|c| c.customer_id),
        tenant_id: state.tenant.tenant_id.clone(),
        connector_customer: connector_customer_id,
        connector: connector_name.to_string(),
        payment_id: common_utils::id_type::PaymentId::get_irrelevant_id("payout")
            .get_string_repr()
            .to_owned(),
        attempt_id: "".to_string(),
        status: enums::AttemptStatus::Failure,
        payment_method: enums::PaymentMethod::default(),
        connector_auth_type,
        description: None,
        address,
        auth_type: enums::AuthenticationType::default(),
        connector_meta_data: merchant_connector_account.get_metadata(),
        connector_wallets_details: merchant_connector_account.get_connector_wallets_details(),
        amount_captured: None,
        minor_amount_captured: None,
        payment_method_status: None,
        request: types::PayoutsData {
            payout_id: payouts.payout_id.to_owned(),
            amount: payouts.amount.get_amount_as_i64(),
            minor_amount: payouts.amount,
            connector_payout_id: payout_attempt.connector_payout_id.clone(),
            destination_currency: payouts.destination_currency,
            source_currency: payouts.source_currency,
            entity_type: payouts.entity_type.to_owned(),
            payout_type: payouts.payout_type,
            vendor_details,
            priority: payouts.priority,
            customer_details: customer_details
                .to_owned()
                .map(|c| payments::CustomerDetails {
                    customer_id: Some(c.customer_id),
                    name: c.name.map(Encryptable::into_inner),
                    email: c.email.map(Email::from),
                    phone: c.phone.map(Encryptable::into_inner),
                    phone_country_code: c.phone_country_code,
                }),
        },
        response: Ok(types::PayoutsResponseData::default()),
        access_token: None,
        session_token: None,
        reference_id: None,
        payment_method_token: None,
        recurring_mandate_payment_data: None,
        preprocessing_id: None,
        connector_request_reference_id: payout_attempt.payout_attempt_id.clone(),
        payout_method_data: payout_data.payout_method_data.to_owned(),
        quote_id: None,
        test_mode,
        payment_method_balance: None,
        connector_api_version: None,
        connector_http_status_code: None,
        external_latency: None,
        apple_pay_flow: None,
        frm_metadata: None,
        refund_id: None,
        dispute_id: None,
        connector_response: None,
        integrity_check: Ok(()),
        additional_merchant_data: None,
        header_payload: None,
        connector_mandate_request_reference_id: None,
        authentication_id: None,
        psd2_sca_exemption_type: None,
    };

    Ok(router_data)
}

#[cfg(feature = "v2")]
#[instrument(skip_all)]
#[allow(clippy::too_many_arguments)]
pub async fn construct_refund_router_data<'a, F>(
    _state: &'a SessionState,
    _connector_id: &str,
    _merchant_account: &domain::MerchantAccount,
    _key_store: &domain::MerchantKeyStore,
    _money: (MinorUnit, enums::Currency),
    _payment_intent: &'a storage::PaymentIntent,
    _payment_attempt: &storage::PaymentAttempt,
    _refund: &'a storage::Refund,
    _creds_identifier: Option<String>,
    _split_refunds: Option<router_request_types::SplitRefundsRequest>,
) -> RouterResult<types::RefundsRouterData<F>> {
    todo!()
}

#[cfg(feature = "v1")]
#[instrument(skip_all)]
#[allow(clippy::too_many_arguments)]
pub async fn construct_refund_router_data<'a, F>(
    state: &'a SessionState,
    connector_id: &str,
    merchant_account: &domain::MerchantAccount,
    key_store: &domain::MerchantKeyStore,
    money: (MinorUnit, enums::Currency),
    payment_intent: &'a storage::PaymentIntent,
    payment_attempt: &storage::PaymentAttempt,
    refund: &'a storage::Refund,
    creds_identifier: Option<String>,
    split_refunds: Option<router_request_types::SplitRefundsRequest>,
) -> RouterResult<types::RefundsRouterData<F>> {
    let profile_id = payment_intent
        .profile_id
        .as_ref()
        .get_required_value("profile_id")
        .change_context(errors::ApiErrorResponse::InternalServerError)
        .attach_printable("profile_id is not set in payment_intent")?;

    let merchant_connector_account = helpers::get_merchant_connector_account(
        state,
        merchant_account.get_id(),
        creds_identifier.as_deref(),
        key_store,
        profile_id,
        connector_id,
        payment_attempt.merchant_connector_id.as_ref(),
    )
    .await?;

    let auth_type: types::ConnectorAuthType = merchant_connector_account
        .get_connector_account_details()
        .parse_value("ConnectorAuthType")
        .change_context(errors::ApiErrorResponse::InternalServerError)?;

    let status = payment_attempt.status;

    let (payment_amount, currency) = money;

    let payment_method_type = payment_attempt
        .payment_method
        .get_required_value("payment_method_type")
        .change_context(errors::ApiErrorResponse::InternalServerError)?;
    let merchant_connector_account_id_or_connector_name = payment_attempt
        .merchant_connector_id
        .as_ref()
        .map(|mca_id| mca_id.get_string_repr())
        .unwrap_or(connector_id);

    let merchant_connector_account_id = payment_attempt
        .merchant_connector_id
        .clone()
        .get_required_value("merchant_connector_id")
        .change_context(errors::ApiErrorResponse::InternalServerError)
        .attach_printable("Merchant connector id is not present in payment_attempt")?;

    let webhook_url = Some(helpers::create_webhook_url(
        &state.base_url.clone(),
        merchant_account.get_id(),
<<<<<<< HEAD
        &merchant_connector_account_id,
=======
        merchant_connector_account_id_or_connector_name,
>>>>>>> 3fdc41e6
    ));
    let test_mode: Option<bool> = merchant_connector_account.is_test_mode_on();

    let supported_connector = &state
        .conf
        .multiple_api_version_supported_connectors
        .supported_connectors;
    let connector_enum = api_models::enums::Connector::from_str(connector_id)
        .change_context(errors::ConnectorError::InvalidConnectorName)
        .change_context(errors::ApiErrorResponse::InvalidDataValue {
            field_name: "connector",
        })
        .attach_printable_lazy(|| format!("unable to parse connector name {connector_id:?}"))?;

    let connector_api_version = if supported_connector.contains(&connector_enum) {
        state
            .store
            .find_config_by_key(&format!("connector_api_version_{connector_id}"))
            .await
            .map(|value| value.config)
            .ok()
    } else {
        None
    };

    let browser_info: Option<types::BrowserInformation> = payment_attempt
        .browser_info
        .clone()
        .map(|b| b.parse_value("BrowserInformation"))
        .transpose()
        .change_context(errors::ApiErrorResponse::InvalidDataValue {
            field_name: "browser_info",
        })?;

    let connector_refund_id = refund.get_optional_connector_refund_id().cloned();

    let router_data = types::RouterData {
        flow: PhantomData,
        merchant_id: merchant_account.get_id().clone(),
        customer_id: payment_intent.customer_id.to_owned(),
        tenant_id: state.tenant.tenant_id.clone(),
        connector: connector_id.to_string(),
        payment_id: payment_attempt.payment_id.get_string_repr().to_owned(),
        attempt_id: payment_attempt.attempt_id.clone(),
        status,
        payment_method: payment_method_type,
        connector_auth_type: auth_type,
        description: None,
        // Does refund need shipping/billing address ?
        address: PaymentAddress::default(),
        auth_type: payment_attempt.authentication_type.unwrap_or_default(),
        connector_meta_data: merchant_connector_account.get_metadata(),
        connector_wallets_details: merchant_connector_account.get_connector_wallets_details(),
        amount_captured: payment_intent
            .amount_captured
            .map(|amt| amt.get_amount_as_i64()),
        payment_method_status: None,
        minor_amount_captured: payment_intent.amount_captured,
        request: types::RefundsData {
            refund_id: refund.refund_id.clone(),
            connector_transaction_id: refund.get_connector_transaction_id().clone(),
            refund_amount: refund.refund_amount.get_amount_as_i64(),
            minor_refund_amount: refund.refund_amount,
            currency,
            payment_amount: payment_amount.get_amount_as_i64(),
            minor_payment_amount: payment_amount,
            webhook_url,
            connector_metadata: payment_attempt.connector_metadata.clone(),
            reason: refund.refund_reason.clone(),
            connector_refund_id: connector_refund_id.clone(),
            browser_info,
            split_refunds,
            integrity_object: None,
            refund_status: refund.refund_status,
        },

        response: Ok(types::RefundsResponseData {
            connector_refund_id: connector_refund_id.unwrap_or_default(),
            refund_status: refund.refund_status,
        }),
        access_token: None,
        session_token: None,
        reference_id: None,
        payment_method_token: None,
        connector_customer: None,
        recurring_mandate_payment_data: None,
        preprocessing_id: None,
        connector_request_reference_id: refund.refund_id.clone(),
        #[cfg(feature = "payouts")]
        payout_method_data: None,
        #[cfg(feature = "payouts")]
        quote_id: None,
        test_mode,
        payment_method_balance: None,
        connector_api_version,
        connector_http_status_code: None,
        external_latency: None,
        apple_pay_flow: None,
        frm_metadata: None,
        refund_id: Some(refund.refund_id.clone()),
        dispute_id: None,
        connector_response: None,
        integrity_check: Ok(()),
        additional_merchant_data: None,
        header_payload: None,
        connector_mandate_request_reference_id: None,
        authentication_id: None,
        psd2_sca_exemption_type: None,
    };

    Ok(router_data)
}

pub fn get_or_generate_id(
    key: &str,
    provided_id: &Option<String>,
    prefix: &str,
) -> Result<String, errors::ApiErrorResponse> {
    let validate_id = |id| validate_id(id, key);
    provided_id
        .clone()
        .map_or(Ok(generate_id(consts::ID_LENGTH, prefix)), validate_id)
}

pub fn get_or_generate_uuid(
    key: &str,
    provided_id: Option<&String>,
) -> Result<String, errors::ApiErrorResponse> {
    let validate_id = |id: String| validate_uuid(id, key);
    provided_id
        .cloned()
        .map_or(Ok(generate_uuid()), validate_id)
}

fn invalid_id_format_error(key: &str) -> errors::ApiErrorResponse {
    errors::ApiErrorResponse::InvalidDataFormat {
        field_name: key.to_string(),
        expected_format: format!(
            "length should be less than {} characters",
            consts::MAX_ID_LENGTH
        ),
    }
}

pub fn validate_id(id: String, key: &str) -> Result<String, errors::ApiErrorResponse> {
    if id.len() > consts::MAX_ID_LENGTH {
        Err(invalid_id_format_error(key))
    } else {
        Ok(id)
    }
}

pub fn validate_uuid(uuid: String, key: &str) -> Result<String, errors::ApiErrorResponse> {
    match (Uuid::parse_str(&uuid), uuid.len() > consts::MAX_ID_LENGTH) {
        (Ok(_), false) => Ok(uuid),
        (_, _) => Err(invalid_id_format_error(key)),
    }
}

#[cfg(test)]
mod tests {
    #![allow(clippy::expect_used)]
    use super::*;

    #[test]
    fn validate_id_length_constraint() {
        let payment_id =
            "abcdefghijlkmnopqrstuvwzyzabcdefghijknlmnopsjkdnfjsknfkjsdnfspoig".to_string(); //length = 65

        let result = validate_id(payment_id, "payment_id");
        assert!(result.is_err());
    }

    #[test]
    fn validate_id_proper_response() {
        let payment_id = "abcdefghijlkmnopqrstjhbjhjhkhbhgcxdfxvmhb".to_string();

        let result = validate_id(payment_id.clone(), "payment_id");
        assert!(result.is_ok());
        let result = result.unwrap_or_default();
        assert_eq!(result, payment_id);
    }

    #[test]
    fn test_generate_id() {
        let generated_id = generate_id(consts::ID_LENGTH, "ref");
        assert_eq!(generated_id.len(), consts::ID_LENGTH + 4)
    }

    #[test]
    fn test_filter_objects_based_on_profile_id_list() {
        #[derive(PartialEq, Debug, Clone)]
        struct Object {
            profile_id: Option<common_utils::id_type::ProfileId>,
        }

        impl Object {
            pub fn new(profile_id: &'static str) -> Self {
                Self {
                    profile_id: Some(
                        common_utils::id_type::ProfileId::try_from(std::borrow::Cow::from(
                            profile_id,
                        ))
                        .expect("invalid profile ID"),
                    ),
                }
            }
        }

        impl GetProfileId for Object {
            fn get_profile_id(&self) -> Option<&common_utils::id_type::ProfileId> {
                self.profile_id.as_ref()
            }
        }

        fn new_profile_id(profile_id: &'static str) -> common_utils::id_type::ProfileId {
            common_utils::id_type::ProfileId::try_from(std::borrow::Cow::from(profile_id))
                .expect("invalid profile ID")
        }

        // non empty object_list and profile_id_list
        let object_list = vec![
            Object::new("p1"),
            Object::new("p2"),
            Object::new("p2"),
            Object::new("p4"),
            Object::new("p5"),
        ];
        let profile_id_list = vec![
            new_profile_id("p1"),
            new_profile_id("p2"),
            new_profile_id("p3"),
        ];
        let filtered_list =
            filter_objects_based_on_profile_id_list(Some(profile_id_list), object_list.clone());
        let expected_result = vec![Object::new("p1"), Object::new("p2"), Object::new("p2")];
        assert_eq!(filtered_list, expected_result);

        // non empty object_list and empty profile_id_list
        let empty_profile_id_list = vec![];
        let filtered_list = filter_objects_based_on_profile_id_list(
            Some(empty_profile_id_list),
            object_list.clone(),
        );
        let expected_result = vec![];
        assert_eq!(filtered_list, expected_result);

        // non empty object_list and None profile_id_list
        let profile_id_list_as_none = None;
        let filtered_list =
            filter_objects_based_on_profile_id_list(profile_id_list_as_none, object_list);
        let expected_result = vec![
            Object::new("p1"),
            Object::new("p2"),
            Object::new("p2"),
            Object::new("p4"),
            Object::new("p5"),
        ];
        assert_eq!(filtered_list, expected_result);
    }
}

// Dispute Stage can move linearly from PreDispute -> Dispute -> PreArbitration
pub fn validate_dispute_stage(
    prev_dispute_stage: DisputeStage,
    dispute_stage: DisputeStage,
) -> bool {
    match prev_dispute_stage {
        DisputeStage::PreDispute => true,
        DisputeStage::Dispute => !matches!(dispute_stage, DisputeStage::PreDispute),
        DisputeStage::PreArbitration => matches!(dispute_stage, DisputeStage::PreArbitration),
    }
}

//Dispute status can go from Opened -> (Expired | Accepted | Cancelled | Challenged -> (Won | Lost))
pub fn validate_dispute_status(
    prev_dispute_status: DisputeStatus,
    dispute_status: DisputeStatus,
) -> bool {
    match prev_dispute_status {
        DisputeStatus::DisputeOpened => true,
        DisputeStatus::DisputeExpired => {
            matches!(dispute_status, DisputeStatus::DisputeExpired)
        }
        DisputeStatus::DisputeAccepted => {
            matches!(dispute_status, DisputeStatus::DisputeAccepted)
        }
        DisputeStatus::DisputeCancelled => {
            matches!(dispute_status, DisputeStatus::DisputeCancelled)
        }
        DisputeStatus::DisputeChallenged => matches!(
            dispute_status,
            DisputeStatus::DisputeChallenged
                | DisputeStatus::DisputeWon
                | DisputeStatus::DisputeLost
        ),
        DisputeStatus::DisputeWon => matches!(dispute_status, DisputeStatus::DisputeWon),
        DisputeStatus::DisputeLost => matches!(dispute_status, DisputeStatus::DisputeLost),
    }
}

pub fn validate_dispute_stage_and_dispute_status(
    prev_dispute_stage: DisputeStage,
    prev_dispute_status: DisputeStatus,
    dispute_stage: DisputeStage,
    dispute_status: DisputeStatus,
) -> CustomResult<(), errors::WebhooksFlowError> {
    let dispute_stage_validation = validate_dispute_stage(prev_dispute_stage, dispute_stage);
    let dispute_status_validation = if dispute_stage == prev_dispute_stage {
        validate_dispute_status(prev_dispute_status, dispute_status)
    } else {
        true
    };
    common_utils::fp_utils::when(
        !(dispute_stage_validation && dispute_status_validation),
        || {
            super::metrics::INCOMING_DISPUTE_WEBHOOK_VALIDATION_FAILURE_METRIC.add(1, &[]);
            Err(errors::WebhooksFlowError::DisputeWebhookValidationFailed)?
        },
    )
}

#[cfg(feature = "v1")]
#[instrument(skip_all)]
pub async fn construct_accept_dispute_router_data<'a>(
    state: &'a SessionState,
    payment_intent: &'a storage::PaymentIntent,
    payment_attempt: &storage::PaymentAttempt,
    merchant_account: &domain::MerchantAccount,
    key_store: &domain::MerchantKeyStore,
    dispute: &storage::Dispute,
) -> RouterResult<types::AcceptDisputeRouterData> {
    let profile_id = payment_intent
        .profile_id
        .as_ref()
        .get_required_value("profile_id")
        .change_context(errors::ApiErrorResponse::InternalServerError)
        .attach_printable("profile_id is not set in payment_intent")?
        .clone();

    let merchant_connector_account = helpers::get_merchant_connector_account(
        state,
        merchant_account.get_id(),
        None,
        key_store,
        &profile_id,
        &dispute.connector,
        payment_attempt.merchant_connector_id.as_ref(),
    )
    .await?;

    let test_mode: Option<bool> = merchant_connector_account.is_test_mode_on();
    let auth_type: types::ConnectorAuthType = merchant_connector_account
        .get_connector_account_details()
        .parse_value("ConnectorAuthType")
        .change_context(errors::ApiErrorResponse::InternalServerError)?;
    let payment_method = payment_attempt
        .payment_method
        .get_required_value("payment_method_type")?;
    let router_data = types::RouterData {
        flow: PhantomData,
        merchant_id: merchant_account.get_id().clone(),
        connector: dispute.connector.to_string(),
        tenant_id: state.tenant.tenant_id.clone(),
        payment_id: payment_attempt.payment_id.get_string_repr().to_owned(),
        attempt_id: payment_attempt.attempt_id.clone(),
        status: payment_attempt.status,
        payment_method,
        connector_auth_type: auth_type,
        description: None,
        address: PaymentAddress::default(),
        auth_type: payment_attempt.authentication_type.unwrap_or_default(),
        connector_meta_data: merchant_connector_account.get_metadata(),
        connector_wallets_details: merchant_connector_account.get_connector_wallets_details(),
        amount_captured: payment_intent
            .amount_captured
            .map(|amt| amt.get_amount_as_i64()),
        minor_amount_captured: payment_intent.amount_captured,
        payment_method_status: None,
        request: types::AcceptDisputeRequestData {
            dispute_id: dispute.dispute_id.clone(),
            connector_dispute_id: dispute.connector_dispute_id.clone(),
        },
        response: Err(ErrorResponse::default()),
        access_token: None,
        session_token: None,
        reference_id: None,
        payment_method_token: None,
        connector_customer: None,
        customer_id: None,
        recurring_mandate_payment_data: None,
        preprocessing_id: None,
        connector_request_reference_id: get_connector_request_reference_id(
            &state.conf,
            merchant_account.get_id(),
            payment_attempt,
        ),
        #[cfg(feature = "payouts")]
        payout_method_data: None,
        #[cfg(feature = "payouts")]
        quote_id: None,
        test_mode,
        payment_method_balance: None,
        connector_api_version: None,
        connector_http_status_code: None,
        external_latency: None,
        apple_pay_flow: None,
        frm_metadata: None,
        dispute_id: Some(dispute.dispute_id.clone()),
        refund_id: None,
        connector_response: None,
        integrity_check: Ok(()),
        additional_merchant_data: None,
        header_payload: None,
        connector_mandate_request_reference_id: None,
        authentication_id: None,
        psd2_sca_exemption_type: None,
    };
    Ok(router_data)
}

#[cfg(feature = "v1")]
#[instrument(skip_all)]
pub async fn construct_submit_evidence_router_data<'a>(
    state: &'a SessionState,
    payment_intent: &'a storage::PaymentIntent,
    payment_attempt: &storage::PaymentAttempt,
    merchant_account: &domain::MerchantAccount,
    key_store: &domain::MerchantKeyStore,
    dispute: &storage::Dispute,
    submit_evidence_request_data: types::SubmitEvidenceRequestData,
) -> RouterResult<types::SubmitEvidenceRouterData> {
    let connector_id = &dispute.connector;
    let profile_id = payment_intent
        .profile_id
        .as_ref()
        .get_required_value("profile_id")
        .change_context(errors::ApiErrorResponse::InternalServerError)
        .attach_printable("profile_id is not set in payment_intent")?
        .clone();

    let merchant_connector_account = helpers::get_merchant_connector_account(
        state,
        merchant_account.get_id(),
        None,
        key_store,
        &profile_id,
        connector_id,
        payment_attempt.merchant_connector_id.as_ref(),
    )
    .await?;

    let test_mode: Option<bool> = merchant_connector_account.is_test_mode_on();
    let auth_type: types::ConnectorAuthType = merchant_connector_account
        .get_connector_account_details()
        .parse_value("ConnectorAuthType")
        .change_context(errors::ApiErrorResponse::InternalServerError)?;
    let payment_method = payment_attempt
        .payment_method
        .get_required_value("payment_method_type")?;
    let router_data = types::RouterData {
        flow: PhantomData,
        merchant_id: merchant_account.get_id().clone(),
        connector: connector_id.to_string(),
        payment_id: payment_attempt.payment_id.get_string_repr().to_owned(),
        tenant_id: state.tenant.tenant_id.clone(),
        attempt_id: payment_attempt.attempt_id.clone(),
        status: payment_attempt.status,
        payment_method,
        connector_auth_type: auth_type,
        description: None,
        address: PaymentAddress::default(),
        auth_type: payment_attempt.authentication_type.unwrap_or_default(),
        connector_meta_data: merchant_connector_account.get_metadata(),
        connector_wallets_details: merchant_connector_account.get_connector_wallets_details(),
        amount_captured: payment_intent
            .amount_captured
            .map(|amt| amt.get_amount_as_i64()),
        minor_amount_captured: payment_intent.amount_captured,
        request: submit_evidence_request_data,
        response: Err(ErrorResponse::default()),
        access_token: None,
        session_token: None,
        reference_id: None,
        payment_method_token: None,
        connector_customer: None,
        customer_id: None,
        recurring_mandate_payment_data: None,
        preprocessing_id: None,
        payment_method_balance: None,
        payment_method_status: None,
        connector_request_reference_id: get_connector_request_reference_id(
            &state.conf,
            merchant_account.get_id(),
            payment_attempt,
        ),
        #[cfg(feature = "payouts")]
        payout_method_data: None,
        #[cfg(feature = "payouts")]
        quote_id: None,
        test_mode,
        connector_api_version: None,
        connector_http_status_code: None,
        external_latency: None,
        apple_pay_flow: None,
        frm_metadata: None,
        refund_id: None,
        dispute_id: Some(dispute.dispute_id.clone()),
        connector_response: None,
        integrity_check: Ok(()),
        additional_merchant_data: None,
        header_payload: None,
        connector_mandate_request_reference_id: None,
        authentication_id: None,
        psd2_sca_exemption_type: None,
    };
    Ok(router_data)
}

#[cfg(feature = "v1")]
#[instrument(skip_all)]
#[allow(clippy::too_many_arguments)]
pub async fn construct_upload_file_router_data<'a>(
    state: &'a SessionState,
    payment_intent: &'a storage::PaymentIntent,
    payment_attempt: &storage::PaymentAttempt,
    merchant_account: &domain::MerchantAccount,
    key_store: &domain::MerchantKeyStore,
    create_file_request: &api::CreateFileRequest,
    connector_id: &str,
    file_key: String,
) -> RouterResult<types::UploadFileRouterData> {
    let profile_id = payment_intent
        .profile_id
        .as_ref()
        .get_required_value("profile_id")
        .change_context(errors::ApiErrorResponse::InternalServerError)
        .attach_printable("profile_id is not set in payment_intent")?
        .clone();

    let merchant_connector_account = helpers::get_merchant_connector_account(
        state,
        merchant_account.get_id(),
        None,
        key_store,
        &profile_id,
        connector_id,
        payment_attempt.merchant_connector_id.as_ref(),
    )
    .await?;

    let test_mode: Option<bool> = merchant_connector_account.is_test_mode_on();
    let auth_type: types::ConnectorAuthType = merchant_connector_account
        .get_connector_account_details()
        .parse_value("ConnectorAuthType")
        .change_context(errors::ApiErrorResponse::InternalServerError)?;
    let payment_method = payment_attempt
        .payment_method
        .get_required_value("payment_method_type")?;
    let router_data = types::RouterData {
        flow: PhantomData,
        merchant_id: merchant_account.get_id().clone(),
        connector: connector_id.to_string(),
        payment_id: payment_attempt.payment_id.get_string_repr().to_owned(),
        tenant_id: state.tenant.tenant_id.clone(),
        attempt_id: payment_attempt.attempt_id.clone(),
        status: payment_attempt.status,
        payment_method,
        connector_auth_type: auth_type,
        description: None,
        address: PaymentAddress::default(),
        auth_type: payment_attempt.authentication_type.unwrap_or_default(),
        connector_meta_data: merchant_connector_account.get_metadata(),
        connector_wallets_details: merchant_connector_account.get_connector_wallets_details(),
        amount_captured: payment_intent
            .amount_captured
            .map(|amt| amt.get_amount_as_i64()),
        minor_amount_captured: payment_intent.amount_captured,
        payment_method_status: None,
        request: types::UploadFileRequestData {
            file_key,
            file: create_file_request.file.clone(),
            file_type: create_file_request.file_type.clone(),
            file_size: create_file_request.file_size,
        },
        response: Err(ErrorResponse::default()),
        access_token: None,
        session_token: None,
        reference_id: None,
        payment_method_token: None,
        connector_customer: None,
        customer_id: None,
        recurring_mandate_payment_data: None,
        preprocessing_id: None,
        payment_method_balance: None,
        connector_request_reference_id: get_connector_request_reference_id(
            &state.conf,
            merchant_account.get_id(),
            payment_attempt,
        ),
        #[cfg(feature = "payouts")]
        payout_method_data: None,
        #[cfg(feature = "payouts")]
        quote_id: None,
        test_mode,
        connector_api_version: None,
        connector_http_status_code: None,
        external_latency: None,
        apple_pay_flow: None,
        frm_metadata: None,
        refund_id: None,
        dispute_id: None,
        connector_response: None,
        integrity_check: Ok(()),
        additional_merchant_data: None,
        header_payload: None,
        connector_mandate_request_reference_id: None,
        authentication_id: None,
        psd2_sca_exemption_type: None,
    };
    Ok(router_data)
}

#[cfg(feature = "v2")]
pub async fn construct_payments_dynamic_tax_calculation_router_data<F: Clone>(
    state: &SessionState,
    merchant_account: &domain::MerchantAccount,
    _key_store: &domain::MerchantKeyStore,
    payment_data: &mut PaymentData<F>,
    merchant_connector_account: &MerchantConnectorAccount,
) -> RouterResult<types::PaymentsTaxCalculationRouterData> {
    todo!()
}

#[cfg(feature = "v1")]
pub async fn construct_payments_dynamic_tax_calculation_router_data<F: Clone>(
    state: &SessionState,
    merchant_account: &domain::MerchantAccount,
    _key_store: &domain::MerchantKeyStore,
    payment_data: &mut PaymentData<F>,
    merchant_connector_account: &MerchantConnectorAccount,
) -> RouterResult<types::PaymentsTaxCalculationRouterData> {
    let payment_intent = &payment_data.payment_intent.clone();
    let payment_attempt = &payment_data.payment_attempt.clone();

    #[cfg(feature = "v1")]
    let test_mode: Option<bool> = merchant_connector_account.test_mode;

    #[cfg(feature = "v2")]
    let test_mode = None;

    let connector_auth_type: types::ConnectorAuthType = merchant_connector_account
        .connector_account_details
        .clone()
        .parse_value("ConnectorAuthType")
        .change_context(errors::ApiErrorResponse::InternalServerError)
        .attach_printable("Failed while parsing value for ConnectorAuthType")?;

    let shipping_address = payment_data
        .tax_data
        .clone()
        .map(|tax_data| tax_data.shipping_details)
        .clone()
        .ok_or(errors::ApiErrorResponse::InternalServerError)
        .attach_printable("Missing shipping_details")?;

    let order_details: Option<Vec<OrderDetailsWithAmount>> = payment_intent
        .order_details
        .clone()
        .map(|order_details| {
            order_details
                .iter()
                .map(|data| {
                    data.to_owned()
                        .parse_value("OrderDetailsWithAmount")
                        .change_context(errors::ApiErrorResponse::InvalidDataValue {
                            field_name: "OrderDetailsWithAmount",
                        })
                        .attach_printable("Unable to parse OrderDetailsWithAmount")
                })
                .collect::<Result<Vec<_>, _>>()
        })
        .transpose()?;

    let router_data = types::RouterData {
        flow: PhantomData,
        merchant_id: merchant_account.get_id().to_owned(),
        customer_id: None,
        connector_customer: None,
        connector: merchant_connector_account.connector_name.clone(),
        payment_id: payment_attempt.payment_id.get_string_repr().to_owned(),
        attempt_id: payment_attempt.attempt_id.clone(),
        tenant_id: state.tenant.tenant_id.clone(),
        status: payment_attempt.status,
        payment_method: diesel_models::enums::PaymentMethod::default(),
        connector_auth_type,
        description: None,
        address: payment_data.address.clone(),
        auth_type: payment_attempt.authentication_type.unwrap_or_default(),
        connector_meta_data: None,
        connector_wallets_details: None,
        amount_captured: None,
        access_token: None,
        session_token: None,
        reference_id: None,
        payment_method_token: None,
        recurring_mandate_payment_data: None,
        preprocessing_id: None,
        payment_method_balance: None,
        connector_api_version: None,
        request: types::PaymentsTaxCalculationData {
            amount: payment_intent.amount,
            shipping_cost: payment_intent.shipping_cost,
            order_details,
            currency: payment_data.currency,
            shipping_address,
        },
        response: Err(ErrorResponse::default()),
        connector_request_reference_id: get_connector_request_reference_id(
            &state.conf,
            merchant_account.get_id(),
            payment_attempt,
        ),
        #[cfg(feature = "payouts")]
        payout_method_data: None,
        #[cfg(feature = "payouts")]
        quote_id: None,
        test_mode,
        connector_http_status_code: None,
        external_latency: None,
        apple_pay_flow: None,
        frm_metadata: None,
        refund_id: None,
        dispute_id: None,
        connector_response: None,
        payment_method_status: None,
        minor_amount_captured: None,
        integrity_check: Ok(()),
        additional_merchant_data: None,
        header_payload: None,
        connector_mandate_request_reference_id: None,
        authentication_id: None,
        psd2_sca_exemption_type: None,
    };
    Ok(router_data)
}

#[cfg(feature = "v1")]
#[instrument(skip_all)]
pub async fn construct_defend_dispute_router_data<'a>(
    state: &'a SessionState,
    payment_intent: &'a storage::PaymentIntent,
    payment_attempt: &storage::PaymentAttempt,
    merchant_account: &domain::MerchantAccount,
    key_store: &domain::MerchantKeyStore,
    dispute: &storage::Dispute,
) -> RouterResult<types::DefendDisputeRouterData> {
    let _db = &*state.store;
    let connector_id = &dispute.connector;
    let profile_id = payment_intent
        .profile_id
        .as_ref()
        .get_required_value("profile_id")
        .change_context(errors::ApiErrorResponse::InternalServerError)
        .attach_printable("profile_id is not set in payment_intent")?
        .clone();

    let merchant_connector_account = helpers::get_merchant_connector_account(
        state,
        merchant_account.get_id(),
        None,
        key_store,
        &profile_id,
        connector_id,
        payment_attempt.merchant_connector_id.as_ref(),
    )
    .await?;

    let test_mode: Option<bool> = merchant_connector_account.is_test_mode_on();
    let auth_type: types::ConnectorAuthType = merchant_connector_account
        .get_connector_account_details()
        .parse_value("ConnectorAuthType")
        .change_context(errors::ApiErrorResponse::InternalServerError)?;
    let payment_method = payment_attempt
        .payment_method
        .get_required_value("payment_method_type")?;
    let router_data = types::RouterData {
        flow: PhantomData,
        merchant_id: merchant_account.get_id().clone(),
        connector: connector_id.to_string(),
        payment_id: payment_attempt.payment_id.get_string_repr().to_owned(),
        tenant_id: state.tenant.tenant_id.clone(),
        attempt_id: payment_attempt.attempt_id.clone(),
        status: payment_attempt.status,
        payment_method,
        connector_auth_type: auth_type,
        description: None,
        address: PaymentAddress::default(),
        auth_type: payment_attempt.authentication_type.unwrap_or_default(),
        connector_meta_data: merchant_connector_account.get_metadata(),
        connector_wallets_details: merchant_connector_account.get_connector_wallets_details(),
        amount_captured: payment_intent
            .amount_captured
            .map(|amt| amt.get_amount_as_i64()),
        minor_amount_captured: payment_intent.amount_captured,
        payment_method_status: None,
        request: types::DefendDisputeRequestData {
            dispute_id: dispute.dispute_id.clone(),
            connector_dispute_id: dispute.connector_dispute_id.clone(),
        },
        response: Err(ErrorResponse::get_not_implemented()),
        access_token: None,
        session_token: None,
        reference_id: None,
        payment_method_token: None,
        customer_id: None,
        connector_customer: None,
        recurring_mandate_payment_data: None,
        preprocessing_id: None,
        payment_method_balance: None,
        connector_request_reference_id: get_connector_request_reference_id(
            &state.conf,
            merchant_account.get_id(),
            payment_attempt,
        ),
        #[cfg(feature = "payouts")]
        payout_method_data: None,
        #[cfg(feature = "payouts")]
        quote_id: None,
        test_mode,
        connector_api_version: None,
        connector_http_status_code: None,
        external_latency: None,
        apple_pay_flow: None,
        frm_metadata: None,
        refund_id: None,
        dispute_id: Some(dispute.dispute_id.clone()),
        connector_response: None,
        integrity_check: Ok(()),
        additional_merchant_data: None,
        header_payload: None,
        connector_mandate_request_reference_id: None,
        authentication_id: None,
        psd2_sca_exemption_type: None,
    };
    Ok(router_data)
}

#[instrument(skip_all)]
pub async fn construct_retrieve_file_router_data<'a>(
    state: &'a SessionState,
    merchant_account: &domain::MerchantAccount,
    key_store: &domain::MerchantKeyStore,
    file_metadata: &diesel_models::file::FileMetadata,
    connector_id: &str,
) -> RouterResult<types::RetrieveFileRouterData> {
    let profile_id = file_metadata
        .profile_id
        .as_ref()
        .ok_or(errors::ApiErrorResponse::MissingRequiredField {
            field_name: "profile_id",
        })
        .change_context(errors::ApiErrorResponse::InternalServerError)
        .attach_printable("profile_id is not set in file_metadata")?;

    let merchant_connector_account = helpers::get_merchant_connector_account(
        state,
        merchant_account.get_id(),
        None,
        key_store,
        profile_id,
        connector_id,
        file_metadata.merchant_connector_id.as_ref(),
    )
    .await?;

    let test_mode: Option<bool> = merchant_connector_account.is_test_mode_on();
    let auth_type: types::ConnectorAuthType = merchant_connector_account
        .get_connector_account_details()
        .parse_value("ConnectorAuthType")
        .change_context(errors::ApiErrorResponse::InternalServerError)?;
    let router_data = types::RouterData {
        flow: PhantomData,
        merchant_id: merchant_account.get_id().clone(),
        connector: connector_id.to_string(),
        tenant_id: state.tenant.tenant_id.clone(),
        customer_id: None,
        connector_customer: None,
        payment_id: common_utils::id_type::PaymentId::get_irrelevant_id("dispute")
            .get_string_repr()
            .to_owned(),
        attempt_id: IRRELEVANT_ATTEMPT_ID_IN_DISPUTE_FLOW.to_string(),
        status: diesel_models::enums::AttemptStatus::default(),
        payment_method: diesel_models::enums::PaymentMethod::default(),
        connector_auth_type: auth_type,
        description: None,
        address: PaymentAddress::default(),
        auth_type: diesel_models::enums::AuthenticationType::default(),
        connector_meta_data: merchant_connector_account.get_metadata(),
        connector_wallets_details: merchant_connector_account.get_connector_wallets_details(),
        amount_captured: None,
        minor_amount_captured: None,
        payment_method_status: None,
        request: types::RetrieveFileRequestData {
            provider_file_id: file_metadata
                .provider_file_id
                .clone()
                .ok_or(errors::ApiErrorResponse::InternalServerError)
                .attach_printable("Missing provider file id")?,
        },
        response: Err(ErrorResponse::default()),
        access_token: None,
        session_token: None,
        reference_id: None,
        payment_method_token: None,
        recurring_mandate_payment_data: None,
        preprocessing_id: None,
        payment_method_balance: None,
        connector_request_reference_id: IRRELEVANT_CONNECTOR_REQUEST_REFERENCE_ID_IN_DISPUTE_FLOW
            .to_string(),
        #[cfg(feature = "payouts")]
        payout_method_data: None,
        #[cfg(feature = "payouts")]
        quote_id: None,
        test_mode,
        connector_api_version: None,
        connector_http_status_code: None,
        external_latency: None,
        apple_pay_flow: None,
        frm_metadata: None,
        refund_id: None,
        dispute_id: None,
        connector_response: None,
        integrity_check: Ok(()),
        additional_merchant_data: None,
        header_payload: None,
        connector_mandate_request_reference_id: None,
        authentication_id: None,
        psd2_sca_exemption_type: None,
    };
    Ok(router_data)
}

pub fn is_merchant_enabled_for_payment_id_as_connector_request_id(
    conf: &Settings,
    merchant_id: &common_utils::id_type::MerchantId,
) -> bool {
    let config_map = &conf
        .connector_request_reference_id_config
        .merchant_ids_send_payment_id_as_connector_request_id;
    config_map.contains(merchant_id)
}

#[cfg(feature = "v1")]
pub fn get_connector_request_reference_id(
    conf: &Settings,
    merchant_id: &common_utils::id_type::MerchantId,
    payment_attempt: &hyperswitch_domain_models::payments::payment_attempt::PaymentAttempt,
) -> String {
    let is_config_enabled_for_merchant =
        is_merchant_enabled_for_payment_id_as_connector_request_id(conf, merchant_id);
    // Send payment_id if config is enabled for a merchant, else send attempt_id
    if is_config_enabled_for_merchant {
        payment_attempt.payment_id.get_string_repr().to_owned()
    } else {
        payment_attempt.attempt_id.to_owned()
    }
}

// TODO: Based on the connector configuration, the connector_request_reference_id should be generated
#[cfg(feature = "v2")]
pub fn get_connector_request_reference_id(
    conf: &Settings,
    merchant_id: &common_utils::id_type::MerchantId,
    payment_attempt: &hyperswitch_domain_models::payments::payment_attempt::PaymentAttempt,
) -> String {
    todo!()
}

/// Validate whether the profile_id exists and is associated with the merchant_id
pub async fn validate_and_get_business_profile(
    db: &dyn StorageInterface,
    key_manager_state: &KeyManagerState,
    merchant_key_store: &domain::MerchantKeyStore,
    profile_id: Option<&common_utils::id_type::ProfileId>,
    merchant_id: &common_utils::id_type::MerchantId,
) -> RouterResult<Option<domain::Profile>> {
    profile_id
        .async_map(|profile_id| async {
            db.find_business_profile_by_profile_id(
                key_manager_state,
                merchant_key_store,
                profile_id,
            )
            .await
            .to_not_found_response(errors::ApiErrorResponse::ProfileNotFound {
                id: profile_id.get_string_repr().to_owned(),
            })
        })
        .await
        .transpose()?
        .map(|business_profile| {
            // Check if the merchant_id of business profile is same as the current merchant_id
            if business_profile.merchant_id.ne(merchant_id) {
                Err(errors::ApiErrorResponse::AccessForbidden {
                    resource: business_profile.get_id().get_string_repr().to_owned(),
                }
                .into())
            } else {
                Ok(business_profile)
            }
        })
        .transpose()
}

fn connector_needs_business_sub_label(connector_name: &str) -> bool {
    let connectors_list = [api_models::enums::Connector::Cybersource];
    connectors_list
        .map(|connector| connector.to_string())
        .contains(&connector_name.to_string())
}

/// Create the connector label
/// {connector_name}_{country}_{business_label}
pub fn get_connector_label(
    business_country: Option<api_models::enums::CountryAlpha2>,
    business_label: Option<&String>,
    business_sub_label: Option<&String>,
    connector_name: &str,
) -> Option<String> {
    business_country
        .zip(business_label)
        .map(|(business_country, business_label)| {
            let mut connector_label =
                format!("{connector_name}_{business_country}_{business_label}");

            // Business sub label is currently being used only for cybersource
            // To ensure backwards compatibality, cybersource mca's created before this change
            // will have the business_sub_label value as default.
            //
            // Even when creating the connector account, if no sub label is provided, default will be used
            if connector_needs_business_sub_label(connector_name) {
                if let Some(sub_label) = business_sub_label {
                    connector_label.push_str(&format!("_{sub_label}"));
                } else {
                    connector_label.push_str("_default"); // For backwards compatibality
                }
            }

            connector_label
        })
}

#[cfg(feature = "v1")]
/// If profile_id is not passed, use default profile if available, or
/// If business_details (business_country and business_label) are passed, get the business_profile
/// or return a `MissingRequiredField` error
#[allow(clippy::too_many_arguments)]
pub async fn get_profile_id_from_business_details(
    key_manager_state: &KeyManagerState,
    merchant_key_store: &domain::MerchantKeyStore,
    business_country: Option<api_models::enums::CountryAlpha2>,
    business_label: Option<&String>,
    merchant_account: &domain::MerchantAccount,
    request_profile_id: Option<&common_utils::id_type::ProfileId>,
    db: &dyn StorageInterface,
    should_validate: bool,
) -> RouterResult<common_utils::id_type::ProfileId> {
    match request_profile_id.or(merchant_account.default_profile.as_ref()) {
        Some(profile_id) => {
            // Check whether this business profile belongs to the merchant
            if should_validate {
                let _ = validate_and_get_business_profile(
                    db,
                    key_manager_state,
                    merchant_key_store,
                    Some(profile_id),
                    merchant_account.get_id(),
                )
                .await?;
            }
            Ok(profile_id.clone())
        }
        None => match business_country.zip(business_label) {
            Some((business_country, business_label)) => {
                let profile_name = format!("{business_country}_{business_label}");
                let business_profile = db
                    .find_business_profile_by_profile_name_merchant_id(
                        key_manager_state,
                        merchant_key_store,
                        &profile_name,
                        merchant_account.get_id(),
                    )
                    .await
                    .to_not_found_response(errors::ApiErrorResponse::ProfileNotFound {
                        id: profile_name,
                    })?;

                Ok(business_profile.get_id().to_owned())
            }
            _ => Err(report!(errors::ApiErrorResponse::MissingRequiredField {
                field_name: "profile_id or business_country, business_label"
            })),
        },
    }
}

pub fn get_poll_id(merchant_id: &common_utils::id_type::MerchantId, unique_id: String) -> String {
    merchant_id.get_poll_id(&unique_id)
}

pub fn get_external_authentication_request_poll_id(
    payment_id: &common_utils::id_type::PaymentId,
) -> String {
    payment_id.get_external_authentication_request_poll_id()
}

pub fn get_html_redirect_response_for_external_authentication(
    return_url_with_query_params: String,
    payment_response: &api_models::payments::PaymentsResponse,
    payment_id: common_utils::id_type::PaymentId,
    poll_config: &PollConfig,
) -> RouterResult<String> {
    // if intent_status is requires_customer_action then set poll_id, fetch poll config and do a poll_status post message, else do open_url post message to redirect to return_url
    let html = match payment_response.status {
            IntentStatus::RequiresCustomerAction => {
                // Request poll id sent to client for retrieve_poll_status api
                let req_poll_id = get_external_authentication_request_poll_id(&payment_id);
                let poll_frequency = poll_config.frequency;
                let poll_delay_in_secs = poll_config.delay_in_secs;
                html! {
                    head {
                        title { "Redirect Form" }
                        (PreEscaped(format!(r#"
                                <script>
                                    let return_url = "{return_url_with_query_params}";
                                    let poll_status_data = {{
                                        'poll_id': '{req_poll_id}',
                                        'frequency': '{poll_frequency}',
                                        'delay_in_secs': '{poll_delay_in_secs}',
                                        'return_url_with_query_params': return_url
                                    }};
                                    try {{
                                        // if inside iframe, send post message to parent for redirection
                                        if (window.self !== window.parent) {{
                                            window.parent.postMessage({{poll_status: poll_status_data}}, '*')
                                        // if parent, redirect self to return_url
                                        }} else {{
                                            window.location.href = return_url
                                        }}
                                    }}
                                    catch(err) {{
                                        // if error occurs, send post message to parent and wait for 10 secs to redirect. if doesn't redirect, redirect self to return_url
                                        window.parent.postMessage({{poll_status: poll_status_data}}, '*')
                                        setTimeout(function() {{
                                            window.location.href = return_url
                                        }}, 10000);
                                        console.log(err.message)
                                    }}
                                </script>
                                "#)))
                    }
                }
                .into_string()
            },
            _ => {
                html! {
                    head {
                        title { "Redirect Form" }
                        (PreEscaped(format!(r#"
                                <script>
                                    let return_url = "{return_url_with_query_params}";
                                    try {{
                                        // if inside iframe, send post message to parent for redirection
                                        if (window.self !== window.parent) {{
                                            window.parent.postMessage({{openurl_if_required: return_url}}, '*')
                                        // if parent, redirect self to return_url
                                        }} else {{
                                            window.location.href = return_url
                                        }}
                                    }}
                                    catch(err) {{
                                        // if error occurs, send post message to parent and wait for 10 secs to redirect. if doesn't redirect, redirect self to return_url
                                        window.parent.postMessage({{openurl_if_required: return_url}}, '*')
                                        setTimeout(function() {{
                                            window.location.href = return_url
                                        }}, 10000);
                                        console.log(err.message)
                                    }}
                                </script>
                                "#)))
                    }
                }
                .into_string()
            },
        };
    Ok(html)
}

#[inline]
pub fn get_flow_name<F>() -> RouterResult<String> {
    Ok(std::any::type_name::<F>()
        .to_string()
        .rsplit("::")
        .next()
        .ok_or(errors::ApiErrorResponse::InternalServerError)
        .attach_printable("Flow stringify failed")?
        .to_string())
}

pub fn get_request_incremental_authorization_value(
    request_incremental_authorization: Option<bool>,
    capture_method: Option<common_enums::CaptureMethod>,
) -> RouterResult<Option<RequestIncrementalAuthorization>> {
    Some(request_incremental_authorization
        .map(|request_incremental_authorization| {
            if request_incremental_authorization {
                if matches!(
                    capture_method,
                    Some(common_enums::CaptureMethod::Automatic) | Some(common_enums::CaptureMethod::SequentialAutomatic)
                ) {
                    Err(errors::ApiErrorResponse::NotSupported { message: "incremental authorization is not supported when capture_method is automatic".to_owned() })?
                }
                Ok(RequestIncrementalAuthorization::True)
            } else {
                Ok(RequestIncrementalAuthorization::False)
            }
        })
        .unwrap_or(Ok(RequestIncrementalAuthorization::default()))).transpose()
}

pub fn get_incremental_authorization_allowed_value(
    incremental_authorization_allowed: Option<bool>,
    request_incremental_authorization: Option<RequestIncrementalAuthorization>,
) -> Option<bool> {
    if request_incremental_authorization == Some(RequestIncrementalAuthorization::False) {
        Some(false)
    } else {
        incremental_authorization_allowed
    }
}

pub(crate) trait GetProfileId {
    fn get_profile_id(&self) -> Option<&common_utils::id_type::ProfileId>;
}

impl GetProfileId for MerchantConnectorAccount {
    fn get_profile_id(&self) -> Option<&common_utils::id_type::ProfileId> {
        Some(&self.profile_id)
    }
}

impl GetProfileId for storage::PaymentIntent {
    #[cfg(feature = "v1")]
    fn get_profile_id(&self) -> Option<&common_utils::id_type::ProfileId> {
        self.profile_id.as_ref()
    }

    // TODO: handle this in a better way for v2
    #[cfg(feature = "v2")]
    fn get_profile_id(&self) -> Option<&common_utils::id_type::ProfileId> {
        Some(&self.profile_id)
    }
}

impl<A> GetProfileId for (storage::PaymentIntent, A) {
    fn get_profile_id(&self) -> Option<&common_utils::id_type::ProfileId> {
        self.0.get_profile_id()
    }
}

impl GetProfileId for diesel_models::Dispute {
    fn get_profile_id(&self) -> Option<&common_utils::id_type::ProfileId> {
        self.profile_id.as_ref()
    }
}

impl GetProfileId for diesel_models::Refund {
    fn get_profile_id(&self) -> Option<&common_utils::id_type::ProfileId> {
        self.profile_id.as_ref()
    }
}

#[cfg(feature = "v1")]
impl GetProfileId for api_models::routing::RoutingConfigRequest {
    fn get_profile_id(&self) -> Option<&common_utils::id_type::ProfileId> {
        self.profile_id.as_ref()
    }
}

#[cfg(feature = "v2")]
impl GetProfileId for api_models::routing::RoutingConfigRequest {
    fn get_profile_id(&self) -> Option<&common_utils::id_type::ProfileId> {
        Some(&self.profile_id)
    }
}

impl GetProfileId for api_models::routing::RoutingRetrieveLinkQuery {
    fn get_profile_id(&self) -> Option<&common_utils::id_type::ProfileId> {
        self.profile_id.as_ref()
    }
}

impl GetProfileId for diesel_models::routing_algorithm::RoutingProfileMetadata {
    fn get_profile_id(&self) -> Option<&common_utils::id_type::ProfileId> {
        Some(&self.profile_id)
    }
}

impl GetProfileId for domain::Profile {
    fn get_profile_id(&self) -> Option<&common_utils::id_type::ProfileId> {
        Some(self.get_id())
    }
}

#[cfg(feature = "payouts")]
impl GetProfileId for storage::Payouts {
    fn get_profile_id(&self) -> Option<&common_utils::id_type::ProfileId> {
        Some(&self.profile_id)
    }
}
#[cfg(feature = "payouts")]
impl<T, F, R> GetProfileId for (storage::Payouts, T, F, R) {
    fn get_profile_id(&self) -> Option<&common_utils::id_type::ProfileId> {
        self.0.get_profile_id()
    }
}

/// Filter Objects based on profile ids
pub(super) fn filter_objects_based_on_profile_id_list<T: GetProfileId>(
    profile_id_list_auth_layer: Option<Vec<common_utils::id_type::ProfileId>>,
    object_list: Vec<T>,
) -> Vec<T> {
    if let Some(profile_id_list) = profile_id_list_auth_layer {
        let profile_ids_to_filter: HashSet<_> = profile_id_list.iter().collect();
        object_list
            .into_iter()
            .filter_map(|item| {
                if item
                    .get_profile_id()
                    .is_some_and(|profile_id| profile_ids_to_filter.contains(profile_id))
                {
                    Some(item)
                } else {
                    None
                }
            })
            .collect()
    } else {
        object_list
    }
}

pub(crate) fn validate_profile_id_from_auth_layer<T: GetProfileId + std::fmt::Debug>(
    profile_id_auth_layer: Option<common_utils::id_type::ProfileId>,
    object: &T,
) -> RouterResult<()> {
    match (profile_id_auth_layer, object.get_profile_id()) {
        (Some(auth_profile_id), Some(object_profile_id)) => {
            auth_profile_id.eq(object_profile_id).then_some(()).ok_or(
                errors::ApiErrorResponse::PreconditionFailed {
                    message: "Profile id authentication failed. Please use the correct JWT token"
                        .to_string(),
                }
                .into(),
            )
        }
        (Some(_auth_profile_id), None) => RouterResult::Err(
            errors::ApiErrorResponse::PreconditionFailed {
                message: "Couldn't find profile_id in record for authentication".to_string(),
            }
            .into(),
        )
        .attach_printable(format!("Couldn't find profile_id in entity {:?}", object)),
        (None, None) | (None, Some(_)) => Ok(()),
    }
}<|MERGE_RESOLUTION|>--- conflicted
+++ resolved
@@ -294,21 +294,10 @@
         .map(|mca_id| mca_id.get_string_repr())
         .unwrap_or(connector_id);
 
-    let merchant_connector_account_id = payment_attempt
-        .merchant_connector_id
-        .clone()
-        .get_required_value("merchant_connector_id")
-        .change_context(errors::ApiErrorResponse::InternalServerError)
-        .attach_printable("Merchant connector id is not present in payment_attempt")?;
-
     let webhook_url = Some(helpers::create_webhook_url(
         &state.base_url.clone(),
         merchant_account.get_id(),
-<<<<<<< HEAD
-        &merchant_connector_account_id,
-=======
         merchant_connector_account_id_or_connector_name,
->>>>>>> 3fdc41e6
     ));
     let test_mode: Option<bool> = merchant_connector_account.is_test_mode_on();
 
