mod transformers;

use std::{collections::HashMap, fmt::Debug};

use bytes::Bytes;
use error_stack::{IntoReport, ResultExt};
use router_env::{tracing, tracing::instrument};

use self::transformers as stripe;
use crate::{
    configs::settings,
    consts,
    core::{
        errors::{self, CustomResult},
        payments,
    },
    db::StorageInterface,
    headers, logger, services,
    types::{
        self,
        api::{self, ConnectorCommon},
    },
    utils::{self, crypto, ByteSliceExt, BytesExt, OptionExt},
};

#[derive(Debug, Clone)]
pub struct Stripe;

impl ConnectorCommon for Stripe {
    fn id(&self) -> &'static str {
        "stripe"
    }

    fn common_get_content_type(&self) -> &'static str {
        "application/x-www-form-urlencoded"
    }

    fn base_url<'a>(&self, connectors: &'a settings::Connectors) -> &'a str {
        // &self.base_url
        connectors.stripe.base_url.as_ref()
    }

    fn get_auth_header(
        &self,
        auth_type: &types::ConnectorAuthType,
    ) -> CustomResult<Vec<(String, String)>, errors::ConnectorError> {
        let auth: stripe::StripeAuthType = auth_type
            .try_into()
            .change_context(errors::ConnectorError::FailedToObtainAuthType)?;
        Ok(vec![(headers::AUTHORIZATION.to_string(), auth.api_key)])
    }
}

impl api::Payment for Stripe {}

impl api::PaymentAuthorize for Stripe {}
impl api::PaymentSync for Stripe {}
impl api::PaymentVoid for Stripe {}
impl api::PaymentCapture for Stripe {}
impl api::PaymentSession for Stripe {}

impl
    services::ConnectorIntegration<
        api::Session,
        types::PaymentsSessionData,
        types::PaymentsResponseData,
    > for Stripe
{
    // Not Implemented (R)
}

impl api::PreVerify for Stripe {}

impl
    services::ConnectorIntegration<
        api::Capture,
        types::PaymentsCaptureData,
        types::PaymentsResponseData,
    > for Stripe
{
    fn get_headers(
        &self,
<<<<<<< HEAD
        req: &types::PaymentsCaptureRouterData<'_>,
=======
        req: &types::PaymentsCaptureRouterData,
        _connectors: &settings::Connectors,
>>>>>>> 4b4a9967
    ) -> CustomResult<Vec<(String, String)>, errors::ConnectorError> {
        let mut header = vec![
            (
                headers::CONTENT_TYPE.to_string(),
                Self::common_get_content_type(self).to_string(),
            ),
            (headers::X_ROUTER.to_string(), "test".to_string()),
        ];
        let mut api_key = self.get_auth_header(&req.connector_auth_type)?;
        header.append(&mut api_key);
        Ok(header)
    }

    fn get_content_type(&self) -> &'static str {
        self.common_get_content_type()
    }

    fn get_url(
        &self,
        req: &types::PaymentsCaptureRouterData<'_>,

        connectors: &settings::Connectors,
    ) -> CustomResult<String, errors::ConnectorError> {
        let id = req.request.connector_transaction_id.as_str();

        Ok(format!(
            "{}{}/{}/capture",
            self.base_url(connectors),
            "v1/payment_intents",
            id
        ))
    }

    fn get_request_body(
        &self,
        req: &types::PaymentsCaptureRouterData<'_>,
    ) -> CustomResult<Option<String>, errors::ConnectorError> {
        let stripe_req = utils::Encode::<stripe::CaptureRequest>::convert_and_url_encode(req)
            .change_context(errors::ConnectorError::RequestEncodingFailed)?;
        Ok(Some(stripe_req))
    }

    fn build_request(
        &self,
<<<<<<< HEAD
        req: &types::PaymentsCaptureRouterData<'_>,

=======
        req: &types::PaymentsCaptureRouterData,
>>>>>>> 4b4a9967
        connectors: &settings::Connectors,
    ) -> CustomResult<Option<services::Request>, errors::ConnectorError> {
        Ok(Some(
            services::RequestBuilder::new()
                .method(services::Method::Post)
                .url(&types::PaymentsCaptureType::get_url(self, req, connectors)?)
                .headers(types::PaymentsCaptureType::get_headers(
                    self, req, connectors,
                )?)
                .body(types::PaymentsCaptureType::get_request_body(self, req)?)
                .build(),
        ))
    }

    fn handle_response<'rd, 'st>(
        &self,
        data: &'rd types::PaymentsCaptureRouterData<'st>,
        res: types::Response,
    ) -> CustomResult<types::PaymentsCaptureRouterData<'st>, errors::ConnectorError>
    where
        types::PaymentsCaptureData: Clone,
        types::PaymentsResponseData: Clone,
    {
        let response: stripe::PaymentIntentResponse = res
            .response
            .parse_struct("PaymentIntentResponse")
            .change_context(errors::ConnectorError::ResponseDeserializationFailed)?;
        types::RouterData::try_from(types::ResponseRouterData {
            response,
            data: data.clone(),
            http_code: res.status_code,
        })
        .change_context(errors::ConnectorError::ResponseHandlingFailed)
    }

    fn get_error_response(
        &self,
        res: Bytes,
    ) -> CustomResult<types::ErrorResponse, errors::ConnectorError> {
        let response: stripe::ErrorResponse = res
            .parse_struct("ErrorResponse")
            .change_context(errors::ConnectorError::ResponseDeserializationFailed)?;

        Ok(types::ErrorResponse {
            code: response
                .error
                .code
                .unwrap_or_else(|| consts::NO_ERROR_CODE.to_string()),
            message: response
                .error
                .message
                .unwrap_or_else(|| consts::NO_ERROR_MESSAGE.to_string()),
            reason: None,
        })
    }
}

impl
    services::ConnectorIntegration<api::PSync, types::PaymentsSyncData, types::PaymentsResponseData>
    for Stripe
{
    fn get_headers(
        &self,
<<<<<<< HEAD
        req: &types::PaymentsSyncRouterData<'_>,
=======
        req: &types::PaymentsSyncRouterData,
        _connectors: &settings::Connectors,
>>>>>>> 4b4a9967
    ) -> CustomResult<Vec<(String, String)>, errors::ConnectorError> {
        let mut header = vec![
            (
                headers::CONTENT_TYPE.to_string(),
                types::PaymentsSyncType::get_content_type(self).to_string(),
            ),
            (headers::X_ROUTER.to_string(), "test".to_string()),
        ];
        let mut api_key = self.get_auth_header(&req.connector_auth_type)?;
        header.append(&mut api_key);
        Ok(header)
    }

    fn get_content_type(&self) -> &'static str {
        self.common_get_content_type()
    }

    fn get_url(
        &self,
        req: &types::PaymentsSyncRouterData<'_>,
        connectors: &settings::Connectors,
    ) -> CustomResult<String, errors::ConnectorError> {
        let id = req.request.connector_transaction_id.clone();
        Ok(format!(
            "{}{}/{}",
            self.base_url(connectors),
            "v1/payment_intents",
            id.get_connector_transaction_id()
                .change_context(errors::ConnectorError::MissingConnectorTransactionID)?
        ))
    }

    fn build_request(
        &self,
        req: &types::PaymentsSyncRouterData<'_>,
        connectors: &settings::Connectors,
    ) -> CustomResult<Option<services::Request>, errors::ConnectorError> {
        Ok(Some(
            services::RequestBuilder::new()
                .method(services::Method::Get)
                .url(&types::PaymentsSyncType::get_url(self, req, connectors)?)
                .headers(types::PaymentsSyncType::get_headers(self, req, connectors)?)
                .body(types::PaymentsSyncType::get_request_body(self, req)?)
                .build(),
        ))
    }

    fn handle_response<'rd, 'st>(
        &self,
        data: &'rd types::PaymentsSyncRouterData<'st>,
        res: types::Response,
    ) -> CustomResult<types::PaymentsSyncRouterData<'st>, errors::ConnectorError>
    where
        types::PaymentsAuthorizeData: Clone,
        types::PaymentsResponseData: Clone,
    {
        logger::debug!(payment_sync_response=?res);
        let response: stripe::PaymentIntentResponse = res
            .response
            .parse_struct("PaymentIntentResponse")
            .change_context(errors::ConnectorError::ResponseDeserializationFailed)?;
        types::RouterData::try_from(types::ResponseRouterData {
            response,
            data: data.clone(),
            http_code: res.status_code,
        })
        .change_context(errors::ConnectorError::ResponseHandlingFailed)
    }

    fn get_error_response(
        &self,
        res: Bytes,
    ) -> CustomResult<types::ErrorResponse, errors::ConnectorError> {
        let response: stripe::ErrorResponse = res
            .parse_struct("ErrorResponse")
            .change_context(errors::ConnectorError::ResponseDeserializationFailed)?;

        Ok(types::ErrorResponse {
            code: response
                .error
                .code
                .unwrap_or_else(|| consts::NO_ERROR_CODE.to_string()),
            message: response
                .error
                .message
                .unwrap_or_else(|| consts::NO_ERROR_MESSAGE.to_string()),
            reason: None,
        })
    }
}

impl
    services::ConnectorIntegration<
        api::Authorize,
        types::PaymentsAuthorizeData,
        types::PaymentsResponseData,
    > for Stripe
{
    fn get_headers(
        &self,
<<<<<<< HEAD
        req: &types::PaymentsAuthorizeRouterData<'_>,
=======
        req: &types::PaymentsAuthorizeRouterData,
        _connectors: &settings::Connectors,
>>>>>>> 4b4a9967
    ) -> CustomResult<Vec<(String, String)>, errors::ConnectorError> {
        let mut header = vec![
            (
                headers::CONTENT_TYPE.to_string(),
                types::PaymentsAuthorizeType::get_content_type(self).to_string(),
            ),
            (headers::X_ROUTER.to_string(), "test".to_string()),
        ];
        let mut api_key = self.get_auth_header(&req.connector_auth_type)?;
        header.append(&mut api_key);
        Ok(header)
    }

    fn get_content_type(&self) -> &'static str {
        self.common_get_content_type()
    }

    fn get_url(
        &self,
        _req: &types::PaymentsAuthorizeRouterData<'_>,
        connectors: &settings::Connectors,
    ) -> CustomResult<String, errors::ConnectorError> {
        Ok(format!(
            "{}{}",
            self.base_url(connectors),
            "v1/payment_intents"
        ))
    }

    fn get_request_body(
        &self,
        req: &types::PaymentsAuthorizeRouterData<'_>,
    ) -> CustomResult<Option<String>, errors::ConnectorError> {
        let stripe_req = utils::Encode::<stripe::PaymentIntentRequest>::convert_and_url_encode(req)
            .change_context(errors::ConnectorError::RequestEncodingFailed)?;
        Ok(Some(stripe_req))
    }

    fn build_request(
        &self,
        req: &types::PaymentsAuthorizeRouterData<'_>,
        connectors: &settings::Connectors,
    ) -> CustomResult<Option<services::Request>, errors::ConnectorError> {
        Ok(Some(
            services::RequestBuilder::new()
                .method(services::Method::Post)
                .url(&types::PaymentsAuthorizeType::get_url(
                    self, req, connectors,
                )?)
                .headers(types::PaymentsAuthorizeType::get_headers(
                    self, req, connectors,
                )?)
                .header(headers::X_ROUTER, "test")
                .body(types::PaymentsAuthorizeType::get_request_body(self, req)?)
                .build(),
        ))
    }

    fn handle_response<'rd, 'st>(
        &self,
        data: &'rd types::PaymentsAuthorizeRouterData<'st>,
        res: types::Response,
    ) -> CustomResult<types::PaymentsAuthorizeRouterData<'st>, errors::ConnectorError> {
        logger::debug!(stripe_payments_create_response=?res);
        let response: stripe::PaymentIntentResponse = res
            .response
            .parse_struct("PaymentIntentResponse")
            .change_context(errors::ConnectorError::ResponseDeserializationFailed)?;

        types::RouterData::try_from(types::ResponseRouterData {
            response,
            data: data.clone(),
            http_code: res.status_code,
        })
        .change_context(errors::ConnectorError::ResponseHandlingFailed)
    }

    fn get_error_response(
        &self,
        res: Bytes,
    ) -> CustomResult<types::ErrorResponse, errors::ConnectorError> {
        let response: stripe::ErrorResponse = res
            .parse_struct("ErrorResponse")
            .change_context(errors::ConnectorError::ResponseDeserializationFailed)?;
        Ok(types::ErrorResponse {
            code: response
                .error
                .code
                .unwrap_or_else(|| consts::NO_ERROR_CODE.to_string()),
            message: response
                .error
                .message
                .unwrap_or_else(|| consts::NO_ERROR_MESSAGE.to_string()),
            reason: None,
        })
    }
}

impl
    services::ConnectorIntegration<
        api::Void,
        types::PaymentsCancelData,
        types::PaymentsResponseData,
    > for Stripe
{
    fn get_headers(
        &self,
<<<<<<< HEAD
        req: &types::PaymentsCancelRouterData<'_>,
=======
        req: &types::PaymentsCancelRouterData,
        _connectors: &settings::Connectors,
>>>>>>> 4b4a9967
    ) -> CustomResult<Vec<(String, String)>, errors::ConnectorError> {
        let mut header = vec![
            (
                headers::CONTENT_TYPE.to_string(),
                types::PaymentsVoidType::get_content_type(self).to_string(),
            ),
            (headers::X_ROUTER.to_string(), "test".to_string()),
        ];
        let mut api_key = self.get_auth_header(&req.connector_auth_type)?;
        header.append(&mut api_key);
        Ok(header)
    }

    fn get_content_type(&self) -> &'static str {
        self.common_get_content_type()
    }

    fn get_url(
        &self,
        req: &types::PaymentsCancelRouterData<'_>,
        connectors: &settings::Connectors,
    ) -> CustomResult<String, errors::ConnectorError> {
        let payment_id = &req.request.connector_transaction_id;
        Ok(format!(
            "{}v1/payment_intents/{}/cancel",
            self.base_url(connectors),
            payment_id
        ))
    }

    fn get_request_body(
        &self,
        req: &types::PaymentsCancelRouterData<'_>,
    ) -> CustomResult<Option<String>, errors::ConnectorError> {
        let stripe_req = utils::Encode::<stripe::CancelRequest>::convert_and_url_encode(req)
            .change_context(errors::ConnectorError::RequestEncodingFailedWithReason(
                "Invalid cancellation reason".to_string(),
            ))?;
        Ok(Some(stripe_req))
    }

    fn build_request(
        &self,
        req: &types::PaymentsCancelRouterData<'_>,
        connectors: &settings::Connectors,
    ) -> CustomResult<Option<services::Request>, errors::ConnectorError> {
        let request = services::RequestBuilder::new()
            .method(services::Method::Post)
            .url(&types::PaymentsVoidType::get_url(self, req, connectors)?)
            .headers(types::PaymentsVoidType::get_headers(self, req, connectors)?)
            .body(types::PaymentsVoidType::get_request_body(self, req)?)
            .build();
        Ok(Some(request))
    }

    fn handle_response<'rd, 'st>(
        &self,
        data: &'rd types::PaymentsCancelRouterData<'st>,
        res: types::Response,
    ) -> CustomResult<types::PaymentsCancelRouterData<'st>, errors::ConnectorError> {
        let response: stripe::PaymentIntentResponse = res
            .response
            .parse_struct("PaymentIntentResponse")
            .change_context(errors::ConnectorError::ResponseDeserializationFailed)?;
        logger::debug!(payments_create_response=?response);
        types::RouterData::try_from(types::ResponseRouterData {
            response,
            data: data.clone(),
            http_code: res.status_code,
        })
        .change_context(errors::ConnectorError::ResponseHandlingFailed)
    }

    fn get_error_response(
        &self,
        res: Bytes,
    ) -> CustomResult<types::ErrorResponse, errors::ConnectorError> {
        let response: stripe::ErrorResponse = res
            .parse_struct("ErrorResponse")
            .change_context(errors::ConnectorError::ResponseDeserializationFailed)?;
        Ok(types::ErrorResponse {
            code: response
                .error
                .code
                .unwrap_or_else(|| consts::NO_ERROR_CODE.to_string()),
            message: response
                .error
                .message
                .unwrap_or_else(|| consts::NO_ERROR_MESSAGE.to_string()),
            reason: None,
        })
    }
}

type Verify = dyn services::ConnectorIntegration<
    api::Verify,
    types::VerifyRequestData,
    types::PaymentsResponseData,
>;
impl
    services::ConnectorIntegration<
        api::Verify,
        types::VerifyRequestData,
        types::PaymentsResponseData,
    > for Stripe
{
    fn get_headers(
        &self,
<<<<<<< HEAD
        req: &types::VerifyRouterData<'_>,
=======
        req: &types::RouterData<api::Verify, types::VerifyRequestData, types::PaymentsResponseData>,
        _connectors: &settings::Connectors,
>>>>>>> 4b4a9967
    ) -> CustomResult<Vec<(String, String)>, errors::ConnectorError> {
        let mut header = vec![
            (
                headers::CONTENT_TYPE.to_string(),
                Verify::get_content_type(self).to_string(),
            ),
            (headers::X_ROUTER.to_string(), "test".to_string()),
        ];
        let mut api_key = self.get_auth_header(&req.connector_auth_type)?;
        header.append(&mut api_key);
        Ok(header)
    }

    fn get_content_type(&self) -> &'static str {
        self.common_get_content_type()
    }

    fn get_url(
        &self,
        _req: &types::VerifyRouterData<'_>,
        connectors: &settings::Connectors,
    ) -> CustomResult<String, errors::ConnectorError> {
        Ok(format!(
            "{}{}",
            self.base_url(connectors),
            "v1/setup_intents"
        ))
    }

    fn get_request_body(
        &self,
        req: &types::VerifyRouterData<'_>,
    ) -> CustomResult<Option<String>, errors::ConnectorError> {
        let stripe_req = utils::Encode::<stripe::SetupIntentRequest>::convert_and_url_encode(req)
            .change_context(errors::ConnectorError::RequestEncodingFailed)?;
        Ok(Some(stripe_req))
    }

    fn build_request(
        &self,
        req: &types::VerifyRouterData<'_>,
        connectors: &settings::Connectors,
    ) -> CustomResult<Option<services::Request>, errors::ConnectorError> {
        Ok(Some(
            services::RequestBuilder::new()
                .method(services::Method::Post)
                .url(&Verify::get_url(self, req, connectors)?)
                .headers(Verify::get_headers(self, req, connectors)?)
                .header(headers::X_ROUTER, "test")
                .body(Verify::get_request_body(self, req)?)
                .build(),
        ))
    }

    fn handle_response<'rd, 'st>(
        &self,
        data: &'rd types::VerifyRouterData<'st>,
        res: types::Response,
    ) -> CustomResult<
        types::VerifyRouterData<'st>,
        errors::ConnectorError,
    >
    where
        api::Verify: Clone,
        types::VerifyRequestData: Clone,
        types::PaymentsResponseData: Clone,
    {
        let response: stripe::SetupIntentResponse = res
            .response
            .parse_struct("SetupIntentResponse")
            .change_context(errors::ConnectorError::ResponseDeserializationFailed)?;
        logger::debug!(setup_intent_response=?response);
        types::RouterData::try_from(types::ResponseRouterData {
            response,
            data: data.clone(),
            http_code: res.status_code,
        })
        .change_context(errors::ConnectorError::ResponseHandlingFailed)
    }

    fn get_error_response(
        &self,
        res: Bytes,
    ) -> CustomResult<types::ErrorResponse, errors::ConnectorError> {
        let response: stripe::ErrorResponse = res
            .parse_struct("ErrorResponse")
            .change_context(errors::ConnectorError::ResponseDeserializationFailed)?;
        Ok(types::ErrorResponse {
            code: response
                .error
                .code
                .unwrap_or_else(|| consts::NO_ERROR_CODE.to_string()),
            message: response
                .error
                .message
                .unwrap_or_else(|| consts::NO_ERROR_MESSAGE.to_string()),
            reason: None,
        })
    }
}

impl api::Refund for Stripe {}
impl api::RefundExecute for Stripe {}
impl api::RefundSync for Stripe {}

impl services::ConnectorIntegration<api::Execute, types::RefundsData, types::RefundsResponseData>
    for Stripe
{
    fn get_headers(
        &self,
<<<<<<< HEAD
        req: &types::RefundsRouterData<'_, api::Execute>,
=======
        req: &types::RefundsRouterData<api::Execute>,
        _connectors: &settings::Connectors,
>>>>>>> 4b4a9967
    ) -> CustomResult<Vec<(String, String)>, errors::ConnectorError> {
        let mut header = vec![
            (
                headers::CONTENT_TYPE.to_string(),
                types::RefundExecuteType::get_content_type(self).to_string(),
            ),
            (headers::X_ROUTER.to_string(), "test".to_string()),
        ];
        let mut api_key = self.get_auth_header(&req.connector_auth_type)?;
        header.append(&mut api_key);
        Ok(header)
    }

    fn get_content_type(&self) -> &'static str {
        "application/x-www-form-urlencoded"
    }

    fn get_url(
        &self,
        _req: &types::RefundsRouterData<'_, api::Execute>,
        connectors: &settings::Connectors,
    ) -> CustomResult<String, errors::ConnectorError> {
        Ok(format!("{}{}", self.base_url(connectors), "v1/refunds"))
    }

    fn get_request_body(
        &self,
        req: &types::RefundsRouterData<'_, api::Execute>,
    ) -> CustomResult<Option<String>, errors::ConnectorError> {
        let stripe_req = utils::Encode::<stripe::RefundRequest>::convert_and_url_encode(req)
            .change_context(errors::ConnectorError::RequestEncodingFailed)?;
        Ok(Some(stripe_req))
    }

    fn build_request(
        &self,
        req: &types::RefundsRouterData<'_, api::Execute>,
        connectors: &settings::Connectors,
    ) -> CustomResult<Option<services::Request>, errors::ConnectorError> {
        let request = services::RequestBuilder::new()
            .method(services::Method::Post)
            .url(&types::RefundExecuteType::get_url(self, req, connectors)?)
            .headers(types::RefundExecuteType::get_headers(
                self, req, connectors,
            )?)
            .body(types::RefundExecuteType::get_request_body(self, req)?)
            .build();
        Ok(Some(request))
    }

    #[instrument(skip_all)]
    fn handle_response<'rd, 'st>(
        &self,
        data: &'rd types::RefundsRouterData<'st, api::Execute>,
        res: types::Response,
    ) -> CustomResult<types::RefundsRouterData<'st, api::Execute>, errors::ConnectorError> {
        logger::debug!(response=?res);

        let response: stripe::RefundResponse =
            res.response
                .parse_struct("Stripe RefundResponse")
                .change_context(errors::ConnectorError::ResponseDeserializationFailed)?;
        types::RouterData::try_from(types::ResponseRouterData {
            response,
            data: data.clone(),
            http_code: res.status_code,
        })
        .change_context(errors::ConnectorError::ResponseHandlingFailed)
    }

    fn get_error_response(
        &self,
        res: Bytes,
    ) -> CustomResult<types::ErrorResponse, errors::ConnectorError> {
        let response: stripe::ErrorResponse = res
            .parse_struct("ErrorResponse")
            .change_context(errors::ConnectorError::ResponseDeserializationFailed)?;
        Ok(types::ErrorResponse {
            code: response
                .error
                .code
                .unwrap_or_else(|| consts::NO_ERROR_CODE.to_string()),
            message: response
                .error
                .message
                .unwrap_or_else(|| consts::NO_ERROR_MESSAGE.to_string()),
            reason: None,
        })
    }
}

impl services::ConnectorIntegration<api::RSync, types::RefundsData, types::RefundsResponseData>
    for Stripe
{
    fn get_headers(
        &self,
<<<<<<< HEAD
        req: &types::RefundsRouterData<'_, api::RSync>,
=======
        req: &types::RouterData<api::RSync, types::RefundsData, types::RefundsResponseData>,
        _connectors: &settings::Connectors,
>>>>>>> 4b4a9967
    ) -> CustomResult<Vec<(String, String)>, errors::ConnectorError> {
        let mut header = vec![
            (
                headers::CONTENT_TYPE.to_string(),
                types::RefundSyncType::get_content_type(self).to_string(),
            ),
            (headers::X_ROUTER.to_string(), "test".to_string()),
        ];
        let mut api_key = self.get_auth_header(&req.connector_auth_type)?;
        header.append(&mut api_key);
        Ok(header)
    }

    fn get_content_type(&self) -> &'static str {
        "application/x-www-form-urlencoded"
    }

    fn get_url(
        &self,
        req: &types::RefundsRouterData<'_, api::RSync>,
        connectors: &settings::Connectors,
    ) -> CustomResult<String, errors::ConnectorError> {
        let id = req
            .response
            .as_ref()
            .ok()
            .get_required_value("response")
            .change_context(errors::ConnectorError::FailedToObtainIntegrationUrl)?
            .connector_refund_id
            .clone();
        Ok(format!("{}v1/refunds/{}", self.base_url(connectors), id))
    }

    fn build_request(
        &self,
        req: &types::RefundsRouterData<'_, api::RSync>,
        connectors: &settings::Connectors,
    ) -> CustomResult<Option<services::Request>, errors::ConnectorError> {
        Ok(Some(
            services::RequestBuilder::new()
                .method(services::Method::Post)
                .url(&types::RefundSyncType::get_url(self, req, connectors)?)
                .headers(types::RefundSyncType::get_headers(self, req, connectors)?)
                .header(headers::X_ROUTER, "test")
                .body(types::RefundSyncType::get_request_body(self, req)?)
                .build(),
        ))
    }

    #[instrument(skip_all)]
    fn handle_response<'rd, 'st>(
        &self,
        data: &'rd types::RefundsRouterData<'st, api::RSync>,
        res: types::Response,
    ) -> CustomResult<types::RefundsRouterData<'st, api::RSync>, errors::ConnectorError> {
        logger::debug!(response=?res);

        let response: stripe::RefundResponse =
            res.response
                .parse_struct("Stripe RefundResponse")
                .change_context(errors::ConnectorError::ResponseDeserializationFailed)?;
        types::RouterData::try_from(types::ResponseRouterData {
            response,
            data: data.clone(),
            http_code: res.status_code,
        })
        .change_context(errors::ConnectorError::ResponseHandlingFailed)
    }

    fn get_error_response(
        &self,
        res: Bytes,
    ) -> CustomResult<types::ErrorResponse, errors::ConnectorError> {
        let response: stripe::ErrorResponse = res
            .parse_struct("ErrorResponse")
            .change_context(errors::ConnectorError::ResponseDeserializationFailed)?;
        Ok(types::ErrorResponse {
            code: response
                .error
                .code
                .unwrap_or_else(|| consts::NO_ERROR_CODE.to_string()),
            message: response
                .error
                .message
                .unwrap_or_else(|| consts::NO_ERROR_MESSAGE.to_string()),
            reason: None,
        })
    }
}

fn get_signature_elements_from_header(
    headers: &actix_web::http::header::HeaderMap,
) -> CustomResult<HashMap<String, Vec<u8>>, errors::ConnectorError> {
    let security_header = headers
        .get("Stripe-Signature")
        .map(|header_value| {
            header_value
                .to_str()
                .map(String::from)
                .map_err(|_| errors::ConnectorError::WebhookSignatureNotFound)
                .into_report()
        })
        .ok_or(errors::ConnectorError::WebhookSignatureNotFound)
        .into_report()??;

    let props = security_header.split(',').collect::<Vec<&str>>();
    let mut security_header_kvs: HashMap<String, Vec<u8>> = HashMap::with_capacity(props.len());

    for prop_str in &props {
        let (prop_key, prop_value) = prop_str
            .split_once('=')
            .ok_or(errors::ConnectorError::WebhookSourceVerificationFailed)
            .into_report()?;

        security_header_kvs.insert(prop_key.to_string(), prop_value.bytes().collect());
    }

    Ok(security_header_kvs)
}

#[async_trait::async_trait]
impl api::IncomingWebhook for Stripe {
    fn get_webhook_source_verification_algorithm(
        &self,
        _headers: &actix_web::http::header::HeaderMap,
        _body: &[u8],
    ) -> CustomResult<Box<dyn crypto::VerifySignature + Send>, errors::ConnectorError> {
        Ok(Box::new(crypto::HmacSha256))
    }

    fn get_webhook_source_verification_signature(
        &self,
        headers: &actix_web::http::header::HeaderMap,
        _body: &[u8],
    ) -> CustomResult<Vec<u8>, errors::ConnectorError> {
        let mut security_header_kvs = get_signature_elements_from_header(headers)?;

        let signature = security_header_kvs
            .remove("v1")
            .ok_or(errors::ConnectorError::WebhookSignatureNotFound)
            .into_report()?;

        hex::decode(signature)
            .into_report()
            .change_context(errors::ConnectorError::WebhookSignatureNotFound)
    }

    fn get_webhook_source_verification_message(
        &self,
        headers: &actix_web::http::header::HeaderMap,
        body: &[u8],
    ) -> CustomResult<Vec<u8>, errors::ConnectorError> {
        let mut security_header_kvs = get_signature_elements_from_header(headers)?;

        let timestamp = security_header_kvs
            .remove("t")
            .ok_or(errors::ConnectorError::WebhookSignatureNotFound)
            .into_report()?;

        Ok(format!(
            "{}.{}",
            String::from_utf8_lossy(&timestamp),
            String::from_utf8_lossy(body)
        )
        .into_bytes())
    }

    async fn get_webhook_source_verification_merchant_secret(
        &self,
        db: &dyn StorageInterface,
        merchant_id: &str,
    ) -> CustomResult<Vec<u8>, errors::ConnectorError> {
        let key = format!("whsec_verification_{}_{}", self.id(), merchant_id);
        let secret = db
            .get_key(&key)
            .await
            .change_context(errors::ConnectorError::WebhookVerificationSecretNotFound)?;

        Ok(secret)
    }

    fn get_webhook_object_reference_id(
        &self,
        body: &[u8],
    ) -> CustomResult<String, errors::ConnectorError> {
        let details: stripe::StripeWebhookObjectId = body
            .parse_struct("StripeWebhookObjectId")
            .change_context(errors::ConnectorError::WebhookReferenceIdNotFound)?;

        Ok(details.data.object.id)
    }

    fn get_webhook_event_type(
        &self,
        body: &[u8],
    ) -> CustomResult<api::IncomingWebhookEvent, errors::ConnectorError> {
        let details: stripe::StripeWebhookObjectEventType = body
            .parse_struct("StripeWebhookObjectEventType")
            .change_context(errors::ConnectorError::WebhookEventTypeNotFound)?;

        Ok(match details.event_type.as_str() {
            "payment_intent.succeeded" => api::IncomingWebhookEvent::PaymentIntentSuccess,
            _ => Err(errors::ConnectorError::WebhookEventTypeNotFound).into_report()?,
        })
    }

    fn get_webhook_resource_object(
        &self,
        body: &[u8],
    ) -> CustomResult<serde_json::Value, errors::ConnectorError> {
        let details: stripe::StripeWebhookObjectResource = body
            .parse_struct("StripeWebhookObjectResource")
            .change_context(errors::ConnectorError::WebhookResourceObjectNotFound)?;

        Ok(details.data.object)
    }
}

impl services::ConnectorRedirectResponse for Stripe {
    fn get_flow_type(
        &self,
        query_params: &str,
    ) -> CustomResult<crate::core::payments::CallConnectorAction, errors::ConnectorError> {
        let query =
            serde_urlencoded::from_str::<transformers::StripeRedirectResponse>(query_params)
                .into_report()
                .change_context(errors::ConnectorError::ResponseDeserializationFailed)?;

        Ok(query
            .redirect_status
            .map_or(payments::CallConnectorAction::Trigger, |status| {
                payments::CallConnectorAction::StatusUpdate(status.into())
            }))
    }
}<|MERGE_RESOLUTION|>--- conflicted
+++ resolved
@@ -80,12 +80,8 @@
 {
     fn get_headers(
         &self,
-<<<<<<< HEAD
         req: &types::PaymentsCaptureRouterData<'_>,
-=======
-        req: &types::PaymentsCaptureRouterData,
         _connectors: &settings::Connectors,
->>>>>>> 4b4a9967
     ) -> CustomResult<Vec<(String, String)>, errors::ConnectorError> {
         let mut header = vec![
             (
@@ -130,12 +126,7 @@
 
     fn build_request(
         &self,
-<<<<<<< HEAD
         req: &types::PaymentsCaptureRouterData<'_>,
-
-=======
-        req: &types::PaymentsCaptureRouterData,
->>>>>>> 4b4a9967
         connectors: &settings::Connectors,
     ) -> CustomResult<Option<services::Request>, errors::ConnectorError> {
         Ok(Some(
@@ -199,12 +190,8 @@
 {
     fn get_headers(
         &self,
-<<<<<<< HEAD
         req: &types::PaymentsSyncRouterData<'_>,
-=======
-        req: &types::PaymentsSyncRouterData,
         _connectors: &settings::Connectors,
->>>>>>> 4b4a9967
     ) -> CustomResult<Vec<(String, String)>, errors::ConnectorError> {
         let mut header = vec![
             (
@@ -305,12 +292,8 @@
 {
     fn get_headers(
         &self,
-<<<<<<< HEAD
         req: &types::PaymentsAuthorizeRouterData<'_>,
-=======
-        req: &types::PaymentsAuthorizeRouterData,
         _connectors: &settings::Connectors,
->>>>>>> 4b4a9967
     ) -> CustomResult<Vec<(String, String)>, errors::ConnectorError> {
         let mut header = vec![
             (
@@ -418,12 +401,8 @@
 {
     fn get_headers(
         &self,
-<<<<<<< HEAD
         req: &types::PaymentsCancelRouterData<'_>,
-=======
-        req: &types::PaymentsCancelRouterData,
         _connectors: &settings::Connectors,
->>>>>>> 4b4a9967
     ) -> CustomResult<Vec<(String, String)>, errors::ConnectorError> {
         let mut header = vec![
             (
@@ -532,12 +511,8 @@
 {
     fn get_headers(
         &self,
-<<<<<<< HEAD
         req: &types::VerifyRouterData<'_>,
-=======
-        req: &types::RouterData<api::Verify, types::VerifyRequestData, types::PaymentsResponseData>,
         _connectors: &settings::Connectors,
->>>>>>> 4b4a9967
     ) -> CustomResult<Vec<(String, String)>, errors::ConnectorError> {
         let mut header = vec![
             (
@@ -596,10 +571,7 @@
         &self,
         data: &'rd types::VerifyRouterData<'st>,
         res: types::Response,
-    ) -> CustomResult<
-        types::VerifyRouterData<'st>,
-        errors::ConnectorError,
-    >
+    ) -> CustomResult<types::VerifyRouterData<'st>, errors::ConnectorError>
     where
         api::Verify: Clone,
         types::VerifyRequestData: Clone,
@@ -648,12 +620,8 @@
 {
     fn get_headers(
         &self,
-<<<<<<< HEAD
         req: &types::RefundsRouterData<'_, api::Execute>,
-=======
-        req: &types::RefundsRouterData<api::Execute>,
         _connectors: &settings::Connectors,
->>>>>>> 4b4a9967
     ) -> CustomResult<Vec<(String, String)>, errors::ConnectorError> {
         let mut header = vec![
             (
@@ -750,12 +718,8 @@
 {
     fn get_headers(
         &self,
-<<<<<<< HEAD
         req: &types::RefundsRouterData<'_, api::RSync>,
-=======
-        req: &types::RouterData<api::RSync, types::RefundsData, types::RefundsResponseData>,
         _connectors: &settings::Connectors,
->>>>>>> 4b4a9967
     ) -> CustomResult<Vec<(String, String)>, errors::ConnectorError> {
         let mut header = vec![
             (
