[package]
name = "hyperswitch_connectors"
version = "0.1.0"
edition.workspace = true
rust-version.workspace = true
license.workspace = true

[features]
frm = ["hyperswitch_domain_models/frm", "hyperswitch_interfaces/frm"]
payouts = ["hyperswitch_domain_models/payouts", "api_models/payouts", "hyperswitch_interfaces/payouts"]
v1 = ["api_models/v1", "hyperswitch_domain_models/v1", "common_utils/v1"]
v2 = ["api_models/v2", "hyperswitch_domain_models/v2", "common_utils/v2", "hyperswitch_interfaces/v2"]
revenue_recovery = ["hyperswitch_interfaces/revenue_recovery", "hyperswitch_domain_models/revenue_recovery"]

[dependencies]
actix-http = "3.6.0"
actix-web = "4.5.1"
async-trait = "0.1.79"
base64 = "0.22.0"
bytes = "1.6.0"
chrono = "0.4"
crypto = "0.2"
encoding_rs = "0.8.33"
error-stack = "0.4.1"
hex = "0.4.3"
http = "0.2.12"
iso_currency = "0.4.4"
isocountry = "0.3.2"
image = { version = "0.25.1", default-features = false, features = ["png"] }
josekit = { git = "https://github.com/sumanmaji4/josekit-rs.git", rev = "5ab54876c29a84f86aef8c169413a46026883efe", features = ["support-empty-payload"] }
mime = "0.3.17"
<<<<<<< HEAD
once_cell = "1.19.0"
pem = "2.0.0"
=======
num-traits = "0.2.19"
>>>>>>> 8bceb94c
qrcode = "0.14.0"
quick-xml = { version = "0.31.0", features = ["serialize"] }
rand = "0.8.5"
regex = "1.10.4"
reqwest = { version = "0.11.27" }
ring = "0.17.8"
roxmltree = "0.19.0"
serde = { version = "1.0.197", features = ["derive"] }
serde_json = "1.0.115"
serde_qs = "0.12.0"
serde_repr = "0.1.19"
serde_urlencoded = "0.7.1"
unidecode = "0.3.0"
serde_with = "3.7.0"
sha1 = { version = "0.10.6" }
sha2 = "0.10"
strum = { version = "0.26", features = ["derive"] }
time = "0.3.35"
utoipa = { version = "4.2.0", features = ["preserve_order", "preserve_path_order", "time"] }
url = "2.5.0"
urlencoding = "2.1.3"
uuid = { version = "1.8.0", features = ["v4"] }
lazy_static = "1.4.0"
unicode-normalization = "0.1.21"
html-escape = "0.2"
# First party crates
api_models = { version = "0.1.0", path = "../api_models", features = ["errors"], default-features = false }
cards = { version = "0.1.0", path = "../cards" }
common_enums = { version = "0.1.0", path = "../common_enums" }
common_types = { version = "0.1.0", path = "../common_types" }
common_utils = { version = "0.1.0", path = "../common_utils", features = ["async_ext", "logs", "metrics", "crypto_openssl"] }
hyperswitch_domain_models = { version = "0.1.0", path = "../hyperswitch_domain_models", default-features = false }
hyperswitch_interfaces = { version = "0.1.0", path = "../hyperswitch_interfaces", default-features = false }
masking = { version = "0.1.0", path = "../masking" }
router_env = { version = "0.1.0", path = "../router_env", features = ["log_extra_implicit_fields", "log_custom_entries_to_extra"] }

[lints]
workspace = true<|MERGE_RESOLUTION|>--- conflicted
+++ resolved
@@ -29,12 +29,8 @@
 image = { version = "0.25.1", default-features = false, features = ["png"] }
 josekit = { git = "https://github.com/sumanmaji4/josekit-rs.git", rev = "5ab54876c29a84f86aef8c169413a46026883efe", features = ["support-empty-payload"] }
 mime = "0.3.17"
-<<<<<<< HEAD
-once_cell = "1.19.0"
+num-traits = "0.2.19"
 pem = "2.0.0"
-=======
-num-traits = "0.2.19"
->>>>>>> 8bceb94c
 qrcode = "0.14.0"
 quick-xml = { version = "0.31.0", features = ["serialize"] }
 rand = "0.8.5"
