--- conflicted
+++ resolved
@@ -105,11 +105,8 @@
                 mandate_id: None,
                 payment_method_type: None,
                 currency: enums::Currency::USD,
-<<<<<<< HEAD
+                payment_experience: None,
                 ..Default::default()
-=======
-                payment_experience: None,
->>>>>>> 7645edfa
             }),
             None,
         )
@@ -226,11 +223,8 @@
                 mandate_id: None,
                 payment_method_type: None,
                 currency: enums::Currency::USD,
-<<<<<<< HEAD
+                payment_experience: None,
                 ..Default::default()
-=======
-                payment_experience: None,
->>>>>>> 7645edfa
             }),
             None,
         )
