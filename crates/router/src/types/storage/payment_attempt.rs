--- conflicted
+++ resolved
@@ -222,13 +222,10 @@
             extended_authorization_applied: Default::default(),
             capture_before: Default::default(),
             card_discovery: Default::default(),
-<<<<<<< HEAD
             surcharge_algorithm_id: Default::default(),
-=======
             processor_merchant_id: Default::default(),
             created_by: None,
             setup_future_usage_applied: Default::default(),
->>>>>>> c6c57c1c
         };
 
         let store = state
@@ -316,13 +313,10 @@
             extended_authorization_applied: Default::default(),
             capture_before: Default::default(),
             card_discovery: Default::default(),
-<<<<<<< HEAD
             surcharge_algorithm_id: Default::default(),
-=======
             processor_merchant_id: Default::default(),
             created_by: None,
             setup_future_usage_applied: Default::default(),
->>>>>>> c6c57c1c
         };
         let store = state
             .stores
@@ -423,13 +417,10 @@
             extended_authorization_applied: Default::default(),
             capture_before: Default::default(),
             card_discovery: Default::default(),
-<<<<<<< HEAD
             surcharge_algorithm_id: Default::default(),
-=======
             processor_merchant_id: Default::default(),
             created_by: None,
             setup_future_usage_applied: Default::default(),
->>>>>>> c6c57c1c
         };
         let store = state
             .stores
