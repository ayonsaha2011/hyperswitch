--- conflicted
+++ resolved
@@ -129,11 +129,8 @@
         additional_merchant_data: None,
         header_payload: None,
         connector_mandate_request_reference_id: None,
-<<<<<<< HEAD
         authentication_id: None,
-=======
         psd2_sca_exemption_type: None,
->>>>>>> 3a3e93cb
     }
 }
 
@@ -204,11 +201,8 @@
         additional_merchant_data: None,
         header_payload: None,
         connector_mandate_request_reference_id: None,
-<<<<<<< HEAD
         authentication_id: None,
-=======
         psd2_sca_exemption_type: None,
->>>>>>> 3a3e93cb
     }
 }
 
