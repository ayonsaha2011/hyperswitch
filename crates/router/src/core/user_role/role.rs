use std::collections::HashSet;

use api_models::user_role::role::{self as role_api};
use common_enums::{EntityType, ParentGroup, PermissionGroup, RoleScope};
use common_utils::generate_id_with_default_len;
use diesel_models::role::{ListRolesByEntityPayload, RoleNew, RoleUpdate};
use error_stack::{report, ResultExt};

use crate::{
    core::errors::{StorageErrorExt, UserErrors, UserResponse},
    routes::{app::ReqState, SessionState},
    services::{
        authentication::{blacklist, UserFromToken},
        authorization::{
            permission_groups::{ParentGroupExt, PermissionGroupExt},
            roles::{self, predefined_roles::PREDEFINED_ROLES},
        },
        ApplicationResponse,
    },
    types::domain::user::RoleName,
    utils,
};

pub async fn get_role_from_token_with_groups(
    state: SessionState,
    user_from_token: UserFromToken,
) -> UserResponse<Vec<PermissionGroup>> {
    let role_info = user_from_token
        .get_role_info_from_db(&state)
        .await
        .attach_printable("Invalid role_id in JWT")?;

    let permissions = role_info.get_permission_groups().to_vec();

    Ok(ApplicationResponse::Json(permissions))
}

pub async fn get_groups_and_resources_for_role_from_token(
    state: SessionState,
    user_from_token: UserFromToken,
) -> UserResponse<role_api::GroupsAndResources> {
    let role_info = user_from_token.get_role_info_from_db(&state).await?;

    let groups = role_info
        .get_permission_groups()
        .into_iter()
        .collect::<Vec<_>>();
    let resources = groups
        .iter()
        .flat_map(|group| group.resources())
        .collect::<HashSet<_>>()
        .into_iter()
        .collect();

    Ok(ApplicationResponse::Json(role_api::GroupsAndResources {
        groups,
        resources,
    }))
}

pub async fn create_role(
    state: SessionState,
    user_from_token: UserFromToken,
    req: role_api::CreateRoleRequest,
    _req_state: ReqState,
) -> UserResponse<role_api::RoleInfoWithGroupsResponse> {
    let now = common_utils::date_time::now();
    let role_name = RoleName::new(req.role_name)?;

    utils::user_role::validate_role_groups(&req.groups)?;
    utils::user_role::validate_role_name(
        &state,
        &role_name,
        &user_from_token.merchant_id,
        &user_from_token.org_id,
    )
    .await?;
    let user_entity_type = user_from_token
        .get_role_info_from_db(&state)
        .await
        .attach_printable("Invalid role_id in JWT")?
        .get_entity_type();

    let role_entity_type = req.entity_type.unwrap_or(EntityType::Merchant);

    if matches!(role_entity_type, EntityType::Organization) {
        return Err(report!(UserErrors::InvalidRoleOperation))
            .attach_printable("User trying to create org level custom role");
    }

    let profile_id = matches!(role_entity_type, EntityType::Profile)
        .then_some(user_from_token.profile_id)
        .flatten();

    let requestor_entity_from_role_scope = EntityType::from(req.role_scope);
    if !(user_entity_type >= role_entity_type
        && user_entity_type >= requestor_entity_from_role_scope
        && requestor_entity_from_role_scope >= role_entity_type)
    {
        return Err(report!(UserErrors::InvalidRoleOperation)).attach_printable(format!(
            "{} is trying to create {} role at scope {}",
            user_entity_type, role_entity_type, req.role_scope
        ));
    }

    let role = state
        .store
        .insert_role(RoleNew {
            role_id: generate_id_with_default_len("role"),
            role_name: role_name.get_role_name(),
            merchant_id: user_from_token.merchant_id,
            org_id: user_from_token.org_id,
            groups: req.groups,
            scope: req.role_scope,
<<<<<<< HEAD
            entity_type: Some(role_entity_type),
=======
            entity_type: EntityType::Merchant,
>>>>>>> adc5262f
            created_by: user_from_token.user_id.clone(),
            last_modified_by: user_from_token.user_id,
            created_at: now,
            last_modified_at: now,
            profile_id,
        })
        .await
        .to_duplicate_response(UserErrors::RoleNameAlreadyExists)?;

    Ok(ApplicationResponse::Json(
        role_api::RoleInfoWithGroupsResponse {
            groups: role.groups,
            role_id: role.role_id,
            role_name: role.role_name,
            role_scope: role.scope,
            entity_type: role.entity_type,
        },
    ))
}

pub async fn get_role_with_groups(
    state: SessionState,
    user_from_token: UserFromToken,
    role: role_api::GetRoleRequest,
) -> UserResponse<role_api::RoleInfoWithGroupsResponse> {
    let role_info = roles::RoleInfo::from_role_id_in_merchant_scope(
        &state,
        &role.role_id,
        &user_from_token.merchant_id,
        &user_from_token.org_id,
    )
    .await
    .to_not_found_response(UserErrors::InvalidRoleId)?;

    if role_info.is_internal() {
        return Err(UserErrors::InvalidRoleId.into());
    }

    Ok(ApplicationResponse::Json(
        role_api::RoleInfoWithGroupsResponse {
            groups: role_info.get_permission_groups().to_vec(),
            role_id: role.role_id,
            role_name: role_info.get_role_name().to_string(),
            role_scope: role_info.get_scope(),
            entity_type: Some(role_info.get_entity_type()),
        },
    ))
}

pub async fn get_parent_info_for_role(
    state: SessionState,
    user_from_token: UserFromToken,
    role: role_api::GetRoleRequest,
) -> UserResponse<role_api::RoleInfoWithParents> {
    let role_info = roles::RoleInfo::from_role_id_in_merchant_scope(
        &state,
        &role.role_id,
        &user_from_token.merchant_id,
        &user_from_token.org_id,
    )
    .await
    .to_not_found_response(UserErrors::InvalidRoleId)?;

    if role_info.is_internal() {
        return Err(UserErrors::InvalidRoleId.into());
    }

    let parent_groups = ParentGroup::get_descriptions_for_groups(
        role_info.get_entity_type(),
        role_info.get_permission_groups().to_vec(),
    )
    .into_iter()
    .map(|(parent_group, description)| role_api::ParentGroupInfo {
        name: parent_group.clone(),
        description,
        scopes: role_info
            .get_permission_groups()
            .iter()
            .filter_map(|group| (group.parent() == parent_group).then_some(group.scope()))
            // TODO: Remove this hashset conversion when merhant access
            // and organization access groups are removed
            .collect::<HashSet<_>>()
            .into_iter()
            .collect(),
    })
    .collect();

    Ok(ApplicationResponse::Json(role_api::RoleInfoWithParents {
        role_id: role.role_id,
        parent_groups,
        role_name: role_info.get_role_name().to_string(),
        role_scope: role_info.get_scope(),
    }))
}

pub async fn update_role(
    state: SessionState,
    user_from_token: UserFromToken,
    req: role_api::UpdateRoleRequest,
    role_id: &str,
) -> UserResponse<role_api::RoleInfoWithGroupsResponse> {
    let role_name = req.role_name.map(RoleName::new).transpose()?;

    if let Some(ref role_name) = role_name {
        utils::user_role::validate_role_name(
            &state,
            role_name,
            &user_from_token.merchant_id,
            &user_from_token.org_id,
        )
        .await?;
    }

    if let Some(ref groups) = req.groups {
        utils::user_role::validate_role_groups(groups)?;
    }

    let role_info = roles::RoleInfo::from_role_id_in_merchant_scope(
        &state,
        role_id,
        &user_from_token.merchant_id,
        &user_from_token.org_id,
    )
    .await
    .to_not_found_response(UserErrors::InvalidRoleOperation)?;

    if matches!(role_info.get_scope(), RoleScope::Organization)
        && user_from_token.role_id != common_utils::consts::ROLE_ID_ORGANIZATION_ADMIN
    {
        return Err(report!(UserErrors::InvalidRoleOperation))
            .attach_printable("Non org admin user changing org level role");
    }

    let updated_role = state
        .store
        .update_role_by_role_id(
            role_id,
            RoleUpdate::UpdateDetails {
                groups: req.groups,
                role_name: role_name.map(RoleName::get_role_name),
                last_modified_at: common_utils::date_time::now(),
                last_modified_by: user_from_token.user_id,
            },
        )
        .await
        .to_duplicate_response(UserErrors::RoleNameAlreadyExists)?;

    blacklist::insert_role_in_blacklist(&state, role_id).await?;

    Ok(ApplicationResponse::Json(
        role_api::RoleInfoWithGroupsResponse {
            groups: updated_role.groups,
            role_id: updated_role.role_id,
            role_name: updated_role.role_name,
            role_scope: updated_role.scope,
            entity_type: updated_role.entity_type,
        },
    ))
}

pub async fn list_roles_with_info(
    state: SessionState,
    user_from_token: UserFromToken,
    request: role_api::ListRolesRequest,
) -> UserResponse<Vec<role_api::RoleInfoResponseNew>> {
    let user_role_info = user_from_token
        .get_role_info_from_db(&state)
        .await
        .attach_printable("Invalid role_id in JWT")?;

    if user_role_info.is_internal() {
        return Err(UserErrors::InvalidRoleOperationWithMessage(
            "Internal roles are not allowed for this operation".to_string(),
        )
        .into());
    }

    let mut role_info_vec = PREDEFINED_ROLES
        .iter()
        .map(|(_, role_info)| role_info.clone())
        .collect::<Vec<_>>();

    let user_role_entity = user_role_info.get_entity_type();
    let custom_roles =
        match utils::user_role::get_min_entity(user_role_entity, request.entity_type)? {
            EntityType::Organization => state
                .store
                .generic_list_roles_by_entity_type(
                    ListRolesByEntityPayload::Organization(user_from_token.org_id),
                    request.entity_type.is_none(),
                    None,
                )
                .await
                .change_context(UserErrors::InternalServerError)
                .attach_printable("Failed to get roles")?,
            EntityType::Merchant => state
                .store
                .generic_list_roles_by_entity_type(
                    ListRolesByEntityPayload::Merchant(
                        user_from_token.org_id,
                        user_from_token.merchant_id,
                    ),
                    request.entity_type.is_none(),
                    None,
                )
                .await
                .change_context(UserErrors::InternalServerError)
                .attach_printable("Failed to get roles")?,
            // TODO: Populate this from Db function when support for profile id and profile level custom roles is added
            EntityType::Profile => {
                let Some(profile_id) = user_from_token.profile_id else {
                    return Err(UserErrors::JwtProfileIdMissing.into());
                };
                state
                    .store
                    .generic_list_roles_by_entity_type(
                        ListRolesByEntityPayload::Profile(
                            user_from_token.org_id,
                            user_from_token.merchant_id,
                            profile_id,
                        ),
                        request.entity_type.is_none(),
                        None,
                    )
                    .await
                    .change_context(UserErrors::InternalServerError)
                    .attach_printable("Failed to get roles")?
            }
        };

    role_info_vec.extend(custom_roles.into_iter().map(roles::RoleInfo::from));

    let list_role_info_response = role_info_vec
        .into_iter()
        .filter_map(|role_info| {
            let is_lower_entity = user_role_entity >= role_info.get_entity_type();
            let request_filter = request.entity_type.map_or(true, |entity_type| {
                entity_type == role_info.get_entity_type()
            });

            (is_lower_entity && request_filter).then_some(role_api::RoleInfoResponseNew {
                role_id: role_info.get_role_id().to_string(),
                role_name: role_info.get_role_name().to_string(),
                groups: role_info.get_permission_groups().to_vec(),
                entity_type: role_info.get_entity_type(),
                scope: role_info.get_scope(),
            })
        })
        .collect::<Vec<_>>();

    Ok(ApplicationResponse::Json(list_role_info_response))
}

pub async fn list_roles_at_entity_level(
    state: SessionState,
    user_from_token: UserFromToken,
    req: role_api::ListRolesAtEntityLevelRequest,
    check_type: role_api::RoleCheckType,
) -> UserResponse<Vec<role_api::MinimalRoleInfo>> {
    let user_entity_type = user_from_token
        .get_role_info_from_db(&state)
        .await
        .attach_printable("Invalid role_id in JWT")?
        .get_entity_type();

    if req.entity_type > user_entity_type {
        return Err(UserErrors::InvalidRoleOperationWithMessage(
            "User is attempting to request list roles above the current entity level".to_string(),
        )
        .into());
    }
    let mut role_info_vec = PREDEFINED_ROLES
        .iter()
        .map(|(_, role_info)| role_info.clone())
        .collect::<Vec<_>>();

    let custom_roles = match req.entity_type {
        EntityType::Organization => state
            .store
            .generic_list_roles_by_entity_type(
                ListRolesByEntityPayload::Organization(user_from_token.org_id),
                false,
                None,
            )
            .await
            .change_context(UserErrors::InternalServerError)
            .attach_printable("Failed to get roles")?,

        EntityType::Merchant => state
            .store
            .generic_list_roles_by_entity_type(
                ListRolesByEntityPayload::Merchant(
                    user_from_token.org_id,
                    user_from_token.merchant_id,
                ),
                false,
                None,
            )
            .await
            .change_context(UserErrors::InternalServerError)
            .attach_printable("Failed to get roles")?,
        // TODO: Populate this from Db function when support for profile id and profile level custom roles is added
        EntityType::Profile => {
            let Some(profile_id) = user_from_token.profile_id else {
                return Err(UserErrors::JwtProfileIdMissing.into());
            };

            state
                .store
                .generic_list_roles_by_entity_type(
                    ListRolesByEntityPayload::Profile(
                        user_from_token.org_id,
                        user_from_token.merchant_id,
                        profile_id,
                    ),
                    false,
                    None,
                )
                .await
                .change_context(UserErrors::InternalServerError)
                .attach_printable("Failed to get roles")?
        }
    };

    role_info_vec.extend(custom_roles.into_iter().map(roles::RoleInfo::from));

    let list_minimal_role_info = role_info_vec
        .into_iter()
        .filter_map(|role_info| {
            let check_type = match check_type {
                role_api::RoleCheckType::Invite => role_info.is_invitable(),
                role_api::RoleCheckType::Update => role_info.is_updatable(),
            };
            if check_type && role_info.get_entity_type() == req.entity_type {
                Some(role_api::MinimalRoleInfo {
                    role_id: role_info.get_role_id().to_string(),
                    role_name: role_info.get_role_name().to_string(),
                })
            } else {
                None
            }
        })
        .collect::<Vec<_>>();

    Ok(ApplicationResponse::Json(list_minimal_role_info))
}<|MERGE_RESOLUTION|>--- conflicted
+++ resolved
@@ -112,11 +112,7 @@
             org_id: user_from_token.org_id,
             groups: req.groups,
             scope: req.role_scope,
-<<<<<<< HEAD
-            entity_type: Some(role_entity_type),
-=======
-            entity_type: EntityType::Merchant,
->>>>>>> adc5262f
+            entity_type: role_entity_type,
             created_by: user_from_token.user_id.clone(),
             last_modified_by: user_from_token.user_id,
             created_at: now,
